[[redirects]]
  from = "/workflows/why-to-use-workflows"
  to = "/workflows"
  status = 301

[[redirects]]
  from = "/account/adding-google-play-service-account"
  to = "/account/my-organization/api-integrations/adding-google-play-service-account"
  status = 301

[[redirects]]
  from = "/account/adding-huawei-api-key"
  to = "/account/my-organization/api-integrations/adding-huawei-api-key"
  status = 301

[[redirects]]
  from = "/account/artifacts"
  to = "/account/my-organization/artifacts"
  status = 301

[[redirects]]
  from = "/account/ldap-login"
  to = "/account/my-organization/ldap-login"
  status = 301

[[redirects]]
  from = "/account/sso/single-sign-on"
  to = "/account/my-organization/sso-providers-configuration/single-sign-on"
  status = 301

# Redirects for build-related changes
[[redirects]]
  from = "/build/connections"
  to = "/build/manage-the-connections"
  status = 301

# Redirects for self-hosted Appcircle configuration changes
[[redirects]]
  from = "/self-hosted-appcircle/configure-server/git-providers"
  to = "/self-hosted-appcircle/configure-server/integrations-and-access/git-providers"
  status = 301

[[redirects]]
  from = "/self-hosted-appcircle/configure-server/ldap-settings"
  to = "/self-hosted-appcircle/configure-server/integrations-and-access/ldap-settings"
  status = 301

[[redirects]]
  from = "/self-hosted-appcircle/configure-server/network-access"
  to = "/self-hosted-appcircle/configure-server/integrations-and-access/network-access"
  status = 301

# Redirects for testing-distribution changes
[[redirects]]
from = "/distribute"
to = "/testing-distribution"
status = 301

[[redirects]]
from = "/distribute/downloading-binaries"
to = "/testing-distribution/testing-portal"
status = 301

# Redirects for workflow-specific changes
[[redirects]]
  from = "/workflows/android-specific-workflow-steps/build-and-test/android-build-for-ui-testing"
  to = "/workflows/android-specific-workflow-steps/android-build-for-ui-testing"
  status = 301

[[redirects]]
  from = "/workflows/common-workflow-steps/build-and-test/git-clone"
  to = "/workflows/common-workflow-steps/git-clone"
  status = 301

[[redirects]]
  from = "/workflows/android-specific-workflow-steps/wait-for-android-emulator"
  to = "/workflows/android-specific-workflow-steps/build-and-test/wait-for-android-emulator"
  status = 301

[[redirects]]
  from = "/workflows/android-specific-workflow-steps/distribution/android-sign"
  to = "/workflows/android-specific-workflow-steps/android-sign"
  status = 301

# Redirects for Flutter workflow steps
[[redirects]]
  from = "/workflows/flutter-specific-workflow-steps/flutter-test"
  to = "/workflows/flutter-specific-workflow-steps/build-and-test/flutter-test"
  status = 301

[[redirects]]
  from = "/workflows/ios-specific-workflow-steps/distribution/firebase-upload-dsym"
  to = "/workflows/ios-specific-workflow-steps/firebase-upload-dsym"
  status = 301


[[redirects]]
  from = "/workflows/ios-specific-workflow-steps/build-and-test/slather"
  to = "/workflows/ios-specific-workflow-steps/slather"
  status = 301

# Redirects for workflow distribution steps
[[redirects]]
  from = "/workflows/ios-specific-workflow-steps/build-and-test/carthage"
  to = "/workflows/ios-specific-workflow-steps/carthage"
  status = 301

[[redirects]]
  from = "/workflows/ios-specific-workflow-steps/build-and-test/cocoapods-install"
  to = "/workflows/ios-specific-workflow-steps/cocoapods-install"
  status = 301

[[redirects]]
  from = "/workflows/ios-specific-workflow-steps/build-and-test/xcodebuild-for-testing"
  to = "/workflows/ios-specific-workflow-steps/xcodebuild-for-testing"
  status = 301

[[redirects]]
  from = "/build/building-ios-applications"
  to = "/build/platform-build-guides/building-ios-applications"
  status = 301

[[redirects]]
  from = "/build/build-manually-or-with-triggers"
  to = "/build/build-process-management/build-manually-or-with-triggers"
  status = 301

[[redirects]]
  from = "/build/adding-a-build-profile/connecting-to-private-repository-via-ssh"
  to = "/build/manage-the-connections/adding-a-build-profile/connecting-to-private-repository-via-ssh"
  status = 301

[[redirects]]
  from = "/infrastructure/accessing-repositories-in-internal-networks-firewalls"
  to = "/build/manage-the-connections/accessing-repositories-in-internal-networks-firewalls"
  status = 301

[[redirects]]
  from = "/build/after-a-build"
  to = "/build/post-build-operations/after-a-build"
  status = 301

[[redirects]]
  from = "/build/build-profile-configuration"
  to = "/build/build-process-management/build-profile-configuration"
  status = 301

[[redirects]]
  from = "/continuous-testing/running-android-unit-tests"
  to = "/continuous-testing/android-testing/running-android-unit-tests"
  status = 301

[[redirects]]
  from = "/account/sso/auth-openid"
  to = "/account/my-organization/sso-providers-configuration/auth-openid"
  status = 301

[[redirects]]
  from = "/account/sso/auth-saml"
  to = "/account/my-organization/sso-providers-configuration/auth-saml"
  status = 301

[[redirects]]
  from = "/account/sso/azure-saml"
  to = "/account/my-organization/sso-providers-configuration/azure-saml"
  status = 301

[[redirects]]
  from = "/account/sso/okta-openid"
  to = "/account/my-organization/sso-providers-configuration/okta-openid"
  status = 301

[[redirects]]
  from = "/account/sso/okta-saml"
  to = "/account/my-organization/sso-providers-configuration/okta-saml"
  status = 301

[[redirects]]
  from = "/account/sso/onelogin-saml"
  to = "/account/my-organization/sso-providers-configuration/onelogin-saml"
  status = 301

[[redirects]]
  from = "/build/building-flutter-web-applications"
  to = "/build/platform-build-guides/building-flutter-applications/building-flutter-web-applications"
  status = 301

[[redirects]]
  from = "/build/adding-a-build-profile/connecting-to-bitbucket"
  to = "/build/manage-the-connections/adding-a-build-profile/connecting-to-bitbucket"
  status = 301

[[redirects]]
  from = "/build/adding-a-build-profile/connecting-to-gitlab"
  to = "/build/manage-the-connections/adding-a-build-profile/connecting-to-gitlab"
  status = 301

[[redirects]]
  from = "/build/adding-a-build-profile/connecting-to-public-repository"
  to = "/build/manage-the-connections/adding-a-build-profile/connecting-to-public-repository"
  status = 301

[[redirects]]
  from = "/continuous-testing/running-ios-unit-and-ui-tests"
  to = "/continuous-testing/ios-testing/running-ios-unit-and-ui-tests"
  status = 301

[[redirects]]
  from = "/build/reconnect-change-provider"
  to = "/build/manage-the-connections/reconnect-change-provider#change-git-provider-and-reconnect"
  status = 301

[[redirects]]
  from = "/enterprise-appstore/customize-ent-store"
  to = "/enterprise-appstore/store-customization"
  status = 301

[[redirects]]
  from = "/self-hosted-appcircle/configure-server/proxy-configuration"
  to = "/self-hosted-appcircle/configure-server/integrations-and-access/proxy-configuration"
  status = 301

[[redirects]]
  from = "/account/email-connection"
  to = "/account/my-organization/notifications-and-communication/email-connection"
  status = 301

[[redirects]]
  from = "/self-hosted-appcircle/configure-server/login-configuration"
  to = "/self-hosted-appcircle/configure-server/integrations-and-access/login-configuration"
  status = 301

[[redirects]]
  from = "/integrations/azure-board"
  to = "/integrations/integration-guides/azure-board"
  status = 301

[[redirects]]
  from = "/account/slack/appcircle-bot-for-slack"
  to = "/account/my-organization/notifications-and-communication/slack/appcircle-bot-for-slack"
  status = 301

[[redirects]]
  from = "/integrations/jira-integration"
  to = "/integrations/integration-guides/jira-integration"
  status = 301

[[redirects]]
  from = "/account/teams-notifications"
  to = "/account/my-organization/notifications-and-communication/teams-notifications"
  status = 301

[[redirects]]
  from = "/build/adding-a-build-profile/connecting-to-github"
  to = "/build/manage-the-connections/adding-a-build-profile/connecting-to-github"
  status = 301

[[redirects]]
  from = "/build/building-react-native-applications"
  to = "/build/platform-build-guides/building-react-native-applications"
  status = 301

[[redirects]]
  from = "/build/adding-a-build-profile/connecting-multiple-instance"
  to = "/build/manage-the-connections/adding-a-build-profile/connecting-multiple-instance"
  status = 301

[[redirects]]
  from = "/self-hosted-appcircle/configure-server/ssl-configuration"
  to = "/self-hosted-appcircle/configure-server/integrations-and-access/ssl-configuration"
  status = 301

[[redirects]]
  from = "/self-hosted-appcircle/configure-server/ssl-configuration#enterprise-app-store"
  to = "/self-hosted-appcircle/configure-server/integrations-and-access/ssl-configuration#enterprise-app-store"
  status = 301

[[redirects]]
  from = "/self-hosted-appcircle/configure-server/ldap-brutefore"
  to = "/self-hosted-appcircle/configure-server/advanced-configuration/ldap-brutefore"
  status = 301

[[redirects]]
  from = "/enterprise-appstore/add-ent-profile"
  to = "/enterprise-appstore/enterprise-app-store-profile"
  status = 301

[[redirects]]
  from = "/build/adding-a-build-profile/connecting-to-azure#connecting-to-azure-devops-server-repository"
  to = "/build/manage-the-connections/adding-a-build-profile/connecting-to-azure#connecting-to-azure-devops-server-repository"
  status = 301

[[redirects]]
  from = "/build/adding-a-build-profile/connecting-to-azure"
  to = "/build/manage-the-connections/adding-a-build-profile/connecting-to-azure"
  status = 301

[[redirects]]
  from = "/account/webhooks"
  to = "/account/my-organization/webhooks"
  status = 301

[[redirects]]
  from = "/account/my-account/my-details"
  to = "/account/my-account/account-management/my-details"
  status = 301

[[redirects]]
  from = "/account/adding-an-app-store-connect-api-key"
  to = "/account/my-organization/api-integrations/adding-an-app-store-connect-api-key"
  status = 301

[[redirects]]
  from = "/workflows/android-specific-workflow-steps/build-and-test/android-build"
  to = "/workflows/android-specific-workflow-steps/android-build"
  status = 301

[[redirects]]
  from = "/account/sso-login/single-sign-on-login"
  to = "/account/my-organization/sso-providers-configuration/sso-login/single-sign-on-login"
  status = 301

[[redirects]]
  from = "/integrations/uploading-files-to-amazon-sin-the-workflows"
  to = "/workflows/common-workflow-steps/upload-files-to-amazon-s3"
  status = 301

[[redirects]]
  from = "/integrations/deployment-guides/uploading-files-to-amazon-sin-the-workflows"
  to = "/workflows/common-workflow-steps/upload-files-to-amazon-s3"
  status = 301

[[redirects]]
  from = "/store-submit/apple-app-store"
  to = "/publish-module/send-to-appstore"
  status = 301

[[redirects]]
  from = "/building-multiple-apps-in-one-profile"
  to = "/best-practices/building-multiple-apps-in-one-profile"
  status = 301

[[redirects]]
  from = "/distribute/create-or-select-a-distribution-profile.md"
  to = "/testing-distribution/create-or-select-a-distribution-profile"
  status = 301

[[redirects]]
  from = "/integrations/custom-script-samples"
  to = "/integrations/working-with-custom-scripts/custom-script-samples"
  status = 301

[[redirects]]
  from = "/integrations/custom-script-faq"
  to = "/integrations/working-with-custom-scripts/custom-script-faq"
  status=301

[[redirects]]
  from = "/build-manually-or-with-triggers"
  to = "/build/build-manually-or-with-triggers"
  status = 301

[[redirects]]
  from = "/adding-a-build-profile/connecting-to-private-repository-via-ssh"
  to = "/build/adding-a-build-profile/connecting-to-private-repository-via-ssh"
  status = 301

[[redirects]]
  from = "/account/my-account/active-sessions"
  to = "/account/my-account/account-management/active-sessions"
  status = 301

[[redirects]]
  from = "/account/my-account/authenticator-two-factor-authentication"
  to = "/account/my-account/account-management/authenticator-two-factor-authentication"
  status = 301

[[redirects]]
  from = "/account/my-account/change-password"
  to = "/account/my-account/account-management/change-password"
  status = 301

[[redirects]]
  from = "/account/my-account/delete-account"
  to = "/account/my-account/account-management/delete-account"
  status = 301

[[redirects]]
  from = "/account/my-account/federated-identity-linked-login-providers"
  to = "/account/my-account/account-management/federated-identity-linked-login-providers"
  status = 301

[[redirects]]
  from = "/account/sign-up-login"
  to = "/account/my-account/sign-up-login"
  status = 301

[[redirects]]
  from = "/account/slack/slack-notifications"
  to = "/account/my-organization/notifications-and-communication/slack/slack-notifications"
  status = 301

[[redirects]]
  from = "/account/sso-login/okta-saml"
  to = "/account/my-organization/sso-providers-configuration/sso-login/okta-saml"
  status = 301

[[redirects]]
  from = "/build/build-profile-branch-operations"
  to = "/build/build-process-management/build-profile-branch-operations"
  status = 301

[[redirects]]
  from = "/build/adding-a-build-profile"
  to = "/build/manage-the-connections/adding-a-build-profile"
  status = 301

[[redirects]]
  from = "/build/building-android-applications/android-signing-for-google-play"
  to = "/build/platform-build-guides/building-android-applications/android-signing-for-google-play"
  status = 301

[[redirects]]
  from = "/build/building-android-applications"
  to = "/build/platform-build-guides/building-android-applications"
  status = 301

[[redirects]]
  from = "/build/building-flutter-applications"
  to = "/build/platform-build-guides/building-flutter-applications"
  status = 301

[[redirects]]
  from = "/build/building-ionic-projects-with-custom-scripts"
  to = "/build/platform-build-guides/building-ionic-projects-with-custom-scripts"
  status = 301

[[redirects]]
  from = "/continuous-testing/firebase-test-lab-for-android"
  to = "/workflows/android-specific-workflow-steps/firebase-test-lab"
  status = 301

[[redirects]]
  from = "/continuous-testing/android-testing/firebase-test-lab-for-android"
  to = "/workflows/android-specific-workflow-steps/firebase-test-lab"
  status = 301
  
[[redirects]]
  from = "/enterprise-appstore/configure-ent-profile"
  to = "/enterprise-appstore/store-settings"
  status = 301

[[redirects]]
  from = "/environment-variables/using-environment-variables-in-android-projects"
  to = "/environment-variables/platform-specific-usage/using-environment-variables-in-android-projects"
  status = 301

[[redirects]]
  from = "/environment-variables/using-environment-variables-in-ios-projects"
  to = "/environment-variables/platform-specific-usage/using-environment-variables-in-ios-projects"
  status = 301

[[redirects]]
  from = "/integrations/deploying-web-apps-to-aws-amplify-console"
  to = "/workflows/flutter-specific-workflow-steps/flutter-build-for-web"
  status = 301

[[redirects]]
  from = "/integrations/deployment-guides/deploying-web-apps-to-aws-amplify-console"
  to = "/workflows/flutter-specific-workflow-steps/flutter-build-for-web"
  status = 301

[[redirects]]
  from = "/integrations/appdome-integration"
  to = "/integrations/integration-guides/appdome-integration"
  status = 301

[[redirects]]
  from = "/integrations/increasing-the-version-number-automatically-for-ios-and-android"
  to = "/versioning"
  status = 301

[[redirects]]
  from = "/integrations/using-fastlane-in-the-workflows"
  to = "/integrations/workflow-optimization/using-fastlane-in-the-workflows"
  status = 301

[[redirects]]
  from = "/self-hosted-appcircle/configure-server/appcircle-cli"
  to = "/self-hosted-appcircle/configure-server/advanced-configuration/appcircle-cli"
  status = 301

[[redirects]]
  from = "/self-hosted-appcircle/configure-server/cache-size-configuration"
  to = "/self-hosted-appcircle/configure-server/advanced-configuration/cache-size-configuration"
  status = 301

[[redirects]]
  from = "/self-hosted-appcircle/configure-server/integration"
  to = "/self-hosted-appcircle/configure-server/integrations-and-access/integration"
  status = 301

[[redirects]]
  from = "/workflows/android-specific-workflow-steps/build-and-test/android-dependency-report"
  to = "/workflows/android-specific-workflow-steps/android-dependency-report"
  status = 301

[[redirects]]
  from = "/workflows/android-specific-workflow-steps/build-and-test/appsweep-mobile-security-testing"
  to = "/workflows/android-specific-workflow-steps/appsweep-mobile-security-testing"
  status = 301

[[redirects]]
  from = "/workflows/android-specific-workflow-steps/build-and-test/post-processor"
  to = "/workflows/android-specific-workflow-steps/app-post-processor"
  status = 301

[[redirects]]
  from = "/workflows/android-specific-workflow-steps/post-processor"
  to = "/workflows/android-specific-workflow-steps/app-post-processor"
  status = 301

[[redirects]]
  from = "/workflows/android-specific-workflow-steps/distribution/app-center-android-distribution"
  to = "/workflows/android-specific-workflow-steps/app-center-android-distribution"
  status = 301

[[redirects]]
  from = "/workflows/common-workflow-steps/build-and-test/authenticate-with-netrc"
  to = "/workflows/common-workflow-steps/authenticate-with-netrc"
  status = 301

[[redirects]]
  from = "/workflows/common-workflow-steps/build-and-test/export-build-artifacts"
  to = "/workflows/common-workflow-steps/export-build-artifacts"
  status = 301

[[redirects]]
  from = "/workflows/common-workflow-steps/build-and-test/file-size-check"
  to = "/workflows/common-workflow-steps/file-size-check"
  status = 301

[[redirects]]
  from = "/workflows/common-workflow-steps/sonarqube"
  to = "/workflows/common-workflow-steps/build-and-test/sonarqube"
  status = 301

[[redirects]]
  from = "/workflows/flutter-specific-workflow-steps/build-and-test/flutter-analyze"
  to = "/workflows/flutter-specific-workflow-steps/flutter-analyze"
  status = 301

[[redirects]]
  from = "/workflows/flutter-specific-workflow-steps/build-and-test/flutter-build-for-web"
  to = "/workflows/flutter-specific-workflow-steps/flutter-build-for-web"
  status = 301

[[redirects]]
  from = "/workflows/flutter-specific-workflow-steps/build-and-test/flutter-build-ios"
  to = "/workflows/flutter-specific-workflow-steps/flutter-build-ios"
  status = 301

[[redirects]]
  from = "/workflows/flutter-specific-workflow-steps/build-and-test/flutter-install"
  to = "/workflows/flutter-specific-workflow-steps/flutter-install"
  status = 301

[[redirects]]
  from = "/workflows/ios-specific-workflow-steps/build-and-test/xcodebuild-for-ios-simulator"
  to = "/workflows/ios-specific-workflow-steps/xcodebuild-for-ios-simulator"
  status = 301

[[redirects]]
  from = "/workflows/ios-specific-workflow-steps/distribution/appcenter-ios-distribution"
  to = "/workflows/ios-specific-workflow-steps/appcenter-ios-distribution"
  status = 301

[[redirects]]
  from = "/workflows/ios-specific-workflow-steps/distribution/browserstack-app-automation"
  to = "/workflows/ios-specific-workflow-steps/browserstack-app-automation"
  status = 301

[[redirects]]
  from = "/workflows/ios-specific-workflow-steps/distribution/install-certificates-provisions"
  to = "/workflows/ios-specific-workflow-steps/install-certificates-provisions"
  status = 301

[[redirects]]
  from = "/workflows/android-specific-workflow-steps/increment-build-and-version-number"
  to = "/workflows/android-specific-workflow-steps/build-and-test/increment-build-and-version-number"
  status = 301

# Swagger wrong (broken) URL on publish module API docs
[[redirects]]
  from = "/store"
  to = "/publish-module"
  status = 301

[[redirects]]
  from = "/workflows/android-specific-workflow-steps/build-and-test/android-unit-tests"
  to = "/workflows/android-specific-workflow-steps/android-unit-tests"
  status = 301

[[redirects]]
  from = "/workflows/android-specific-workflow-steps/distribution/appdome-build-to-secure-for-android"
  to = "/workflows/android-specific-workflow-steps/appdome-build-to-secure-for-android"
  status = 301

[[redirects]]
  from = "/workflows/android-specific-workflow-steps/distribution/bundle-universal-apk"
  to = "/workflows/android-specific-workflow-steps/bundle-universal-apk"
  status = 301

[[redirects]]
  from = "/workflows/android-specific-workflow-steps/build-and-test/gradle-runner"
  to = "/workflows/android-specific-workflow-steps/gradle-runner"
  status = 301

[[redirects]]
  from = "/workflows/android-specific-workflow-steps/build-and-test/lint"
  to = "/workflows/android-specific-workflow-steps/lint"
  status = 301

[[redirects]]
  from = "/store-submit/google-play"
  to = "/publish-module/send-to-googleplay"
  status = 301

[[redirects]]
  from = "/store-submit/huawei-app-gallery"
  to = "/publish-module/send-to-huawei"
  status = 301

[[redirects]]
  from = "/integrations/integration-guides/jira-integration"
  to = "/workflows/common-workflow-steps/jira-comment"
  status = 301

[[redirects]]
  from = "/integrations/integration-guides/azure-board"
  to = "/workflows/common-workflow-steps/azure-board"
  status = 301

  [[redirects]]
  from = "/workflows/common-workflow-steps/build-and-test/azure-board"
  to = "/workflows/common-workflow-steps/azure-board"
  status = 301


[[redirects]]
  from = "/integrations/workflow-optimization/using-fastlane-in-the-workflows"
  to = "/workflows/common-workflow-steps/fastlane"
  status = 301

[[redirects]]
  from = "/integrations/working-with-custom-scripts/"
  to = "/workflows/common-workflow-steps/custom-script"
  status = 301

[[redirects]]
  from = "/integrations/working-with-custom-scripts/"
  to = "/workflows"
  status = 301

[[redirects]]
  from = "/integrations/integration-guides/appdome-integration"
  to = "/workflows"
  status = 301

[[redirects]]
  from = "/integrations/working-with-custom-scripts/custom-script-faq"
  to = "/workflows/common-workflow-steps/custom-script"
  status = 301

[[redirects]]
  from = "/integrations/working-with-custom-scripts/custom-script-samples"
  to = "/workflows/common-workflow-steps/custom-script"
  status = 301

[[redirects]]
  from = "/integrations/working-with-custom-scripts/custom-script-samples"
  to = "/workflows/common-workflow-steps/custom-script"
  status = 301

[[redirects]]
  from = "/continuous-testing/automated-tests"
  to = "/continuous-testing/"
  status = 301

[[redirects]]
  from = "/workflows/common-workflow-steps/build-and-test/aws-device-farm-and-deploy"
  to = "/workflows/common-workflow-steps/aws-device-farm-and-deploy"
  status = 301

[[redirects]]
  from = "/continuous-testing/using-aws-device-farm-for-ios-and-android-continuous-testing"
  to = "/workflows/common-workflow-steps/aws-device-farm-and-deploy"
  status = 301

[[redirects]]
  from = "/publish-module/send-to-appstore"
  to = "/publish-integrations/ios-publish-integrations/send-to-app-store"
  status = 301

[[redirects]]
  from = "/publish-module/send-to-googleplay"
  to = "/publish-integrations/android-publish-integrations/publish-to-google-play"
  status = 301

[[redirects]]
  from = "/publish-integrations/android-publish-integrations/send-to-googleplay"
  to = "/publish-integrations/android-publish-integrations/publish-to-google-play"
  status = 301

[[redirects]]
  from = "/publish-module/send-to-huawei"
  to = "/publish-integrations/android-publish-integrations/publish-to-huawei-appgallery"
  status = 301

[[redirects]]
  from = "/publish-integrations/android-publish-integrations/send-to-huawei"
  to = "/publish-integrations/android-publish-integrations/publish-to-huawei-appgallery"
  status = 301

[[redirects]]
  from = "/publish-module/send-to-googleplay#deleting-android-publish-profiles"
  to = "/publish-module/creating-publish-profiles/managing-publish-profiles#delete-publish-profile"
  status = 301

[[redirects]]
  from = "/publish-integrations/android-publish-integrations/send-to-googleplay#deleting-android-publish-profiles"
  to = "/publish-module/creating-publish-profiles/managing-publish-profiles#delete-publish-profile"
  status = 301

[[redirects]]
  from = "/publish-module/send-to-huawei#deleting-huawei-publish-profiles"
  to = "/publish-module/creating-publish-profiles/managing-publish-profiles#delete-publish-profile"
  status = 301

[[redirects]]
  from = "/publish-integrations/android-publish-integrations/send-to-huawei#deleting-huawei-publish-profiles"
  to = "/publish-module/creating-publish-profiles/managing-publish-profiles#delete-publish-profile"
  status = 301

[[redirects]]
  from = "/integrations/working-with-custom-scripts/custom-script-samples#changing-java-version"
  to = "/workflows/common-workflow-steps/custom-script#how-to-change-java-version"
  status = 301

[[redirects]]
  from = "/integrations/workflow-optimization/using-fastlane-in-the-workflows#adding-fastlane-to-the-appcircle-build-workflow-as-a-step"
  to = "/workflows/common-workflow-steps/fastlane"
  status = 301

[[redirects]]
  from = "/integrations/integration-guides/azure-bot-for-swiftlint-and-detekt"
  to = "/workflows/ios-specific-workflow-steps/azure-bot-for-swiftlint"
  status = 301

[[redirects]]
  from = "/integrations/azure-bot-for-swiftlint-and-detekt"
  to = "/workflows/ios-specific-workflow-steps/azure-bot-for-swiftlint"
  status = 301

[[redirects]]
  from = "/workflows/common-workflow-steps/build-and-test/authanticate-with-netrc"
  to = "/workflows/common-workflow-steps/authenticate-with-netrc"
  status = 301

[[redirects]]
  from = "/integrations/managing-release-notes"
  to = "/workflows/common-workflow-steps/build-and-test/publish-release-notes"
  status = 301


[[redirects]]
  from = "/workflows/common-workflow-steps/build-and-test/publish-release-notes"
  to = "/workflows/common-workflow-steps/publish-release-notes"
  status = 301

[[redirects]]
  from = "/integrations/workflow-marketplace"
  to = "/workflows/#workflow-marketplace"
  status = 301

  [[redirects]]
  from = "/workflows/common-workflow-steps/build-and-test/custom-script"
  to = "/workflows/common-workflow-steps/custom-script"
  status = 301

  [[redirects]]
  from = "/workflows/common-workflow-steps/build-and-test/custom-script#how-to-change-java-version"
  to = "/workflows/common-workflow-steps/custom-script#how-to-change-java-version"
  status = 301

  [[redirects]]
  from = "/workflows/common-workflow-steps/build-and-test/fastlane"
  to = "/workflows/common-workflow-steps/fastlane"
  status = 301

  [[redirects]]
  from = "/workflows/common-workflow-steps/build-and-test/jira-component"
  to = "/workflows/common-workflow-steps/jira-comment"
  status = 301

  [[redirects]]
  from = "/workflows/common-workflow-steps/jira-component"
  to = "/workflows/common-workflow-steps/jira-comment"
  status = 301

  [[redirects]]
  from = "/workflows/common-workflow-steps/build-and-test/publish-release-notes"
  to = "/workflows/common-workflow-steps/publish-release-notes"
  status = 301

  [[redirects]]
  from = "/workflows/android-specific-workflow-steps/build-and-test/android-build"
  to = "/workflows/android-specific-workflow-steps/android-build"
  status = 301

  [[redirects]]
  from = "/workflows/common-workflow-steps/build-and-test/upload-files-to-amazon-s3"
  to = "/workflows/common-workflow-steps/upload-files-to-amazon-s3"
  status = 301

  [[redirects]]
  from = "/workflows/ios-specific-workflow-steps/distribution/browserstack-app-automation"
  to = "/workflows/ios-specific-workflow-steps/browserstack-app-automation"
  status = 301

  [[redirects]]
  from = "/workflows/ios-specific-workflow-steps/build-and-test/azure-bot-for-swiftlint"
  to = "/workflows/ios-specific-workflow-steps/azure-bot-for-swiftlint"
  status = 301

  [[redirects]]
  from = "/workflows/ios-specific-workflow-steps/build-and-test/xcodebuild-for-devices"
  to = "/workflows/ios-specific-workflow-steps/xcodebuild-for-devices"
  status = 301

  [[redirects]]
  from = "/workflows/ios-specific-workflow-steps/build-and-test/swiftlint"
  to = "/workflows/ios-specific-workflow-steps/swiftlint"
  status = 301

  [[redirects]]
  from = "/updates/release-notes"
  to = "/release-notes"
  status = 301

[[redirects]]
  from = "/tutorials/how-to-add-a-react-native-app"
  to = "/build/platform-build-guides/building-react-native-applications"
  status = 301
  
[[redirects]]
  from = "/tutorials/how-to-add-an-ios-app"
  to = "/build/platform-build-guides/building-ios-applications"
  status = 301

[[redirects]]
  from = "/tutorials/how-to-add-a-flutter-app"
  to = "/build/platform-build-guides/building-flutter-applications"
  status = 301

[[redirects]]
  from = "/tutorials/how-to-add-an-android-app"
  to = "/build/platform-build-guides/building-android-applications"
  status = 301

[[redirects]]
  from = "/signing-identities/ios-certificates-and-provisioning-profiles"
  to = "/signing-identities"
  status = 301

[[redirects]]
  from = "/signing-identities/ios-certificates-and-provisioning-profiles#automatic-signing"
  to = "/signing-identities/apple-profiles#automatic-signing"
  status = 301

[[redirects]]
  from = "/enterprise-appstore/enterprise-app-store-setup"
  to = "/enterprise-appstore/enterprise-app-store-profile"
  status = 301

[[redirects]]
  from = "/enterprise-appstore/enterprise-app-store-setup/add-ent-profile"
  to = "/enterprise-appstore/enterprise-app-store-profile"
  status = 301

[[redirects]]
  from = "/enterprise-appstore/enterprise-app-store-setup/configure-ent-profile"
  to = "/enterprise-appstore/enterprise-app-store-profile"
  status = 301

[[redirects]]
  from = "/enterprise-appstore/enterprise-app-store-setup/customize-ent-store"
  to = "/enterprise-appstore/store-customization"
  status = 301

[[redirects]]
  from = "/enterprise-appstore/enterprise-app-store-setup/customize-ent-store#advanced-settings"
  to = "/enterprise-appstore/store-settings#custom-domain"
  status = 301

[[redirects]]
  from = "/enterprise-appstore/enterprise-app-store-setup/customize-ent-store#authentication"
  to = "/enterprise-appstore/store-settings#store-authentication"
  status = 301

[[redirects]]
  from = "/enterprise-appstore/enterprise-app-store-setup/customize-ent-store#ldap-login"
  to = "/enterprise-appstore/store-settings#ldap-login"
  status = 301

[[redirects]]
  from = "enterprise-appstore/enterprise-app-store-setup/customize-ent-store#sso-login"
  to = "/enterprise-appstore/store-settings#sso-login"
  status = 301

[[redirects]]
  from = "/enterprise-appstore/enterprise-app-store-setup/add-ent-profile#manual-upload"
  to = "/enterprise-appstore/enterprise-app-store-profile#manual-binary-upload"
  status = 301

[[redirects]]
  from = "/enterprise-appstore/enterprise-app-store-setup/add-ent-profile#sending-from-distribution"
  to = "/enterprise-appstore/enterprise-app-store-profile#upload-via-testing-distribution-module"
  status = 301

[[redirects]]
  from = "/enterprise-appstore/enterprise-app-store-setup/configure-ent-profile#other-actions"
  to = "/enterprise-appstore/enterprise-app-store-profile#binary-actions"
  status = 301

[[redirects]]
  from = "/distribute/create-or-select-a-distribution-profile"
  to = "/testing-distribution/create-or-select-a-distribution-profile"
  status = 301

[[redirects]]
  from = "/distribute/reports/app-sharing-report"
  to = "/testing-distribution/reports"
  status = 301

[[redirects]]
  from = "/distribute/testing-groups"
  to = "/testing-distribution/testing-groups"
  status = 301

[[redirects]]
  from = "/testing-distribution/create-or-select-a-distribution-profile#upload-app-version-manually"
  to = "/testing-distribution/create-or-select-a-distribution-profile#manual-binary-upload"
  status = 301

[[redirects]]
  from = "/build/platform-build-guides/building-dotnet-maui-apps-with-custom-scripts"
  to = "/build/platform-build-guides/building-dotnet-maui-apps"
  status = 301
<<<<<<< HEAD

[[redirects]]
  from = "/build/post-build-operations/after-a-build#android-outputs"
  to = "/build/post-build-operations/after-a-build#download-artifacts"
  status = 301

[[redirects]]
  from = "/build/post-build-operations/after-a-build#ios-outputs"
  to = "/build/post-build-operations/after-a-build#download-artifacts"
  status = 301
=======
>>>>>>> aae8c64b
<|MERGE_RESOLUTION|>--- conflicted
+++ resolved
@@ -957,7 +957,6 @@
   from = "/build/platform-build-guides/building-dotnet-maui-apps-with-custom-scripts"
   to = "/build/platform-build-guides/building-dotnet-maui-apps"
   status = 301
-<<<<<<< HEAD
 
 [[redirects]]
   from = "/build/post-build-operations/after-a-build#android-outputs"
@@ -967,6 +966,4 @@
 [[redirects]]
   from = "/build/post-build-operations/after-a-build#ios-outputs"
   to = "/build/post-build-operations/after-a-build#download-artifacts"
-  status = 301
-=======
->>>>>>> aae8c64b
+  status = 301