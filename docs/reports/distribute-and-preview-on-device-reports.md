--- conflicted
+++ resolved
@@ -5,11 +5,8 @@
 sidebar_position: 2
 ---
 
-<<<<<<< HEAD
 import ContentRef from '@site/src/components/ContentRef';
-=======
 import Screenshot from '@site/src/components/Screenshot';
->>>>>>> 1c5e5712
 
 # Distribute Reports
 
