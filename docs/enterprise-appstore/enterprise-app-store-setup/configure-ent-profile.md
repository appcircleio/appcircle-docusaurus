--- conflicted
+++ resolved
@@ -44,11 +44,7 @@
 
 ### Add Version
 
-<<<<<<< HEAD
 If you enable **Publish Enterprise Store** settings in your config, all the new signed builds will automatically appear in the list. You can also manually upload a new version to your profile.
-=======
-If you enabled **Publish Enterprise App Store** settings in your config, all the new signed builds will automatically appear in the list. You can also manually upload a new version to your profile.
->>>>>>> c9c6d94c
 
 Click the **Add Version** button, select an IPA or APK file, and hit the **Upload** button.
 
@@ -111,10 +107,6 @@
 - [Apple Developer Enterprise Program Agreement](https://developer.apple.com/support/downloads/terms/apple-developer-enterprise-program/Apple-Developer-Enterprise-Program-License-Agreement-20230605-English.pdf)
   - See Section 2.1 on page 8 for usage and restrictions, and Section 11.2 on page 33 for terms and terminations.
 - [Apple Developer Enterprise Program](https://developer.apple.com/programs/enterprise/)
-<<<<<<< HEAD
-=======
-
->>>>>>> c9c6d94c
 :::
 
 :::info
