---
title: Signing Identities
description: Learn how to manage signing identities in Appcircle
tags:
  [signing identities, android keystores, certificates, provisioning profiles]
sidebar_position: 1
---

import ContentRef from '@site/src/components/ContentRef';

# Signing Identities

The Signing Identities section is essential for configuring the credentials required to sign your iOS and Android applications. It's where you can manage and store your signing certificates for iOS and your keystores for Android.

<<<<<<< HEAD
:::tip Learn More
For a complete overview of the Signing Identities module capabilities, check out the [Appcircle's Signing Identities Section](https://appcircle.io/signing-identities).
:::
=======
<iframe 
  width="560" 
  height="315" 
  src="https://www.youtube.com/embed/Wcqh_BUrodM?si=cYNcFl3uSafD34js" 
  title="YouTube video player" 
  frameborder="0" 
  allow="accelerometer; autoplay; clipboard-write; encrypted-media; gyroscope; picture-in-picture; web-share" referrerpolicy="strict-origin-when-cross-origin" 
  allowfullscreen>
</iframe>

For more information, refer to the following link:
>>>>>>> e78a2ea4

## [Apple Certificates](/signing-identities/apple-certificates)

Manage your Apple Certificates by adding and storing your Apple Certificates and other related details required for signing iOS applications.

<ContentRef url="/signing-identities/apple-certificates">Apple Certificates</ContentRef>

## [Apple Identifiers](/signing-identities/apple-identifiers)

Register and Manage your Apple Identifiers by adding and storing your Apple Identifiers and other related details required for signing iOS applications.

<ContentRef url="/signing-identities/apple-identifiers">Apple Identifiers</ContentRef>

## [Apple Devices](/signing-identities/apple-devices)

When it comes to developing and testing iOS apps, one of the most important tasks is registering your devices with the Apple Developer portal. This is necessary so that you can install your app on those devices for testing purposes. However, this process can be a bit tedious, especially if you need to register a large number of devices. That's where Appcircle comes in.

<ContentRef url="/signing-identities/apple-devices">Apple Devices</ContentRef>

## [Apple Profiles](/signing-identities/apple-profiles)

Register and Manage your Apple Profiles by adding and storing your Apple Profiles and other related details required for signing iOS applications.

<ContentRef url="/signing-identities/apple-profiles">Apple Profiles</ContentRef>

## [Android Keystores](/signing-identities/android-keystores)

Keep your Android app signing keys secure by managing your keystores. This part of the documentation helps you understand keystore creation, management, and usage within your Android build processes.

<ContentRef url="/signing-identities/android-keystores">Android Keystores</ContentRef>

## [Signing Reports](/signing-identities/signing-reports)

The Signing Reports section contains the list of builds selected for signing in a given time period.

<ContentRef url="/signing-identities/signing-reports">Signing Reports</ContentRef>

## [Activity Log](/signing-identities/signing-identities-activity-log)

You can view Signing Identity module actions such as creating, deleting, and adding Apple Certificates or Android Keystores to Organizations or Sub Organizations in the Activity Log section.

<ContentRef url="/signing-identities/signing-identities-activity-log">Activity Log</ContentRef><|MERGE_RESOLUTION|>--- conflicted
+++ resolved
@@ -12,11 +12,6 @@
 
 The Signing Identities section is essential for configuring the credentials required to sign your iOS and Android applications. It's where you can manage and store your signing certificates for iOS and your keystores for Android.
 
-<<<<<<< HEAD
-:::tip Learn More
-For a complete overview of the Signing Identities module capabilities, check out the [Appcircle's Signing Identities Section](https://appcircle.io/signing-identities).
-:::
-=======
 <iframe 
   width="560" 
   height="315" 
@@ -27,8 +22,9 @@
   allowfullscreen>
 </iframe>
 
-For more information, refer to the following link:
->>>>>>> e78a2ea4
+:::tip Learn More
+For a complete overview of the Signing Identities module capabilities, check out the [Appcircle's Signing Identities Section](https://appcircle.io/signing-identities).
+:::
 
 ## [Apple Certificates](/signing-identities/apple-certificates)
 
