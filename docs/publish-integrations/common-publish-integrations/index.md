--- conflicted
+++ resolved
@@ -39,8 +39,7 @@
 Learn how to Publish to Microsoft Intune
 </ContentRef>
 
-<<<<<<< HEAD
-=======
+
 ## Update Metadata on Microsoft Intune
 
 Learn how to update your app's metadata on Microsoft Intune to improve visibility.
@@ -49,7 +48,6 @@
 Understand how to update metadata on Microsoft Intune
 </ContentRef>
 
->>>>>>> 780166d6
 ## Send to Enterprise App Store
 
 Everything you need to know about sending your app to the Appcircle's Enterprise App Store can be found here. We cover the necessary preparations, and submission details.
