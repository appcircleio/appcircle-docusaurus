---
title: Building Android Applications
description: Learn how to build Android applications in Appcircle
tags: [build, platform build guides, android]
---

import Screenshot from '@site/src/components/Screenshot';
import ContentRef from '@site/src/components/ContentRef';
import NeedHelp from '@site/docs/\_need-help.mdx';

# Building Android Applications

<iframe width="640" height="315" src="https://www.youtube.com/embed/-6CpaE1FW7M" title="YouTube video player" frameborder="0" allow="accelerometer; autoplay; clipboard-write; encrypted-media; gyroscope; picture-in-picture" allowfullscreen></iframe>

Before starting your first Android app build, please make sure you first create a build profile and connect your Git repository to your build profile. You can refer to the page below for this step:

<ContentRef url="/build/manage-the-connections/adding-a-build-profile">Adding a Build Profile</ContentRef>

After connecting your repository, please add or create your Android Keystore. You can refer to the page below for this step:

<ContentRef url="/signing-identities/android-keystores">Android Keystores</ContentRef>

When you are done with the steps above, you can now start building your Android application.

### Build Configuration

First, we need to set up a build configuration. Select the configuration from the **Configuration** section. The first step will be to enter project details. You can enter details manually or click on the "Autofill" button to retrieve them from your project.

### Private Modules

If your project uses private modules, don't forget the add necessary SSH keys to your workflow steps. You can use `Activate SSH Private Key` step to add your private SSH keys.

<ContentRef url="/build/manage-the-connections/adding-a-build-profile/connecting-to-private-repository-via-ssh">Connecting to Private Repository via SSH</ContentRef>

You may also use `Authenticate with netrc` step to access your private modules.

https://github.com/appcircleio/appcircle-netrc-component

### Sending the Build Status to the Repository Providers

<<<<<<< HEAD
At the bottom of the config tab, you will the **Set Commit Build Status** option.
=======
At the bottom of the config tab, you will see the **Set Commit Build Status** option.
>>>>>>> a026eceb

<Screenshot url='https://cdn.appcircle.io/docs/assets/BE-4818-status.png' alt="Sending Build Status" />

When this option is enabled, the build status for that commit is shared with the repository provider.

<Screenshot url='https://cdn.appcircle.io/docs/assets/image (213).png' />

<Screenshot url='https://cdn.appcircle.io/docs/assets/appcircle-github-commit-status-pass.png' />

### Build Triggers

Appcircle allows you to trigger builds manually or automatically using build triggers.

- On push: Whenever code is pushed to a configured branch, the build is triggered.
- On a tagged push: Whenever a tagged commit is pushed, the build is triggered for that commit. Commits without any tags are ignored.
- On push with selective tags: Whenever a commit includes one of the typed in tags, the build is triggered. You can specify tags with Unix shell-style wildcards to trigger builds.

You can visit the following page for details on build triggers:

<ContentRef url="/build/build-process-management/build-manually-or-with-triggers">
  Build Manually or Automatically with Webhooks and Triggers
</ContentRef>

### Signing

The next step on build configuration is Signing. Here, please select the Android Keystore you added at [Android Keystores](/signing-identities/android-keystores) page.

:::info

You can get both unsigned and signed build artifacts based on your configuration. Please note that unsigned builds will not be distributed by email.

:::

<Screenshot url='https://cdn.appcircle.io/docs/assets/build-configuration-android-signing.png' />

### Distribution

The next step on build configuration is Distribution. You can create a new distribution profile at this screen or select a previous profile you created earlier. You can also enable auto deployment features if you need to.

<ContentRef url="/distribute/create-or-select-a-distribution-profile">
  Create a Distribution Profile and Sharing with Testers
</ContentRef>

<Screenshot url='https://cdn.appcircle.io/docs/assets/build-configuration-android-distribution.png' />

:::info

Any previous build can be deployed to the Testing Distribution without the need for rebuilding.

:::

### Environment Variables

The final step on build configuration is Environment Variables.

Appcircle Build module is simple and powerful. You can get your builds instantly just with a few clicks, advanced management of builds is also possible with the environment variables and workflows.

You can define variables and secrets to be incorporated during the build in the Environment Variables submodule so that you don't need to store certain keys and configurations within the repository.

Please see the following page for more information about environment variables:

<ContentRef url="/environment-variables">
  Why to Use Environment Variables and Secrets?
</ContentRef>

<Screenshot url='https://cdn.appcircle.io/docs/assets/build-configuration-android-env-variables.png' />

Please click on the Save button and close this modal.

### Workflow Editor

You can use the workflow editor for in-depth configuration of all build steps. Please click on the workflow icon to open and use workflow editor.

:::info

Any custom operation during the build can be executed through the Custom Script step in the workflow.

:::

For details on using Appcircle's workflow editor, please see the related page below:

<ContentRef url="/workflows">What are Workflows and How to Use Them?</ContentRef>

### Start Build

You are now ready to start your first build. Select the branch from the left side and click on the **Start Build** button.

<Screenshot url='https://cdn.appcircle.io/docs/assets/build-configuration-android-start-build.png' />

Select a configuration, workflow, commit id and click on **Start Build button**

<Screenshot url='https://cdn.appcircle.io/docs/assets/build-configuration-android-build-modal.png' />

Appcircle will start building your application. Build log window will open and you can follow build process in realtime.

:::info

You can safely close the build log window, it won't affect the status of your build. You can come back and click on the build to track the status of your build.

:::

<Screenshot url='https://cdn.appcircle.io/docs/assets/build-configuration-android-workflow.png' />

**Distribute Your Build**

Your build will be distributed automatically if you had set up Auto Distribute earlier. You can also manually distribute builds at any time you like.

## FAQ

### chmod: cannot access './gradlew': No such file or directory

Every Android project has a `gradlew` file in the main repository directory. If the Android Build step can't find this file, you need to edit your workflow, find the Android Build Step and edit the `PROJECT PATH`. If your `gradlew` file is in the `android` folder, you need to write, `./android` in the edit box.

### How can I change the JDK version for autofill?

<<<<<<< HEAD
Appcircle currently has OpenJDK 11 (default), OpenJDK 8, OpenJDK 17 and OpenJDK 21. If you want to use a different Java version for your build pipeline, you can add the [**Change Java Version**](/workflows/common-workflow-steps/change-java-version) step to your workflow.
=======
Appcircle currently has OpenJDK 17 (default), OpenJDK 8, OpenJDK 11 and OpenJDK 21. If you want to use a different Java version for your build pipeline, you can follow the steps [here](/workflows/common-workflow-steps/custom-script#how-to-change-java-version) and add a custom script to your workflow.
>>>>>>> a026eceb

But unfortunately, you cannot use custom scripts for autofill operations, which make it easy to fill in configuration details while adding a new build profile.

For the autofill, we have two options to choose from.

#### 1. Change `JAVA_HOME` using `gradle.properties`

You can add the `org.gradle.java.home` entry to the `gradle.properties` file in your Android project.

For example, the below entry can be used to change the default Java version to 17 for the "Appcircle Standard macOS Pool (arm64)".

```properties
org.gradle.java.home=/Users/appcircle/.sdkman/candidates/java/17.0.9-zulu
```

You can get the JDK home paths for each build pool from [Android's build infrastructure](/infrastructure/android-build-infrastructure#java-version) Java section.

#### 2. Change `JAVA_HOME` using environment variables

You can use the [environment variables](/environment-variables/managing-variables) to enable the JDK version your project requires.

For example, you can take the following steps to change the default Java version to 17.

1. Create a variable group that has a variable with the properties below.
    1. The key should be `JAVA_HOME`.
    2. Value should be `/Users/appcircle/.sdkman/candidates/java/17.0.9-zulu`.
2. Go to the configuration section of the build profile that you want to autofill.
3. Go to the 'Env. Variables' tab in configuration.
    1. You should see the variable group that you created in the list.
4. Select the variable group that has `JAVA_HOME` and 'Save' settings.
5. Go back to the config tab and start autofilling there.

You can get the JDK home paths for each build pool from [Android's build infrastructure](/infrastructure/android-build-infrastructure#java-version) Java section.

### Gradle build after Bintray shutdown

```
  > Could not resolve com.google.protobuf:protobuf-java-util:3.09.0.
      > Could not get resource 'https://jcenter.bintray.com/com/google/protobuf/protobuf-java-util/3.09.0/protobuf-java-util-3.09.0.pom'.
        > Could not GET 'https://jcenter.bintray.com/com/google/protobuf/protobuf-java-util/3.09.0/protobuf-java-util-3.09.0.pom'. Received status code 502 from server: Bad Gateway
```

You may experience gradle build errors if your project uses Bintray resources. Since JFrog has shutdown Bintray on May 1, 2021. You should update your gradle file and move to Maven Central. Replace `jcenter()` with `mavenCentral()` in all your `build.gradle` files. Please be aware that some of your dependencies may not exist on Maven.

### Gradle build daemon disappeared unexpectedly

If you receive a Gradle error similar to the following, it can happen due to 2 reasons

```
org.gradle.launcher.daemon.client.DaemonDisappearedException: Gradle build daemon disappeared unexpectedly (it may have been killed or may have crashed)
    at org.gradle.launcher.daemon.client.DaemonClient.handleDaemonDisappearance(DaemonClient.java:222)
    at org.gradle.launcher.daemon.client.DaemonClient.monitorBuild(DaemonClient.java:198)
    at org.gradle.launcher.daemon.client.DaemonClient.executeBuild(DaemonClient.java:162)
    at org.gradle.launcher.daemon.client.DaemonClient.execute(DaemonClient.java:125)
```

```
Unexpected error while writing dex file using d8: Java heap space
java.lang.OutOfMemoryError: Java heap space
java.lang.RuntimeException: java.lang.OutOfMemoryError: Java heap space
```

- Problem with UTF-8 characters in your project or environment variable. Please edit your **gradle.properties** file and add `-Dfile.encoding=UTF-8` argument to `org.gradle.jvmargs` section.
- You have edited **gradle.properties** and put some arguments to the `org.gradle.jvmargs` section. When you modify default JVM arguments, it resets the default `MaxMetaspaceSize` property. You should always add `-XX:MaxMetaspaceSize=256m` to this section to prevent unlimited memory allocation.

If you're using DexGuard, you may need to above modifications to your DexGuard configuration as well.

### I received a google-services.json Error but I don't want to push this file to the repository

Secret files such as the google-services.json can be added as a [secret environment variable](/environment-variables/managing-variables#adding-files-as-environment-variables) and then [selected in the build configuration](/build/build-process-management/build-profile-configuration#environment-variables-configuration).

Then, you can add a custom script step before the Android build step and move the file to the expected path during the build with a code like the following (where the secret environment variable is named as `GOOGLE_SERVICES_JSON`) :

```bash
cd $AC_REPOSITORY_DIR/
mv $GOOGLE_SERVICES_JSON $AC_REPOSITORY_DIR/app
```
### Android Keystore Errors

#### Missing keystore path error on Android builds

You may want to build unsigned Android applications. The most common mistake done with this is Appcircle users usually forget to disable the Sign Application step in the workflow.;

If you do not select a keystore in the build configuration, you need to disable the Sign Application step or your build will fail.

#### Keystore was tampered with or password was incorrect

You may get this error message when the provided password doesn't match the keystore file.

If you are using a debug keystore, simply re-generate it. Otherwise, please make sure you have the correct keystore/password combination.

<ContentRef url="/build/post-build-operations/after-a-build">After a Build</ContentRef>

<NeedHelp /><|MERGE_RESOLUTION|>--- conflicted
+++ resolved
@@ -38,11 +38,7 @@
 
 ### Sending the Build Status to the Repository Providers
 
-<<<<<<< HEAD
-At the bottom of the config tab, you will the **Set Commit Build Status** option.
-=======
 At the bottom of the config tab, you will see the **Set Commit Build Status** option.
->>>>>>> a026eceb
 
 <Screenshot url='https://cdn.appcircle.io/docs/assets/BE-4818-status.png' alt="Sending Build Status" />
 
@@ -158,11 +154,7 @@
 
 ### How can I change the JDK version for autofill?
 
-<<<<<<< HEAD
-Appcircle currently has OpenJDK 11 (default), OpenJDK 8, OpenJDK 17 and OpenJDK 21. If you want to use a different Java version for your build pipeline, you can add the [**Change Java Version**](/workflows/common-workflow-steps/change-java-version) step to your workflow.
-=======
 Appcircle currently has OpenJDK 17 (default), OpenJDK 8, OpenJDK 11 and OpenJDK 21. If you want to use a different Java version for your build pipeline, you can follow the steps [here](/workflows/common-workflow-steps/custom-script#how-to-change-java-version) and add a custom script to your workflow.
->>>>>>> a026eceb
 
 But unfortunately, you cannot use custom scripts for autofill operations, which make it easy to fill in configuration details while adding a new build profile.
 
