---
title: Build Profile Configuration Overview
metaTitle: Build Profile Configuration Overview
metaDescription: Build Profile Configuration Overview
sidebar_position: 2
---

import Screenshot from '@site/src/components/Screenshot';
import ContentRef from '@site/src/components/ContentRef';

# Build Profile Configuration Overview

Configuring a build profile has some basic steps that need to be completed before starting a build.

### Creating a configuration

You may create **Distribution** configuration to send your app to public stores or create **Testing** configuration to send your app to testers. Configurations allow you to set different certificates, distribution channels that can be used with different workflows.

- Click on **Configurations** to create configurations for different scenarios. 

<Screenshot url='https://cdn.appcircle.io/docs/assets/image (168).png' />

- Click on **New** button to create your first configuration.

<Screenshot url='https://cdn.appcircle.io/docs/assets/create-build-configuration1.png' />

- You may change the name of the configuration or delete the ones you don't need.

<Screenshot url='https://cdn.appcircle.io/docs/assets/create-build-configuration2.png' />

### Clone Configuration

If you have a configuration that you use constantly or want to quickly copy a configuration, you can use the "Configuration Clone" feature.

The configuration clone feature will speed up your projects where you use many configurations.

First of all, we open the configuration process by clicking the edit button.

<Screenshot url='https://cdn.appcircle.io/docs/assets/clone-1.png' />

Then click on the three dots next to the configuration we want to copy, and click on the "Clone" button in the mini window that opens.

<Screenshot url='https://cdn.appcircle.io/docs/assets/clone-2.png' />

And another one is created identical to the configuration we want to clone. 

<Screenshot url='https://cdn.appcircle.io/docs/assets/clone-3.png' />

:::info
The naming here is created by adding "_copy_1" to the end of the main configuration name. For each configuration to be copied from now on, the name will be incremented to be unique.
:::

:::tip
Although the system gives a unique name for the copied configuration by default, you can give this configuration a new name using "Rename".
:::

### Project details configuration

Every build profile needs to know project details regardless of the project being iOS or Android project. Project details can be entered manually or can be fetched from your project automatically by Appcircle if you click on **Autofill** button.

You can also select your self-hosted runner from the **SELECT A POOL** dropdown.


<ContentRef url="/self-hosted-runner/overview">
  Self-Hosted Runners
</ContentRef>

<Screenshot url='https://cdn.appcircle.io/docs/assets/ios-fetch.png' />

### Signing configuration

Both iOS and Android applications need to be digitally signed by their developers in order to be able to be installed on real devices or submitted to app stores.

iOS certificates and Android keystores can be generated within Appcircle or pre-obtained certificates can be uploaded. iOS provisioning profiles need to be obtained from Apple Developer account and uploaded to Appcircle.

<Screenshot url='https://cdn.appcircle.io/docs/assets/image (170).png' />

### Distribution configuration

Deployment is a critical step when it comes to testing your app on real devices. You may need multiple testers and testing groups to download, install, test your app, and make sure it works on different devices and operating system versions.

Deployment configuration allows you to set which test groups will receive your application after the build is complete. You can manually submit your binary to testers, or Appcircle can do it for you.

In this window, you can select one or more of the previously created distribution profiles or create a new one. You can use the "Manage Distribution Profiles" button above to quickly manage distribution profiles.

Finally, check Auto Deploy if you want your build to be automatically deployed to Test Deployment, or check Auto Deploy if you want your build to be automatically deployed to Store Shipping.

<<<<<<< HEAD
![](<https://cdn.appcircle.io/docs/assets/multiple-dist-build-1.png>)
=======
<Screenshot url='https://cdn.appcircle.io/docs/assets/image (171).png' />
>>>>>>> 6d17bf7d

### Environment variables configuration

You can define variables and secrets to be incorporated during the build in the Environment Variables submodule so that you don't need to store certain keys and configurations within the repository.

<Screenshot url='https://cdn.appcircle.io/docs/assets/image (172).png' />

### Versioning configuration

You can set custom rules to manage the versioning of your app. You can increase both the build number and version number according to the rules you set.

<Screenshot url='https://cdn.appcircle.io/docs/assets/image (173).png' />

### Workflows and Triggers

For advanced configuration, you can utilize [workflows](../workflows/why-to-use-workflows.md) and for automatic builds, you can utilize [triggers](build-manually-or-with-triggers.md#automatic-build).

These options are available at the profile level in the profile context menu.

<Screenshot url='https://cdn.appcircle.io/docs/assets/image (188).png' />

import NeedHelp from '@site/docs/\_need-help.mdx';

<NeedHelp /><|MERGE_RESOLUTION|>--- conflicted
+++ resolved
@@ -85,11 +85,7 @@
 
 Finally, check Auto Deploy if you want your build to be automatically deployed to Test Deployment, or check Auto Deploy if you want your build to be automatically deployed to Store Shipping.
 
-<<<<<<< HEAD
-![](<https://cdn.appcircle.io/docs/assets/multiple-dist-build-1.png>)
-=======
-<Screenshot url='https://cdn.appcircle.io/docs/assets/image (171).png' />
->>>>>>> 6d17bf7d
+<Screenshot url='https://cdn.appcircle.io/docs/assets/multiple-dist-build-1.png' />
 
 ### Environment variables configuration
 
