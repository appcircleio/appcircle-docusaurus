---
title: My Organization and Team Management
metaTitle: My Organization and Team Management
metaDescription: My Organization and Team Management
sidebar_position: 4
---

import Screenshot from '@site/src/components/Screenshot';

# My Organization and Team Management

Organizations in Appcircle are separate units with separate "workspaces" that allow collaboration on the same apps with a team.

Each user is the owner of their individual organization by default. You can create additional organizations as needed or join an existing one.

All apps (build profiles, distribution profiles, etc.) created under an organization is accessible by all the members of that organization.

Billing management is also per-organization basis so that you can work with different plans with a single account. (e.g. You can be a member of two different organizations at the same time: an individual organization for personal projects under the free plan and another organization for your company under the enterprise plan.)

:::info

Team management with fine-grained roles and integration with enterprise identity systems are available in the enterprise plan. Please [contact us](https://appcircle.io/contact) for more information.

:::

### Accessing the My Organization Screen

The "My Organization" screen is accessible from the button with the organization name initials at the bottom left and it contains all operations to manage an organization.

<Screenshot url='https://cdn.appcircle.io/docs/assets/myaccount-organization.png' />

### Organization Name and ID Management

When you create an account, an individual organization for you is created by default with your email address.

In the left column under the organization management screen, you can change your organization name, which is a descriptive name, and you can change your unique organization ID, which is used for identification purposes for that specific organization.

To update these details, simply enter the new values and press _Update_.

<Screenshot url='https://cdn.appcircle.io/docs/assets/image (36).png' />

###

### Working with Multiple Organizations

#### Adding an Organization

To add a new organization, press the "Create New Organization" button on the top-right (denoted by a plus sign) and type in the Organization Name. The organization will be created with the specified name and your role will be set as the owner.

:::caution

If you are on the Starter Plan, you cannot add a new organization. To create more organizations, you need to upgrade to a higher plan.

:::

<Screenshot url='https://cdn.appcircle.io/docs/assets/image (39).png' />

#### Adding a Sub Organization

Appcircle's Sub Organization feature allows you to create multiple sub organizations from your organization, providing a way to manage different teams and projects separately. With this feature, each sub organization is linked to the organization.


It's worth noting that sub organizations are very similar to the organization. When you are inside a sub organization, you will have access to all the features and functionality that are available in your  organization. Any licenses  associated with the organization will also be applicable to the sub organization.

:::caution

To use this feature, an enterprise license is required.

:::

If you have an enterprise license, you can create sub organizations from the  organization by navigating to the "My Organization" page, clicking on the "Create Sub Organization" button, and entering the necessary details for the sub organization.

<Screenshot url='https://cdn.appcircle.io/docs/assets/My-Organization-Sub-Create.png' />

Multiple sub organizations can be created from an organization as required. This feature is particularly useful for businesses with multiple teams working on different projects, providing a way to manage each team's access to Appcircle separately. With the Sub Organization feature, businesses can create and manage multiple sub organizations linked to the organization, giving different teams access to the tools they need to work on their specific projects.



#### Switching Organizations

Once you create an organization or accept an organization invite, you will be switched to that organization automatically. To switch between organizations, press the quick team switching button on the bottom-left on status bar and select an organization from the menu. The currently selected one is indicated with a check mark.

Each organization is isolated from each other, and switching means that you will switch to the "workspace" of that organization.

:::info

Once you select your organization, you will only see the profiles, artifacts, and reports belonging to that organization in all modules.

You can switch between organizations at any time without any data loss.

:::

<Screenshot url='https://cdn.appcircle.io/docs/assets/My-Organization-Switch.png' />

#### Leaving or Deleting an Organization

To leave or delete an organization, press the organization operations button on the top-right (three-dots menu) and select the related operation.

You will be prompted before the leave/delete operation.

:::caution

Both leaving and deleting are irreversible operations and it is advised to use them with caution:

- If you leave an organization, only an Owner can add you back, even if you were an Owner.
- If you delete an organization, you will lose ALL platform data including apps, profiles, and artifacts.

:::

<Screenshot url='https://cdn.appcircle.io/docs/assets/image (41).png' />

###

### Managing the Team Under an Organization

#### Team Ownership

The creator of a team starts with the Owner role. The Owner role has full administrative privileges for the team and organization management such as adding/removing members or editing the organization details, while any new members can be assigned specific module-based read/write roles.

:::caution

Each organization must have at least one Owner and each user must be an Owner of at least one organization.

:::

#### Managing Team Members

As an Owner, you can invite new members simply by entering their email address under the related field in Team Management and pressing the Add button.

The user will be then shown in a "Pending" state until the invitation is accepted. You can also revoke a pending invite by pressing the delete button at the end of the row.

Once a user accepts an invite, it will be added to the team as a Member with read only access. You can change the role of any user, including yourself, with the "Manage Roles" button next to the user ID. You can also delete a user by pressing the delete button.

<Screenshot url='https://cdn.appcircle.io/docs/assets/image (151).png' />

### Advanced Role Management

Once you click the "Manage Roles" button, you will be presented with a detailed selection of roles for each module.

<Screenshot url='https://cdn.appcircle.io/docs/assets/permission-all-image_v2.png' />

Here, you can assign the Owner role to a user for full access or you can select specific read or write roles for use cases like developers or testers or billing administrators.

<Screenshot url='https://cdn.appcircle.io/docs/assets/permission-owner-image.png' />

You can see the full list of the available roles below:

---

### BUILD PROFILE PERMISSIONS

Permissions can be customized for build profiles.

|Permission|Explanation|
|----------|-----------|
| Full Access | The user can change configuration, workflows, and triggers and start building.|
| Read Only | The user can only start the build, view logs, and download logs. |
| None | The user cannot reach any details about build profiles.|

### ENVIRONMENT VARIABLE PERMISSIONS

Permissions can be customized for environment variable.

|Permission|Explanation|
|----------|-----------|
| Full Access | The user can see variable groups, add new variables, and delete existing variable groups or variables.|
| Read Only | The user can only see variable groups and their details.|
| None | The user cannot reach any details about environment variables.|

### SIGNING IDENTITY MANAGEMENT PERMISSIONS

Permissions can be customized for signing identity management.

|Permission|Explanation|
|----------|-----------|
| Full Access | The user can see, delete, and add new certificates, provisionings, and keys.|
| Read Only | The user can only see certificates, provisioning, and keys.|
| None | The user cannot reach any details about signing identity.|

### DISTRIBUTION PROFILE PERMISSIONS

Permissions can be customized for distribution profiles.

|Permission|Explanation|
|----------|-----------|
| Full Access | The user can see, create, and delete new distribution profiles and customize their settings.|
| Read Only | The user can only view distribution profiles.|
| None | The user cannot reach any details about distribution profiles.|

### TESTING GROUP PERMISSIONS

Permissions can be customized for testing groups.

|Permission|Explanation|
|----------|-----------|
| Full Access | The user can see, create, and delete testing groups and add new test users to groups.|
| Read Only | The user can only view testing groups and test users.|
| None | The user cannot reach any details about the testing group.|

### STORE SUBMIT MODULE PERMISSIONS

Upload apps to Google Play, Huawei, and App Store.

|Permission|Explanation|
|----------|-----------|
| Upload apps to Google Play Console & Huawei AppGallery Console. | The user can upload apps to Google Play and Huawei AppGallery.|
| Upload apps to the App Store Console | The user can upload apps only to the App Store.|
| Read-Only Access| The user can only view applications belonging to their own organization.|
:::info
Google Play and Huawei AppGallery permissions are managed through a single rule. When this rule is used, it will apply to both platforms.
:::

### ENTERPRISE STORE PERMISSIONS

Manage and Upload Apps to Enterprise Store.

|Permission|Explanation|
|----------|-----------|
|Manage Enterprise Settings & Apps | The user can modify both Enterprise Store settings and the uploaded apps.|
|Upload apps to the Enterprise Store | The user can only use apps.|
|Read-Only Access| The user can only view the profiles.|

### ORGANIZATION MANAGEMENT PERMISSIONS

The user can create organization or sub organization within license limits, add and remove members, and manage their permissions.

### BILLING MANAGEMENT PERMISSIONS

Manage the subscription, payment details, and invoices.

<<<<<<< HEAD
**THIRD-PARTY CONNECTION MANAGEMENT PERMISSIONS**
=======
### THIRD-PARTY CONNECTION MANAGEMENT PERMISSIONS
>>>>>>> 21a95e3c

Connect to or disconnect from third-party service providers such as Slack, Microsoft Teams, Google Play Developer API Keys, App Store Connect API Keys, Huawei AppGallery Developer API Keys etc.<|MERGE_RESOLUTION|>--- conflicted
+++ resolved
@@ -228,10 +228,6 @@
 
 Manage the subscription, payment details, and invoices.
 
-<<<<<<< HEAD
-**THIRD-PARTY CONNECTION MANAGEMENT PERMISSIONS**
-=======
 ### THIRD-PARTY CONNECTION MANAGEMENT PERMISSIONS
->>>>>>> 21a95e3c
 
 Connect to or disconnect from third-party service providers such as Slack, Microsoft Teams, Google Play Developer API Keys, App Store Connect API Keys, Huawei AppGallery Developer API Keys etc.