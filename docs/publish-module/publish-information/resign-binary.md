---
title: Resign Binary
description: Learn how to resign your iOS application binaries within Appcircle to change provisioning profiles or app entitlements.
<<<<<<< HEAD
tags: [iOS, resigning, provisioning profiles, entitlements, faq]
=======
tags: [iOS, resigning, provisioning profiles, entitlements]
sidebar_position: 6
>>>>>>> 780166d6
---

import Screenshot from '@site/src/components/Screenshot';

# Resign Binary

The **Resign Binary** feature in Appcircle allows you to resign both iOS and Android application binaries. For iOS applications, you can use new provisioning profiles or modify the app's entitlements, which is useful for adjusting the app’s capabilities or updating its distribution settings without requiring a new build. For Android applications, you can resign your binaries with a new keystore, allowing you to update the app's signing credentials crucial for app distribution and updates.

This feature streamlines the process of updating app distribution and security settings, ensuring that your applications can be quickly adapted to meet changing requirements or distribution strategies.

<Screenshot url='https://cdn.appcircle.io/docs/assets/be-3857-pub8.png' />

## Resign iOS Binary

When you need to distribute an iOS application to different environments (like QA, staging, or production) or need to change the app’s entitlements, the **Resign Binary** feature simplifies this process. You can resign an app binary with a new provisioning profile that matches the intended distribution certificate.

### Fields and Options

<Screenshot url='https://cdn.appcircle.io/docs/assets/BE3973-resignUI.png' />

#### Display Name

- **Field**: [`CFBundleDisplayName`](https://developer.apple.com/documentation/bundleresources/information_property_list/cfbundledisplayname)
- **Description**: The user-visible name for the bundle, used by Siri and visible on the iOS Home screen.

#### Version

- **Field**: [`CFBundleShortVersionString`](https://developer.apple.com/documentation/bundleresources/information_property_list/cfbundleshortversionstring)
- **Description**: The release or version number of the bundle.

#### Build Number

- **Field**: [`CFBundleVersion`](https://developer.apple.com/documentation/bundleresources/information_property_list/cfbundleversion)
- **Description**: The version of the build that identifies an iteration of the bundle.

#### Entitlements

- **Options**:
  - **Entitlements from provisioning profiles**: Existing entitlements in the signed provision profile.
  - **Edit**: Edit existing entitlements, or add or remove.


#### Targets

- **Description**: Select a new provisioning profile for new targets.

#### Bundle ID

- **Field**: [`CFBundleIdentifier`](https://developer.apple.com/documentation/bundleresources/information_property_list/cfbundleidentifier)
- **Description**: Original Bundle ID.

:::caution BundleID
Please note that changing the **BundleID** is allowed while the related version is being resigned in the **Publish module**. However, you **cannot start** a publish operation unless it matches the Bundle ID defined for the [Publish Profile](/publish-module/creating-publish-profiles#create-profile-manually).
:::

#### Provisioning Profiles

- **Description**: Select a new provisioning profile for the Bundle ID.

### Edit Entitlements

With the entitlement editing feature of the Resign Binary feature in the Publish module of Appcircle. If you want, you can change your existing entitlements or add or remove them.

<Screenshot url='https://cdn.appcircle.io/docs/assets/BE3973-entitlementEdit.png' />

#### Changing Existing Entitlement or Add/Remove Option

When you click the Edit button on the Resign Binary screen, a new page will open for Entitlement editing. In this page, you can update, delete or add a new entitlement to your existing entitlements.

<Screenshot url='https://cdn.appcircle.io/docs/assets/BE3973-editDetails.png' />

:::danger Entitlement Change

If you want to change, add or remove Entitlement. The **Provision Profile** and **Bundle Identifier** you will resign **must contain** the **entitlements** you want to change. If the **Bundle ID** or **Provision Profile** does not contain or support these changes, the resign operation may **fail**.

:::

### Resigning Process

To resign a binary, follow these steps:

1. **Select the Version**: Choose the version of your app you wish to resign from the **Version List** in the Publish module.
2. **Configure Resigning Options**: Navigate to the **Resign Binary** action and configure the necessary fields such as the provisioning profile, entitlements, and other settings.
3. **Sign the Binary**: After configuring, click the **Sign** button to resign the binary. This process will create a new package with the updated provisioning profile and entitlements.

### Post-Resignation

Once the binary is resigned, a new package is automatically created to reflect the changes. This ensures that any distribution or testing utilizes the most current setup without requiring a complete rebuild.

<Screenshot url='https://cdn.appcircle.io/docs/assets/be-3161-publish-resigned.png' />

The newly created package can then be distributed or tested according to your publish flow requirements. This update ensures that your application conforms to the necessary provisioning and entitlement specifications for different environments, such as development, staging, or production, without additional build steps.

This feature streamlines the application update process by allowing for quick adjustments to the app's configurations, significantly reducing the time and resources needed for separate build cycles.

## Resign Android Binary

Resigning an Android binary allows you to apply a new keystore to your application after the initial build. This is useful for updating the signing configuration or switching to a different keystore as needed without needing to rebuild the app.

### Fields and Options

<Screenshot url='https://cdn.appcircle.io/docs/assets/be-3161-publish-resign-android-option.png' />

- **Package ID**: This is the unique identifier for your Android application, also known as the application ID. It usually follows the format `com.example.myapp` and should not be changed during the resigning process.

:::caution Package ID
Please note that changing the **Package ID** is not allowed while the related version is being resigned in the **Publish module**. If you need to change the **Package ID value** of your package, please use the **Resign Binary** feature in [Testing Distribution](/distribute/platform-specific-guidance/android/resigning-android-binaries).
:::

- **Version Name**: This field represents the human-readable version of your app, such as `1.2.3`. It is used for display purposes and can be adjusted if necessary during the resigning process.

- **Version Code**: The version code is a numerical value that represents the version of your app. Unlike the version name, this is used by the Android system to prevent or allow installations over existing ones. This should be incremented or adjusted according to your versioning strategy.

- **Keystores**: This dropdown allows you to select a keystore to resign your binary. A keystore contains one or more keys. You must select the keystore that contains the appropriate key for signing your application. The keystore used for resigning must match the requirements of the platform where the app will be distributed.

### Resigning Process

When you opt to resign an Android binary:

1. **Package ID**: This is your Android application's unique identifier and cannot be changed during the resigning process.
2. **Version Name & Code**: Adjust the version name and code if necessary. This helps in maintaining versioning integrity across different release channels.
3. **Keystores**: Select the keystore you wish to use for resigning the binary. This could be a newly added keystore or one previously used in other projects.

After configuring the necessary options, click the **Sign** button to start the resigning process.

### Post-Resignation

Once the binary has been resigned, it will create a new package with the updated signing configurations. The newly resigned binary will appear in your version list marked with the new version code if updated during the process.

<Screenshot url='https://cdn.appcircle.io/docs/assets/be-3161-publish-android-after-resign.png' />

## FAQ

### Missing Entitlements

If you receive an error similar to the following, it generally means your provisioning profile doesn't have the entitlements of your project.

```
error: Provisioning profile "AppCircle" doesn't support the Push Notifications capability. (in target 'Runner' from project 'Runner)
error: Provisioning profile "AppCircle" doesn't include the aps-environment entitlement. (in target 'Runner' from project Runner')
```

Whenever you add a new capability (Push Notifications, Keychain Sharing, CloudKit...) to your project, you need to update your provisioning profile and upload it to Appcircle.<|MERGE_RESOLUTION|>--- conflicted
+++ resolved
@@ -1,12 +1,8 @@
 ---
 title: Resign Binary
 description: Learn how to resign your iOS application binaries within Appcircle to change provisioning profiles or app entitlements.
-<<<<<<< HEAD
 tags: [iOS, resigning, provisioning profiles, entitlements, faq]
-=======
-tags: [iOS, resigning, provisioning profiles, entitlements]
 sidebar_position: 6
->>>>>>> 780166d6
 ---
 
 import Screenshot from '@site/src/components/Screenshot';
