--- conflicted
+++ resolved
@@ -65,8 +65,4 @@
 | App Store         | [Adding an App Store Connect API Key](/account/my-organization/api-integrations/adding-an-app-store-connect-api-key.md) |
 | Google Play       | [Adding Google Play Service Account](/account/my-organization/api-integrations/adding-google-play-service-account.md)   |
 | Huawei AppGallery | [Adding Huawei API Key](/account/my-organization/api-integrations/adding-huawei-api-key)                                |
-<<<<<<< HEAD
 | Microsoft Intune  | [Adding Microsoft Intune API Key](/account/my-organization/api-integrations/adding-microsoft-intune-api-key)            |
-=======
-| Microsoft Intune | [Adding Microsoft Intune API Credentials](/account/my-organization/api-integrations/adding-microsoft-intune-api-key)                                |
->>>>>>> 780166d6
