---
title: Wait for Android Emulator
description: The Wait for Android Emulator step waits for the Android Emulator to boot. You must use this step before running any UI tests.
tags: [android, mobile, emulator]
---

import Screenshot from '@site/src/components/Screenshot';

# Wait for Android Emulator

The **Wait for Android Emulator** step waits for the Android Emulator to boot. You must use this step before running any UI tests.

For additional details, please refer to the [**Emulator**](/infrastructure/android-build-infrastructure#emulator) documentation.

:::danger
<<<<<<< HEAD

Ensure that you select the **Intel Pool** in the Configuration tab, as the **Wait for Android Emulator** step will not function in the **M1 Pool**. Please refer to [this documentation](/build/build-process-management/build-profile-configuration#project-details-configuration) for selecting a pool in Configuration.

=======
Ensure that you select the **Appcircle Linux Pool (x86_64)** in the Configuration tab, as the **Wait for Android Emulator** step will not function in the **Appcircle Standard macOS Pool (arm64)**. Please refer to [this documentation](https://docs.appcircle.io/build/build-process-management/build-profile-configuration/#project-details-configuration) for selecting a pool in Configuration.
>>>>>>> 31ef0822
:::

### Prerequisites

Before running the **Wait for Android Emulator** step, you must complete certain prerequisites, as detailed in the table below:

| Prerequisite Workflow Step                                                                         | Description                                                                                                                                                                                                                                                                                                                            |
| -------------------------------------------------------------------------------------------------- | -------------------------------------------------------------------------------------------------------------------------------------------------------------------------------------------------------------------------------------------------------------------------------------------------------------------------------------- |
| [**Android Build**](/workflows/android-specific-workflow-steps/android-build) | This step is necessary to obtain the Android outputs required for processing. Without adding this step beforehand, the **Wait for Android Emulator** step will still function, but the app will not be installed.                                                                                                                      |
| [**Android Sign**](/workflows/android-specific-workflow-steps/android-sign)   | If you intend to use a signed app, this step must be executed beforehand to process the output. Failure to add this step beforehand will result in the **Wait for Android Emulator** step still functioning, but since the app is not signed, there may be installation issues. If your app is already signed, you can skip this step. |

:::caution

If a step other than the **Android Build** or **Android Sign** step is used to build or sign the app, then the **Wait for Android Emulator** step depends on this step.

:::

<Screenshot url='https://cdn.appcircle.io/docs/assets/android-workflow-components-wait-for-android-emulator_1.png'/>

### Input Variables

This step contains some input variable(s). It needs these variable(s) to work. The table below gives explanation for this variable(s).

<Screenshot url='https://cdn.appcircle.io/docs/assets/android-workflow-components-wait-for-android-emulator_2.png'/>

| Variable Name               | Description                                                                                                                                                                                                                                                                                                                                                                  | Status   |
| --------------------------- | ---------------------------------------------------------------------------------------------------------------------------------------------------------------------------------------------------------------------------------------------------------------------------------------------------------------------------------------------------------------------------- | -------- |
| `$AC_TEST_DEVICE`           | Specifies the device for the test. The default value is `Pixel_3a`. If you use an emulator other than `Pixel_3a`, you need to create it manually. To install a different device, please follow [this document](/infrastructure/android-build-infrastructure#emulator).                                                                             | Required |
| `$AC_TEST_ADB_WAIT_SECONDS` | Specifies the number of seconds the component must wait for the emulator to boot. The default value is `300`.                                                                                                                                                                                                                                                                | Optional |
| `$AC_TEST_ADB_ARGUMENTS`    | ADB arguments for the device. For additional details about ADB arguments, please refer to the [Android Debug Bridge](https://developer.android.com/tools/adb) documentation. The default value is: `-no-window -no-audio -no-boot-anim -netdelay none -no-snapshot -wipe-data -gpu auto`. You may add new arguments, but don't change the default ones, such as `no-window`. | Required |
| `$AC_SIGNED_APK_PATH`       | The optional full path of the signed APK file to install after the emulator boots. If this step runs after the **Android Sign** step, the variable will be automatically populated. If the signing takes place in the build step and you want to directly enter the APK you received from the **Android Build** step here, you can change the variable to `$AC_APK_PATH`.    | Optional |

---

To access the source code of this component, please use the following link:

https://github.com/appcircleio/appcircle-android-wait-emulator.git<|MERGE_RESOLUTION|>--- conflicted
+++ resolved
@@ -13,13 +13,9 @@
 For additional details, please refer to the [**Emulator**](/infrastructure/android-build-infrastructure#emulator) documentation.
 
 :::danger
-<<<<<<< HEAD
 
-Ensure that you select the **Intel Pool** in the Configuration tab, as the **Wait for Android Emulator** step will not function in the **M1 Pool**. Please refer to [this documentation](/build/build-process-management/build-profile-configuration#project-details-configuration) for selecting a pool in Configuration.
+Ensure that you select the **Appcircle Linux Pool (x86_64)** in the Configuration tab, as the **Wait for Android Emulator** step will not function in the **Appcircle Standard macOS Pool (arm64)**. Please refer to [this documentation](/build/build-process-management/build-profile-configuration/#project-details-configuration) for selecting a pool in Configuration.
 
-=======
-Ensure that you select the **Appcircle Linux Pool (x86_64)** in the Configuration tab, as the **Wait for Android Emulator** step will not function in the **Appcircle Standard macOS Pool (arm64)**. Please refer to [this documentation](https://docs.appcircle.io/build/build-process-management/build-profile-configuration/#project-details-configuration) for selecting a pool in Configuration.
->>>>>>> 31ef0822
 :::
 
 ### Prerequisites
