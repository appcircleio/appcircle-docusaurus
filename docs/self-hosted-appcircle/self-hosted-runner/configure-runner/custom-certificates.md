--- conflicted
+++ resolved
@@ -66,16 +66,10 @@
 %
 ```
 
-<<<<<<< HEAD
-:::info
+After the script is complete, the operating system, default Java (`11`), Ruby, and Node.js trust the root certificate.
 
-NodeJS doesn't use the system CA store so you need to take extra steps.
-
-For self-sigend certificates, you have two options:
-
-1. Add the `NODE_EXTRA_CA_CERTS="rootCA.pem"` environment variable. It is possible to add multiple certificates in a single file.
-2. Add the `NODE_TLS_REJECT_UNAUTHORIZED=0` environment variable. This completely disables SSL verification (not recommended).
-
+:::caution
+Please exit from the current terminal session and start a new one for changes to take effect.
 :::
 
 ## Adding Certificates Manually
@@ -110,11 +104,4 @@
 ./install_cert.sh rootca.crt api.appcircle.spacetech.com
 ```
 
-- After the script completes successfully, the root certificate will be trusted in your system.
-=======
-After the script is complete, the operating system, default Java (`11`), Ruby, and Node.js trust the root certificate.
-
-:::caution
-Please exit from the current terminal session and start a new one for changes to take effect.
-:::
->>>>>>> 8ad5fdd4
+- After the script completes successfully, the root certificate will be trusted in your system.