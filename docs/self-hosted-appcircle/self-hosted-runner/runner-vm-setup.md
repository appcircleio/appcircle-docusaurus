--- conflicted
+++ resolved
@@ -185,13 +185,7 @@
 
 In docker terminology, `vm01` and `vm02` will be our docker images. We will configure them separately, persist our changes and then create containers to execute build pipelines. On every build, fresh containers will be used for both runners.
 
-<<<<<<< HEAD
 ### Configure Base Runner VMs
-=======
-```bash
-tart clone macOS_230921 vm02
-```
->>>>>>> e74da304
 
 #### Configure Runner 1
 
