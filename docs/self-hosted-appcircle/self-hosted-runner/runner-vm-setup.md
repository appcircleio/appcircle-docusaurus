--- conflicted
+++ resolved
@@ -162,7 +162,7 @@
 du -sh $HOME/.tart/vms/macOS_231218
 ```
 
-### Download Xcode Images
+### Download Xcode Images Manually
 
 Download Xcode images from the Appcircle bucket. They are disk images for each Xcode version archived in a package.
 
@@ -194,10 +194,19 @@
 mkdir -p $HOME/images
 ```
 
-<<<<<<< HEAD
-### Download the macOS VM Image With Script
-
-To download and extract the Appcircle runner vm image on the background automatically, you can run the command below.
+Extract archive into the folder.
+
+```bash
+tar -zxf xcodes_231218.tar.gz --directory $HOME/images
+```
+
+It may take a little to complete. Be patient and wait return of command.
+
+---
+
+### Download the macOS VM and xCode Images With Script
+
+To download and extract the Appcircle runner VM and xCode images on the background automatically, you can run the command below.
 
 ```bash
 curl -O -L https://raw.githubusercontent.com/appcircleio/appcircle-self-hosted-scripts/main/install_vm.sh && \
@@ -218,25 +227,12 @@
 :::
 
 :::info
-If you face any error while downloading the VM image, please delete the corrupted VM image file and run the `curl` command block above 👆.
+If you face any error while downloading the files, please delete the corrupted VM image file and run the `curl` command block above 👆.
 :::
 
 ### MacOS VM Information
 
 This macOS VM image contains the same tools as in the "Default M1 Pool" in Appcircle Cloud. The only difference is the bundled Xcode versions. It comes with the Xcode versions below:
-=======
-Extract archive into the folder.
-
-```bash
-tar -zxf xcodes_231218.tar.gz --directory $HOME/images
-```
-
-It may take a little to complete. Be patient and wait return of command.
-
----
-
-**Note:** This macOS VM image contains the same tools as in the "Default M1 Pool" in Appcircle Cloud. The only difference is the bundled Xcode versions. It comes with the Xcode versions below:
->>>>>>> 834f33a1
 
 - `15.2.x`
 - `15.1.x`
