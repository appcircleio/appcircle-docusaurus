--- conflicted
+++ resolved
@@ -156,45 +156,7 @@
 
 ### 2. Register
 
-<<<<<<< HEAD
 <RegisterAppcircleRunner />
-=======
-Go to your organization's **integration** settings and generate runner access token.
-
-<Screenshot url='https://cdn.appcircle.io/docs/assets/self-hosted-runner-access-token-01.png' />
-
-Using generated token, register self-hosted runner to your organization with desired name and pool.
-
-```bash
-./ac-runner register -t ${Access Token} -n ${Runner Name} -p ${Runner Pool}
-```
-
-Runner name is the text that you identify your self-hosted runner in your organization. You can use any suitable text for runner naming according to your requirements. You will find registered self-hosted runner in "Self-hosted Runners" list with the given name.
-
-Runner pool is the text which identifies the runner pool in your organization. You can use any suitable text for pool naming according to your requirements. You will use given pool name at build profile settings and also see registered self-hosted runner in "Self-hosted Runners" list with the given pool name.
-
-For example, below command is registering runner named "monterey-12_4" with pool named "Arm64_pool" to specified organization with using generated runner access token.
-
-```bash
-./ac-runner register -t aat_XVY27uHw7W1GA_cw5Vut0p_WOzHeYeJ2ZkTbqAVE3GX -n monterey-12_4 -p Arm64_pool
-```
-
-For more details on runner and pool, see [Manage Self-hosted Pools](./configure-runner/manage-pools) and [Manage Self-hosted Runners](./configure-runner/manage-runners) in docs.
-
-:::info
-
-Access token is required only for registration process and it can be used for any self-hosted runner, many times until revoked.
-
-Revoking access token itself is not affecting already registered runners. You can't register new self-hosted runners to organization with revoked token anymore.
-
-Only one valid access token can be used actively for an organization. There is no hard-limit on token generation and revoke. Acccording to your security requirements, you can revoke and generate new access token anytime you want.
-
-:::
-
-Once you complete this step, you will see new added runner at "Build > Self-hosted Runners" list.
-
-It's `enabled` by default but its state should be `Offline` by now.
->>>>>>> 7b09e484
 
 ### 3. Configure
 
