---
title: Troubleshooting & FAQ
metaTitle: Troubleshooting & FAQ
metaDescription: Troubleshooting & FAQ
sidebar_position: 4
---

# Overview

This section is designed to help you quickly find answers to common questions and provide you with a better understanding of Appcircle server and runner.

## Appcircle Server FAQ

### Can I change the password of the initial user?

For now, you shouldn't change the initial user password you defined in the `global.yaml`.

### Does Appcircle support LDAP login?

Appcircle supports LDAP login on the Testing Distribution and Enterprise App Store modules.

Appcircle doesn't support LDAP login on the Appcircle dashboard, where you login to create build profiles and other developer-related jobs.

### We can't send mail to outside domains.

Let's say your company's domain is `spacetech.com`. And you can send mail from Appcircle to `user@spacetech.com`, but you can't send mail to `user@gmail.com`.

You should check the SMTP configuration and allow SMTP server to send mail to outside domains.

### While installing the Appcircle server with Podman, `minio` containers can't get healthy status.

The podman network backend should be `netavark`. You can check the current settings with the command below:

```bash
podman info | grep -i networkBackend
```

If you need to use a proxy on the Appcircle server, you should configure proxy settings according to the [Proxy Configuration](/self-hosted-appcircle/configure-server/integrations-and-access/proxy-configuration) document.

### We are facing "manifest not found" error when we run the `up` command.

If you are using the Nexus registry and are facing a "manifest not found" error, this is an expected case to occur. Nexus proxy has a known bug while pulling multiple container images. You should pull images one by one as a workaround.

To pull images one by one, you can see the [Pulling Image One By One](./configure-server/external-image-registry#pulling-images-one-by-one) document. Then you can pull images one by one with this script. So you won't face "manifest not found" error any more.

### Where should we download the zip package while we are updating?

Download the zip package of the appcircle server and extract it to the same folder as the already existing Appcircle server folder. Your data and configuration will be saved while updating.

### How do I change Docker or Podman's data location?

For more details on changing the location of Docker data, refer to the [Change the Docker Data Location](/self-hosted-appcircle/install-server/docker#change-the-docker-data-location) page.

For more details on changing the location of Podman data, refer to the [Change the Podman Data Location](./install-server/podman#change-the-podman-data-location) page.

### I'm offline on the Appcircle dashboard on my browser.

You should trust the Appcircle's or your organization's root CA certificate on your computer.

### We are getting the "potentially insufficient UIDs or GIDs" error while using Podman.

You should check the user ID and group ID of your current account.

```bash
id
```

The user ID and group ID should be four-digit numbers. (For example, 1000, 1002, etc.)

If your user ID and group ID are very large, you may get this error. In this case, you should create a new user and group with regular IDs.

<<<<<<< HEAD
### How can we change the default sub-domains?

:::caution
This operation needs `reset` which deletes all your data like "Build Profiles", "Certificates" etc on Appcircle Server.
:::

:::info
If you only want to change the URLs of the Testing Distribution and the Enterprise App Store, you can check [Custom Domains](./configure-server/ssl-configuration.md#custom-domain) document to assign a custom domain without resetting the Appcircle server.
:::

You can change default subdomains as your needs at the first installation time of the Appcircle server.

If you have already installed the Appcircle server and want to change the subdomains, you can reset the data and move on.

For example, to change `my.appcircle.spacetech.com` to `my-appcircle.spacetech.com`, you can follow the steps below:
=======
### We want to change the Enterprise App Store custom domain. What should we do?

You can change the custom domain settings of Enterprise App Store from the `global.yaml` configuration file.

:::caution
We are assuming that you have installed the Appcircle server with version `3.11.0` or later for this operation.
:::

- Log in to the Appcircle server with SSH or a remote connection.

- Go to the `appcircle-server` directory.

```bash
cd appcircle-server
```

:::info

The `spacetech` in the example codes below are example project name.

Please find your own project name and replace `spacetech` with your project name.

To see projects, you can check the `projects` directory.

```bash
ls -l ./projects
```

:::

- Shutdown Appcircle server. Keep in mind that, this will cause downtime.

```bash
./ac-self-hosted.sh -n "spacetech" down
```

- Edit the `global.yaml` file of your project.

```bash
vi ./projects/spacetech/global.yaml
```

```yaml
storeWeb:
  customDomain:
    enabled: true
    domain: store.spacetech.com
```

- Apply configuration changes.

```bash
./ac-self-hosted.sh -n "spacetech" export
```

- Boot Appcircle server.

```bash
./ac-self-hosted.sh -n "spacetech" up
```

:::tip
You should check the status of the Appcircle server after boot for any possible errors.

```bash
./ac-self-hosted.sh -n "spacetech" check
```

:::

Now you can access the Enterprise App Store with the new store domain settings.

### How can we change the default sub-domains?

:::caution
This operation needs **[reset](https://docs.appcircle.io/self-hosted-appcircle/install-server/docker#reset-configuration)** which deletes all your data like "Build Profiles", "Signing Identities", etc on the Appcircle server.
:::

:::tip
If you only want to change the URL of the **Testing Distribution** or **Enterprise App Store**, you should follow the [custom domain](/self-hosted-appcircle/configure-server/integrations-and-access/ssl-configuration#custom-domain) configuration document to assign a custom domain without resetting the Appcircle server.
:::

You can change the default subdomains as per your needs at the first installation time of the Appcircle server.

If you have already installed the Appcircle server and want to change the subdomains, you must **[reset](https://docs.appcircle.io/self-hosted-appcircle/install-server/docker#reset-configuration)** the server before applying a new configuration.

For example, to change `my.appcircle.spacetech.com` to `my-appcircle.spacetech.com` along with other subdomains, you should follow the steps below:
>>>>>>> 424f59a6

- Go to the `appcircle-server` directory.

```bash
cd appcircle-server
```

:::info
<<<<<<< HEAD
`spacetech` is example project name. Please check your own project name from under the `./projects` directory.
:::

- If your server is up and running, down your project.

```bash
./ac-self-hosted.sh -n "spacetech" down
```

- Edit the `global.yaml` of your project for subdomains.
=======
The `spacetech` in the example codes below is an example project name.

Please find your own project name and replace `spacetech` with your project name.

To see projects, you can check the `projects` directory.

```bash
ls -l ./projects
```

:::

- Edit the `global.yaml` of your project for subdomain changes.
>>>>>>> 424f59a6

```bash
vi ./projects/spacetech/global.yaml
```

```yaml
keycloak:
  external:
    subdomain: auth-appcircle
webApp:
  external:
    subdomain: my-appcircle
apiGateway:
  external:
    subdomain: api-appcircle
testerWeb:
  external:
    subdomain: dist-appcircle
webEvent:
  external:
    subdomain: hook-appcircle
minio:
  external:
    subdomain: resource-appcircle
storeWeb:
  external:
    subdomain: store-appcircle
```

:::caution
<<<<<<< HEAD
If the keys are already exist in the `global.yaml`, you should just update or add the missing keys.

For example you must have `keycloak` key in the global.yaml already. You must just add the `keycloak.external.subdomain` section.

There should also be the `storeWeb` key in the global.yaml.
=======
If the keys already exist in the `global.yaml`, you should just update or add the missing keys.

For example, if you already have the `keycloak` key in global.yaml, you must just add the `keycloak.external.subdomain` section there.
>>>>>>> 424f59a6
:::

- Edit the `mainDomain` of your project in the `global.yaml` file.

```yaml
external:
<<<<<<< HEAD
  mainDomain: '.spacetech.com'
```

:::info

- After you change the main domain and the subdomains, you can merge them in your mind to find full domain.

- For example, in the example below:
  - Main domain: `.spacetech.com`
  - Web app domain: `my-appcircle`
  - So you will use `my-appcircle.spacetech.com` as full domain.

:::

- `reset`, `export` and `up` the Appcircle Server

The `reset` is optional, if you are installing for the first time (You must never have run the `up` command.), you don't the reset. You can continue with the `export` and the `up` commands.

For details, you can follow [Reset Configuration](./install-server/docker.md/#reset-configuration) section in the documentation.

:::info
If you have configured the Appcircle server as `https`, you may want to change the nginx SSL certificate and key if the certificate doesn't contain the new domains.
:::

=======
  mainDomain: ".spacetech.com"
```

:::caution
The subdomains will be concatenated to the **`mainDomain`**.

For this reason, `external.mainDomain` in the configuration file must always begin with a `.` character as a prefix.
:::

:::tip

After you change the main domain and the subdomains, you can merge them yourself to see the up-to-date URLs for Appcircle modules.

For example;

- when `mainDomain` is `.spacetech.com`
- and `webApp` `subdomain` is `my-appcircle`

then the Appcircle dashboard URL will be `my-appcircle.spacetech.com`.
:::

:::warning
If you have configured the Appcircle server as HTTPS, as an extra step, it may be required to change the SSL certificates in the `global.yaml` if they are not compatible with your new subdomains.

See the **[SSL configuration](/self-hosted-appcircle/configure-server/integrations-and-access/ssl-configuration)** document for details.
:::

When the `global.yaml` changes are ready to apply, follow the below steps:

- Stop the server.

```bash
./ac-self-hosted.sh -n "spacetech" down
```

- Cleanup server data.

```bash
./ac-self-hosted.sh -n "spacetech" reset
```

:::info
The `reset` step is optional. If you are installing for the first time, which means that you have never run the `up` command and used the system, then you don't need to cleanup anything.

For details, you can see the [reset configuration](./install-server/docker/#reset-configuration) section in the documentation.
:::

- Apply the configuration changes.

```bash
./ac-self-hosted.sh -n "spacetech" export
```

- Start the server.

```bash
./ac-self-hosted.sh -n "spacetech" up
```

- Check the health of the services.

```bash
./ac-self-hosted.sh -n "spacetech" check
```

You should see the message: _"All services are running successfully."_

### While connecting to a repository from GitLab, we can list the projects, but binding is failing.

The first thing you should check is **PAT** permissions.

If you are sure that **PAT** has the required permissions, you should check the **Outbound Requests** configuration of your GitLab server.

For more details about configuring the outbound requests, you can refer to the [Outbound Requests](/build/manage-the-connections/adding-a-build-profile/connecting-to-gitlab#outbound-requests) section.

>>>>>>> 424f59a6
## Appcircle Runner FAQ

### We are facing a self-signed certificate error on builds.

The certificate of your organization should be trusted on the Appcircle runner virtual machines.

You should refer to the [Custom Certificates](./self-hosted-runner/configure-runner/custom-certificates) page for more details.

### We are facing an "SSL certificate is not valid yet" error on builds.

The runner VMs cannot connect to the servers to update their date and time due to network restrictions.

You should configure NTP server settings in the runner VMs. For updating base runners, please refer to the [Update Base Images](./self-hosted-runner/runner-vm-setup#update-base-images) section.

For details on configuring NTP settings, you can refer to the [NTP Configuration](./self-hosted-runner/runner-vm-setup#2-configure-base-runners-ntp-settings) section and follow the steps.

### We can't register Appcircle runner to the server.

First, you should check if your Appcircle runner can access the Appcircle server. You can run the command below to test this. You should change the example Appcircle URL for yourself.

```bash
curl -v https://api.appcircle.spacetech.com
```

You should check if there is a self-signed certificate problem. You can refer to the [Custom Certificates](./self-hosted-runner/configure-runner/custom-certificates) page to trust the root CA certificate of your organization.

If you already trusted the root CA cert, you should check the Appcircle server's certificate. If it is too long, like 5 years, it should be trusted using the graphical user interface. You should open the Keychain Access application from the GUI and add the Appcircle server's certificate. After that, you should click on the certificate and select "Always trust".

### We are facing "LoginName too long" error while running the `screen` command.

The `screen` command has a bug with long usernames which has been fixed in the new versions.

If you are facing this error while trying to run Appcircle runner VMs on a macOS host, you should update the `screen` tool on the host machine with `brew`.

You should follow the steps below to update the `screen` tool:

- Check the current version before updating.

```bash
screen --version
```

- Install the up-to-date version using Homebrew.

```bash
brew install screen
```

- Open a new terminal session to use the new `screen`.

:::caution
If you don't open a new terminal session, you cannot use the up-to-date `screen` since the current shell session has access to the older version.
:::

- Re-check the version to see if the update was done successfully.

```bash
screen --version
```<|MERGE_RESOLUTION|>--- conflicted
+++ resolved
@@ -69,23 +69,6 @@
 
 If your user ID and group ID are very large, you may get this error. In this case, you should create a new user and group with regular IDs.
 
-<<<<<<< HEAD
-### How can we change the default sub-domains?
-
-:::caution
-This operation needs `reset` which deletes all your data like "Build Profiles", "Certificates" etc on Appcircle Server.
-:::
-
-:::info
-If you only want to change the URLs of the Testing Distribution and the Enterprise App Store, you can check [Custom Domains](./configure-server/ssl-configuration.md#custom-domain) document to assign a custom domain without resetting the Appcircle server.
-:::
-
-You can change default subdomains as your needs at the first installation time of the Appcircle server.
-
-If you have already installed the Appcircle server and want to change the subdomains, you can reset the data and move on.
-
-For example, to change `my.appcircle.spacetech.com` to `my-appcircle.spacetech.com`, you can follow the steps below:
-=======
 ### We want to change the Enterprise App Store custom domain. What should we do?
 
 You can change the custom domain settings of Enterprise App Store from the `global.yaml` configuration file.
@@ -173,7 +156,6 @@
 If you have already installed the Appcircle server and want to change the subdomains, you must **[reset](https://docs.appcircle.io/self-hosted-appcircle/install-server/docker#reset-configuration)** the server before applying a new configuration.
 
 For example, to change `my.appcircle.spacetech.com` to `my-appcircle.spacetech.com` along with other subdomains, you should follow the steps below:
->>>>>>> 424f59a6
 
 - Go to the `appcircle-server` directory.
 
@@ -182,18 +164,6 @@
 ```
 
 :::info
-<<<<<<< HEAD
-`spacetech` is example project name. Please check your own project name from under the `./projects` directory.
-:::
-
-- If your server is up and running, down your project.
-
-```bash
-./ac-self-hosted.sh -n "spacetech" down
-```
-
-- Edit the `global.yaml` of your project for subdomains.
-=======
 The `spacetech` in the example codes below is an example project name.
 
 Please find your own project name and replace `spacetech` with your project name.
@@ -207,7 +177,6 @@
 :::
 
 - Edit the `global.yaml` of your project for subdomain changes.
->>>>>>> 424f59a6
 
 ```bash
 vi ./projects/spacetech/global.yaml
@@ -238,24 +207,164 @@
 ```
 
 :::caution
-<<<<<<< HEAD
-If the keys are already exist in the `global.yaml`, you should just update or add the missing keys.
-
-For example you must have `keycloak` key in the global.yaml already. You must just add the `keycloak.external.subdomain` section.
-
-There should also be the `storeWeb` key in the global.yaml.
-=======
 If the keys already exist in the `global.yaml`, you should just update or add the missing keys.
 
 For example, if you already have the `keycloak` key in global.yaml, you must just add the `keycloak.external.subdomain` section there.
->>>>>>> 424f59a6
 :::
 
 - Edit the `mainDomain` of your project in the `global.yaml` file.
 
 ```yaml
 external:
-<<<<<<< HEAD
+  mainDomain: '.spacetech.com'
+```
+
+:::caution
+The subdomains will be concatenated to the **`mainDomain`**.
+
+For this reason, `external.mainDomain` in the configuration file must always begin with a `.` character as a prefix.
+:::
+
+:::tip
+
+After you change the main domain and the subdomains, you can merge them yourself to see the up-to-date URLs for Appcircle modules.
+
+For example;
+
+- when `mainDomain` is `.spacetech.com`
+- and `webApp` `subdomain` is `my-appcircle`
+
+then the Appcircle dashboard URL will be `my-appcircle.spacetech.com`.
+:::
+
+:::warning
+If you have configured the Appcircle server as HTTPS, as an extra step, it may be required to change the SSL certificates in the `global.yaml` if they are not compatible with your new subdomains.
+
+See the **[SSL configuration](/self-hosted-appcircle/configure-server/integrations-and-access/ssl-configuration)** document for details.
+:::
+
+When the `global.yaml` changes are ready to apply, follow the below steps:
+
+- Stop the server.
+
+```bash
+./ac-self-hosted.sh -n "spacetech" down
+```
+
+- Cleanup server data.
+
+```bash
+./ac-self-hosted.sh -n "spacetech" reset
+```
+
+:::info
+The `reset` step is optional. If you are installing for the first time, which means that you have never run the `up` command and used the system, then you don't need to cleanup anything.
+
+For details, you can see the [reset configuration](./install-server/docker/#reset-configuration) section in the documentation.
+:::
+
+- Apply the configuration changes.
+
+```bash
+./ac-self-hosted.sh -n "spacetech" export
+```
+
+- Start the server.
+
+```bash
+./ac-self-hosted.sh -n "spacetech" up
+```
+
+- Check the health of the services.
+
+```bash
+./ac-self-hosted.sh -n "spacetech" check
+```
+
+You should see the message: _"All services are running successfully."_
+
+### While connecting to a repository from GitLab, we can list the projects, but binding is failing.
+
+The first thing you should check is **PAT** permissions.
+
+If you are sure that **PAT** has the required permissions, you should check the **Outbound Requests** configuration of your GitLab server.
+
+For more details about configuring the outbound requests, you can refer to the [Outbound Requests](/build/manage-the-connections/adding-a-build-profile/connecting-to-gitlab#outbound-requests) section.
+
+### How can we change the default sub-domains?
+
+:::caution
+This operation needs `reset` which deletes all your data like "Build Profiles", "Certificates" etc on Appcircle Server.
+:::
+
+:::info
+If you only want to change the URLs of the Testing Distribution and the Enterprise App Store, you can check [Custom Domains](./configure-server/ssl-configuration.md#custom-domain) document to assign a custom domain without resetting the Appcircle server.
+:::
+
+You can change default subdomains as your needs at the first installation time of the Appcircle server.
+
+If you have already installed the Appcircle server and want to change the subdomains, you can reset the data and move on.
+
+For example, to change `my.appcircle.spacetech.com` to `my-appcircle.spacetech.com`, you can follow the steps below:
+
+- Go to the `appcircle-server` directory.
+
+```bash
+cd appcircle-server
+```
+
+:::info
+`spacetech` is example project name. Please check your own project name from under the `./projects` directory.
+:::
+
+- If your server is up and running, down your project.
+
+```bash
+./ac-self-hosted.sh -n "spacetech" down
+```
+
+- Edit the `global.yaml` of your project for subdomains.
+
+```bash
+vi ./projects/spacetech/global.yaml
+```
+
+```yaml
+keycloak:
+  external:
+    subdomain: auth-appcircle
+webApp:
+  external:
+    subdomain: my-appcircle
+apiGateway:
+  external:
+    subdomain: api-appcircle
+testerWeb:
+  external:
+    subdomain: dist-appcircle
+webEvent:
+  external:
+    subdomain: hook-appcircle
+minio:
+  external:
+    subdomain: resource-appcircle
+storeWeb:
+  external:
+    subdomain: store-appcircle
+```
+
+:::caution
+If the keys are already exist in the `global.yaml`, you should just update or add the missing keys.
+
+For example you must have `keycloak` key in the global.yaml already. You must just add the `keycloak.external.subdomain` section.
+
+There should also be the `storeWeb` key in the global.yaml.
+:::
+
+- Edit the `mainDomain` of your project in the `global.yaml` file.
+
+```yaml
+external:
   mainDomain: '.spacetech.com'
 ```
 
@@ -280,83 +389,6 @@
 If you have configured the Appcircle server as `https`, you may want to change the nginx SSL certificate and key if the certificate doesn't contain the new domains.
 :::
 
-=======
-  mainDomain: ".spacetech.com"
-```
-
-:::caution
-The subdomains will be concatenated to the **`mainDomain`**.
-
-For this reason, `external.mainDomain` in the configuration file must always begin with a `.` character as a prefix.
-:::
-
-:::tip
-
-After you change the main domain and the subdomains, you can merge them yourself to see the up-to-date URLs for Appcircle modules.
-
-For example;
-
-- when `mainDomain` is `.spacetech.com`
-- and `webApp` `subdomain` is `my-appcircle`
-
-then the Appcircle dashboard URL will be `my-appcircle.spacetech.com`.
-:::
-
-:::warning
-If you have configured the Appcircle server as HTTPS, as an extra step, it may be required to change the SSL certificates in the `global.yaml` if they are not compatible with your new subdomains.
-
-See the **[SSL configuration](/self-hosted-appcircle/configure-server/integrations-and-access/ssl-configuration)** document for details.
-:::
-
-When the `global.yaml` changes are ready to apply, follow the below steps:
-
-- Stop the server.
-
-```bash
-./ac-self-hosted.sh -n "spacetech" down
-```
-
-- Cleanup server data.
-
-```bash
-./ac-self-hosted.sh -n "spacetech" reset
-```
-
-:::info
-The `reset` step is optional. If you are installing for the first time, which means that you have never run the `up` command and used the system, then you don't need to cleanup anything.
-
-For details, you can see the [reset configuration](./install-server/docker/#reset-configuration) section in the documentation.
-:::
-
-- Apply the configuration changes.
-
-```bash
-./ac-self-hosted.sh -n "spacetech" export
-```
-
-- Start the server.
-
-```bash
-./ac-self-hosted.sh -n "spacetech" up
-```
-
-- Check the health of the services.
-
-```bash
-./ac-self-hosted.sh -n "spacetech" check
-```
-
-You should see the message: _"All services are running successfully."_
-
-### While connecting to a repository from GitLab, we can list the projects, but binding is failing.
-
-The first thing you should check is **PAT** permissions.
-
-If you are sure that **PAT** has the required permissions, you should check the **Outbound Requests** configuration of your GitLab server.
-
-For more details about configuring the outbound requests, you can refer to the [Outbound Requests](/build/manage-the-connections/adding-a-build-profile/connecting-to-gitlab#outbound-requests) section.
-
->>>>>>> 424f59a6
 ## Appcircle Runner FAQ
 
 ### We are facing a self-signed certificate error on builds.
