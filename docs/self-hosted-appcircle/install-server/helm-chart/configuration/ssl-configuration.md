--- conflicted
+++ resolved
@@ -23,19 +23,15 @@
 1. **Trial Purposes**: Define the SSL certificate directly in the `values.yaml` by following [this section](#define-the-ssl-certificate-in-valuesyaml).
 2. **Production**: Create a Kubernetes secret for better security and manageability by following [this section](#define-the-ssl-certificate-in-secrets).
 
-## Define the SSL Certificate in `values.yaml`
-
-<<<<<<< HEAD
 :::info
 When configuring Appcircle with HTTPS, you have the option to use self-signed or untrusted root certificates. However, if you choose to do so, it is essential to add the certificate or the root CA certificate to the trusted certificates. Failure to do this may result in connection errors. For detailed instructions about adding trusted CA certificates, refer to the [Adding Trusted CA Certificates](/self-hosted-appcircle/install-server/helm-chart/configuration/ca-certificates.md) documentation.
 :::
 
-### Define the SSL Certificate in `values.yaml`
-=======
+## Define the SSL Certificate in `values.yaml`
+
 ### Initial SSL Configuration
 
 #### Update the `values.yaml`
->>>>>>> da8ea8a2
 
 To configure the SSL certificate, update your `values.yaml` file with the following settings:
 
