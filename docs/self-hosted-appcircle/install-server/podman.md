---
title: Podman
description: Learn how to install and configure self-hosted Appcircle server with Podman
tags: [self-hosted, podman, installation, configuration]
sidebar_position: 4
---

import Screenshot from '@site/src/components/Screenshot';
import LingerOption from '@site/docs/self-hosted-appcircle/configure-server/\_linger-option.mdx';
import SocatConfiguration from '@site/docs/self-hosted-appcircle/configure-server/\_socat-configuration.mdx';
import NetavarkConfiguration from '@site/docs/self-hosted-appcircle/configure-server/\_podman-netavark-configuration.mdx';
import FirewalldConfiguration from '@site/docs/self-hosted-appcircle/configure-server/\_firewalld-configuration.mdx';
import SwapConfiguration from '@site/docs/self-hosted-appcircle/configure-server/\_swap-configuration.mdx';

# Overview

Following sections give you detailed information about system requirements, installation and configuration steps. After following directives successfully, you will get a running Appcircle instance on your infrastructure.

## Prerequisites

Below are the hardware and OS requirements for self-hosted Appcircle installation.

### Supported Linux Distributions

Self-hosted Appcircle server utilizing Podman, can only be installed on Linux operating system.

- CentOS Stream 8 or later
- RHEL 8 or later

:::info

We are working on Ubuntu and Debian support. It will be available soon.

:::

### Hardware Requirements

Minimum hardware requirements for self-hosted Appcircle can be:

- 100GB or more free disk space
- 4 or more cores CPU
- 8 or more gigabytes (GB) RAM

:point_up: These hardware specs are minimum requirements for basic execution and it can be used only for quick evaluation or development purposes.

:::caution

CPU architecture must be AMD or Intel 64-bit arch (`x86_64`).

:::

:::info

If you have enough RAM and a recent CPU, performance of Appcircle server can be limited by hard drive seek times. So, having a fast drive like a solid state drive (SSD) improves runtime.

:::

Higher numbers will be better especially for increased number of users.

For an enterprise installation, **minimum** hardware requirements are

- 500GB SSD
- 8 CPU
- 16GB RAM

For production environments, **recommended** hardware requirements are

- 1TB SSD
- 32 CPU
- 64GB RAM

:::caution

#### Swap

<SwapConfiguration/>

:::

### Podman Requirements

The Appcircle server supports Podman as the container runtime. The minimum required version of Podman is 4.3.0 or higher.

#### Enabling the Linger Option

<LingerOption/>

You can run the Appcircle server in the background now.

#### Overcoming Privileged Port Limitations

<<<<<<< HEAD
<SocatConfiguration/>

### Firewalld Requirements

<FirewalldConfiguration/>
=======
When using Podman rootless to install the Appcircle server, please note that privileged ports (ports below 1024) cannot be utilized in rootless mode. By default, the Appcircle server listens on ports 8080 and 8443 for Podman installations.

You must use a port-forwarding tool like `socat`. This way, you can forward traffic from port 80 to 8080 and from port 443 to 8443.

You should install `socat` from official repositories and create two systemd services so port forwarding stays even after the server reboot. This can be done by running the following steps:

:::caution
You must create the `socat` services below, even if you are using Podman with the `root` user.
:::

```bash
sudo dnf install -y socat
```

Save the file below as `port-redirect-80.service` in `/etc/systemd/system/` directory.

```bash
[Unit]
Description=Port Redirect Service - Port 80
After=network.target

[Service]
ExecStart=/usr/bin/socat TCP-LISTEN:80,fork,reuseaddr TCP:127.0.0.1:8080

[Install]
WantedBy=multi-user.target
```

Save the file below as `port-redirect-443.service` in `/etc/systemd/system/` directory.

```bash
[Unit]
Description=Port Redirect Service - Port 443
After=network.target

[Service]
ExecStart=/usr/bin/socat TCP-LISTEN:443,fork,reuseaddr TCP:127.0.0.1:8443

[Install]
WantedBy=multi-user.target
```

Then, one by one, execute the below commands to activate port redirections.

```bash
sudo systemctl daemon-reload
sudo systemctl enable port-redirect-80.service
sudo systemctl start port-redirect-80.service
sudo systemctl enable port-redirect-443.service
sudo systemctl start port-redirect-443.service
```

### Firewalld Requirements

If you are using firewalld, you need to open the ports below according to your server configuration.

- If you plan to run the Appcircle server with HTTPS:

```bash
sudo firewall-cmd --add-port=443/tcp --permanent
sudo firewall-cmd --reload
```

- If you plan to run the Appcircle server with HTTP:

```bash
sudo firewall-cmd --add-port=80/tcp --permanent
sudo firewall-cmd --add-port=6379/tcp --permanent
sudo firewall-cmd --reload
```

To check if the ports are open, you can run the following command:

```bash
sudo firewall-cmd --list-ports
```
>>>>>>> 71dc0898

## Installation

### 1. Download

You need to have the following tools installed on your system:

- curl
- unzip

To download the licensed Appcircle Server package for your organization, you must copy the `cred.json` file to the directory where you want to install the package.

:::info
Without the `cred.json` file, you will not be able to access the licensed Appcircle Server package.

If you have not yet obtained the `cred.json` file, please contact us for assistance.
:::

Download the latest self-hosted Appcircle package.

```bash
curl -fsSL https://cdn.appcircle.io/self-hosted/download-server.sh | bash
```

Extract self-hosted Appcircle package into folder.

```bash
unzip -o -u appcircle-server-linux-x64-${version}-${build}.zip -d appcircle-server
```

:::info

You should use the downloaded `zip` archive while extracting so that the actual `${version}` and `${build}` will come from there. You can find the relevant data in the previously executed download command output.

:::

Change directory into extracted `appcircle-server` folder for following steps.

```bash
cd appcircle-server
```

### 2. Packages

You need to have the following tool(s) installed on your system.

- podman

The good news is that the ac-self-hosted.sh script installs all the necessary tools if they are not already installed on your system.

:::caution

You need to have root access on your system for this step. Being able to run `sudo` is sufficient for the following step. (sudoer)

:::

To do this, execute the script using the `-i` argument as shown below.

```bash
sudo ./ac-self-hosted.sh -i
```

You can also use the long option `--install-package` for the same purpose.

Make sure the script was executed without any error. Script will print installed and required packages when executed. Some packages may need manual installation on some linux distributions. Check command output for warnings and follow directives given in the output.

:::info

Podman is one of our major dependencies. So, its version is also important for Appcircle server runtime.

Older podman versions may be incompatible for our operations. Podman versions above `4.3.0` should be preferred to eliminate any compatibility issues.

:::

#### Podman Network Stack

<NetavarkConfiguration/>

#### Change the Podman Data Location

In certain scenarios, you may encounter situations where the available free space on the root directory (`/`) is limited. However, you might have ample free space in a different directory, such as `$HOME` or `/opt`.

In such cases, you can modify the Podman data location path to utilize the available space in the desired directory.

These are the steps to change podman data location path:

:::caution
If you have selinux enabled, you should disable it temporarily before changing podman data location.

```bash
sudo setenforce 0
```

:::

:::caution
Podman data path may vary according to users.

- If you will use podman with the root user, the data path is `/var/lib/containers`.
- If you will use podman with regular user, the data path is `$HOME/.local/share/containers`.

Please be sure about your podman data path.

The commands below are shown for the root user. Please change it according to your data path.
:::

- Stop the podman service.

```bash
sudo systemctl stop podman
```

- Move the existing Podman data directory to the new location.

```bash
sudo mv /var/lib/containers $HOME/podman
```

- Create a softlink from default location to the new location.

```bash
sudo ln -s $HOME/podman /var/lib/containers
```

- Restart the podman service.

```bash
sudo systemctl start podman
```

:::caution

If you disabled selinux and want to enable it again, you can run the following command.

```bash
sudo setenforce 1
```

:::

### 3. Configure

First we need to find a name to our self-hosted Appcircle installation. It will be the unique project name.

```bash
./ac-self-hosted.sh -n "${YOUR_PROJECT}" export
```

Let's assume we have company named as Space Tech. Then our project name can be "spacetech". For following steps, we will give examples based on this fictive company for better understanding.

Then our command to execute will be:

```bash
./ac-self-hosted.sh -n "spacetech" export
```

On `ac-self-hosted.sh` execution complete, the folder contains `global.yaml`, `user-secret` files and `export` folder.

```txt
projects
└── spacetech
    ├── export
    ├── generated-secret.yaml
    ├── global.yaml
    └── user-secret
```

At this point, the `compose.yaml` file is generated in `projects/${YOUR_PROJECT}/export` path. But some custom environment variables are not configured for your environment. So we need to configure them.

`global.yaml` and `user-secret` files are standard yaml files to configure custom variables for your environment.

`global.yaml` file is in human-readable form but `user-secret` is in base64 encoded form.

You can keep all your environment variables in `global.yaml` but if you don't want to keep some secrets visible in `global.yaml`, you should keep them in `user-secret`.

:::caution

`user-secret` is a complementary file for `global.yaml`. Although it's usage is optional, it's used actively when it has defined values.

So, keep in mind that values kept in `user-secret` always overrides same values in `global.yaml`.

If you want a secret used from `global.yaml`, then it should not be in `user-secret`. You should remove its definition from `user-secret`.

:::

`global.yaml` has some initial and example values preset when it's generated.

```yaml
---
environment: Production
enableErrorHandling: "true"
external:
  scheme: http
  mainDomain: ".example.com"

smtpServer:
  user:
  from:
  host:
  fromDisplayName:
  port:
  ssl:
  auth:
  starttls:
keycloak:
  initialUsername: admin@example.com
  enabledRegistration: true
storeWeb:
  external:
    subdomain: store
  customDomain:
    enabled: true
    domain: store.example.com
```

:::caution

In later steps, other system subdomains will be concatted to main domain. For this reason, `external.mainDomain` in configuration file must always begin with `.` character as prefix.

You can see a list of these subdomains in [here](/self-hosted-appcircle/install-server/podman#4-dns-settings).

:::

As an example, we can change some variables like below according to our fictive company setup.

```yaml
---
environment: Production
enableErrorHandling: "true"
external:
  scheme: http
  mainDomain: ".appcircle.spacetech.com"

smtpServer:
  user: o***y*****@v******.net
  from: o***y*****@v******.net
  host: smtp.v******.net
  fromDisplayName: Space Tech
  port: "587"
  ssl: "false"
  auth: "true"
  starttls: "true"
keycloak:
  initialUsername: admin@spacetech.com
  enabledRegistration: true
storeWeb:
  external:
    subdomain: store
  customDomain:
    enabled: true
    domain: store.spacetech.com
```

For our example, we configured below values:

- `external.scheme` is configured as `http` for our case. When we set as `https` we also need to configure other SSL options. See related section in online docs for SSL configuration details.
- `external.mainDomain` is set as a subdomain of our example company's main domain. See [DNS Settings](/self-hosted-appcircle/install-server/podman#4-dns-settings) for more details.
- `smtpServer` settings are set for e-mail notifications. We choose not to set SMTP password as plain text in here. We will put it to `user-secret` on next steps. But if it's acceptable for you, then you can set `smtpServer.password` variable in here.
- `keycloak.initialUsername` will be appcircle's default organization's admin user. Its username is set to `initialUsername`. We choose not to set its password as plain text in here. We will put it to `user-secret` on next steps. But if it's acceptable for you, then you can set `keycloak.initialPassword` variable in here.
- `storeWeb.customDomain.domain` is set with our example company's store domain. It's used for enterprise app store URL.

:::caution

#### Initial Password

`keycloak.initialPassword` value can not be empty since default organization's admin user will login with that password.

Same as in cloud, it must be compatible with Appcircle password policy;

- minimum character **length must be at least 6**
- must contain at least **one lower** case character
- must contain at least **one upper** case character
- must contain at least **one numerical** digit

#### Troubleshooting

If `keycloak.initialPassword` value is not compatible with password policy, you will get below error on service start while [running Appcircle server](/self-hosted-appcircle/install-server/podman#5-run-server).

```txt
service "keycloak_migration" didn't completed successfully: exit 1
```

In this case, before updating initial password in `global.yaml`, you need to **stop** partially started podman services with below command. See [reset configuration](/self-hosted-appcircle/install-server/podman#reset-configuration) section for more details.

```bash
./ac-self-hosted.sh -n "spacetech" reset
```

After updating initial password, to activate changes, you need to do fresh export.

```bash
./ac-self-hosted.sh -n "spacetech" export
```

Now you can run services again. It should complete without any error.

```bash
./ac-self-hosted.sh -n "spacetech" up
```

:::

As seen in above items, we choose to set some secrets in `user-secret` file. So we need to take additional steps to complete configuration. If you set them as plain text in `global.yaml` then you don't need to take `user-secret` steps.

First create your secret yaml configuration as plain text like below.

```yaml
smtpServer:
  password: 4NZ**********
keycloak:
  initialPassword: ZP6***********
```

For example, let's assume our secret yaml file is located in `projects/spacetech/secret.yaml` path.

In order to convert it to base64 encoded `user-secret` run following command.

```bash
base64 projects/spacetech/secret.yaml > projects/spacetech/user-secret
```

You can check `user-secret` file content in human-readable form with below command if required.

```bash
base64 -d projects/spacetech/user-secret
```

We have `user-secret` filled in successfully and don't need `projects/spacetech/secret.yaml` anymore. So we should delete it.

```bash
rm projects/spacetech/secret.yaml
```

:::caution

On your first export, which makes `global.yaml` template for you, also creates an empty template file for `user-secret` as seen below:

```bash
base64 -d projects/spacetech/user-secret
```

```yaml
smtpServer:
  password:
keycloak:
  initialPassword:
```

If you prefer defining above variables in `global.yaml`, then they should not be in `user-secret`.

If you defined all of them in `global.yaml`,simply remove `user-secret` before next steps.

:::

Note that after changes made to yaml files, you must execute the script again for the changes to take effect as shown below.

```bash
./ac-self-hosted.sh -n "spacetech" export
```

### 4. DNS Settings

Appcircle server has some subdomains for different services. So, you need to add them to DNS in your network before running server.

- api
- auth
- dist
- hook
- my
- resource
- store
- monitor
- redis
- (optional) Enterprise App Store's Custom Domain

:::info

If your configuration (`global.yaml`) has setting `storeWeb.customDomain.enabled:true`, it means that you will use a custom domain for Enterprise App Store. So, its value (`storeWeb.customDomain.domain`) must be configured on DNS along with other system subdomains.

:::

Below is an example DNS configuration that is compatible with our sample scenario.

<Screenshot url='https://cdn.appcircle.io/docs/assets/be-3839-cloudflare-ss.png' />

If you have a dedicated DNS, adding subdomains will be enough to run self-hosted Appcircle server in an easy and quick way.

You can also make DNS settings later, when you complete all configuration and testing.

Until you're satisfied with your setup, you can use `/etc/hosts` file for both self-hosted Appcircle server and connected clients. You can run whole system, test all functionality and your configuration with using the `/etc/hosts` file.

Following section will give you the details for this use case.

#### Using `hosts` file for DNS Settings

The hosts file contains the Internet Protocol (IP) host names and addresses for the local host and other hosts in the network. This file is used to resolve a name into an address (that is, to translate a host name into its IP).

So, you can use hosts file like DNS by adding all required subdomains with their mapped IP address.

:::info

Hosts file is located at:

- `/etc/hosts` on Linux and MacOS
- `C:\Windows\System32\drivers\etc\hosts` on Windows

:::

Entries in the hosts file have the following format:

```txt
Address  HostName
```

On self-hosted Appcircle server, you should add below entries to the `/etc/hosts` file.

```txt
0.0.0.0  api.appcircle.spacetech.com
0.0.0.0  auth.appcircle.spacetech.com
0.0.0.0  dist.appcircle.spacetech.com
0.0.0.0  hook.appcircle.spacetech.com
0.0.0.0  my.appcircle.spacetech.com
0.0.0.0  resource.appcircle.spacetech.com
0.0.0.0  store.appcircle.spacetech.com
0.0.0.0  monitor.appcircle.spacetech.com
0.0.0.0  redis.appcircle.spacetech.com
0.0.0.0  store.spacetech.com
```

For clients that will connect to self-hosted Appcircle server, either self-hosted runners or end-users using their browsers for web UI, should add external IP of the server to their `/etc/hosts` files. External IP is the address of self-hosted Appcircle server that other hosts in the network can reach to server using that address.

You can get external IP of self-hosted Appcircle server with below command.

```bash
hostname -I | awk '{print $1}'
```

Let's assume we got value `35.241.181.2` as an example.

Other clients that connect to the server should add below entries to their `/etc/hosts` files.

```txt
35.241.181.2  api.appcircle.spacetech.com
35.241.181.2  auth.appcircle.spacetech.com
35.241.181.2  dist.appcircle.spacetech.com
35.241.181.2  hook.appcircle.spacetech.com
35.241.181.2  my.appcircle.spacetech.com
35.241.181.2  resource.appcircle.spacetech.com
35.241.181.2  store.appcircle.spacetech.com
35.241.181.2  monitor.appcircle.spacetech.com
35.241.181.2  redis.appcircle.spacetech.com
35.241.181.2  store.spacetech.com
```

With this network setup, you can run and test both self-hosted Appcircle server and connected self-hosted runners with all functionality.

### 5. Run Server

Appcircle server's modules are run on Podman as a container application on your system. All containers are run using a `compose.yaml` file which is generated after `ac-self-hosted.sh` is executed successfully explained in above steps.

`projects/${YOUR_PROJECT}/export` path will have all exported environment for self-hosted Appcircle services along with `compose.yaml`.

```text
projects/
└── spacetech
    ├── export
    │   ├── agent-cache
    │   ├── api-gateway
    │   ├── build
    │   ├── common.env
    │   ├── compose.yaml
    │   ├── distribution
    │   ├── keycloak
    │   ├── keycloak-migration
    │   ├── license
    │   ├── minio
    │   ├── mongo
    │   ├── nginx
    │   ├── notification
    │   ├── postgres
    │   ├── report
    │   ├── rijndael
    │   ├── signing-identity
    │   ├── store
    │   ├── store-submit
    │   ├── tester-web
    │   ├── vault
    │   ├── webApp
    │   └── webhook
    ├── generated-secret.yaml
    ├── global.yaml
    └── user-secret
```

Run Appcircle server services.

```bash
./ac-self-hosted.sh -n "spacetech" up
```

:::info

#### Artifact Registry Credentials: Cred.json

Before we run self-hosted appcircle, we need to set artifact registry credentials. Using credentials JSON key file, we will pull container images for Appcircle server services.

Although it's not required immediately at configuration steps, it's required while we're starting Appcircle server. Otherwise it can not pull container images from our artifact registry.

For this reason, it's a part of the configuration. `ac-self-hosted.sh` bash script configures podman with appropriate credentials. If you don't have the key file, bash script gives error with a detailed message about the requirement.

When you buy an enterprise license for self-hosted appcircle, you will get a credentials JSON key file which enables you to login our artifact registry. For example, assume our fictive company is Space Tech.

You've got `space-tech-cred.json` key file and downloaded it into `~/Downloads` folder.

First you need to copy that key file into self-hosted Appcircle root directory.

```bash
cp ~/Downloads/space-tech-cred.json cred.json
```

After that you can execute below command.

```bash
./ac-self-hosted.sh -n "spacetech" up
```

You should see

> "Podman login cred not found. Trying to login now..."

in command output and then

> "Login Succeeded"

which shows us successful artifact registry login.

If you get any error for some reason at this step, you can remove `${XDG_RUNTIME_DIR}/containers/auth.json` file to reset and execute same command again to retake same steps.

:::

:::info

At first run, it will pull once all container images needed from artifact registry. Also there are some migration steps taken for once which prepares system for other operations.

So it may need up to ~20 min to system be up according to your internet connection speed and CPU power. But recurrent boots will take a couple of minutes and will have shorter durations.

:::

Now you can check system health and gain an overview of the status.

```bash
./ac-self-hosted.sh -n "spacetech" check
```

It will give a quick health summary. You should see below message on success.

```
 All services are running successfully. Project name is spacetech
```

If you want to get details about podman services, you may run the following commands.

```bash
cd projects/spacetech/export
podman-compose ps
```

If everything is okay, then you should see service statuses as "up", "up (healthy)" or "exited (0)".

:::caution

#### Vault

All secret data, including the API keys, signing identities, environment variables, and secrets are stored in an HashiCorp Vault. OAuth tokens and SSH keys, used in build pipeline, are also stored securely in HashiCorp Vault.

Vault is a tool for securely accessing secrets. It's an important and required service for whole self-hosted Appcircle server. If it's status is `unhealthy`, secrets will be inaccessible and most CI/CD functions won't work properly.

For this reason, **before starting to use self-hosted Appcircle server** within your organization, make sure you check **vault service** status in container list above. Its **status must be `healthy`**.

While you're working on configuration back and forth, it's status may become `unhealthy` in some way.

In this case, stop all services with data cleanup.

```bash
./ac-self-hosted.sh -n "spacetech" reset
```

Then make a new export and start services. Refer to [reset configuration](/self-hosted-appcircle/install-server/podman#reset-configuration) section for more details.

:::

:::info

Self-hosted Appcircle server uses some ports for communication.

Below ports must be unused on system and dedicated to only Appcircle server usage.

- `80`
- `443`
- `8080`
- `8443`

If the self-hosted server is configured as HTTP, the below port must also be unused. (_For HTTPS configuration, that's not required._)

- `6379`

Appcircle server will listen on `8080` and `8443` ports by default for HTTP and HTTPS connections.

You can get a list of up-to-date ports used by podman with below command.

```bash
sudo netstat -tulpn | grep LISTEN | grep -E 'rootlessport|socat'
```

- Filter "rootlessport" to see ports used by podman.
- Filter "socat" to see ports used by port forwarder tool socket.

:::

:::caution

##### Rebooting the Server

By default, the Appcircle server containers do not start automatically upon rebooting the host when podman is used as the container engine.

To enable automatic startup of the Appcircle server containers, additional steps are required.

For detailed instructions on configuring the automatic startup of the server containers upon server reboot, please refer to the [Restarting Host](../configure-server/restarting-host) page.

:::

#### Using 3rd Party or Self-hosted Artifact Registry

If your organization uses another registry (harbor, nexus, etc.), in order to use the Appcircle registry, you can head to the [External Image Registries](/self-hosted-appcircle/configure-server/external-image-registry) document for detailed usage and configuration examples.

### :tada: Ready

Open your browser and go to URL `http://my.appcircle.spacetech.com`. You should see login page.

<Screenshot url='https://cdn.appcircle.io/docs/assets/self-hosted-appcircle-login-page.png' />

Login to self-hosted Appcircle with `initialUsername` and `initialPassword` that we have configured in above steps. For our example, user name is `admin@spacetech.com`.

<Screenshot url='https://cdn.appcircle.io/docs/assets/self-hosted-appcircle-dashboard-page.png' />

You can also login to enterprise app store with configured custom URL `store.spacetech.com`.

<Screenshot url='https://cdn.appcircle.io/docs/assets/self-hosted-appcircle-enterprise-app-store.png' />

:::info

Although you can run export multiple times with different project names, you can run only one of them as an Appcircle server instance.

With default installation steps, reserved ports are the same for all exports. For this reason, when you run `./ac-self-hosted.sh -n spacetech up` first instance will reserve open ports to itself. And later `./ac-self-hosted.sh -n spacetech up` commands for other projects will get errors like "port is already allocated".

:::

:::info

For now, self-hosted Appcircle server is a single node solution. You can not scale it by adding more nodes with other bare-metals or VMs.

Because it has a self-contained architecture with all its data side-by-side its podman services. Every node can only use its internal volumes and data on host.

:::

## Reset Configuration

If you have made a mistake at installation steps, especially at configuration, you can reconfigure your server after installation.

All configuration updates requires Appcircle server restart. So resetting configuration should start with stopping Appcircle server.

Stop Appcircle server services.

```bash
./ac-self-hosted.sh -n "spacetech" down
```

On complete, you can check list of running services with command below.

```bash
./ac-self-hosted.sh -n "spacetech" check
```

Its response should be something like below.

`WARNING:Services are not started. Project name is spacetech`

:::caution

Some configuration changes may require data cleanup with extra steps which means data loss if you use Appcircle server for some time.

For example, you can add other git providers with above steps any time you want without any data loss. But changing `external.scheme` from "http" to "https" or changing `smtpServer.*` settings requires podman volume prune which results with data cleanup.

So, we suggest you to be sure with your configuration before using it in production environment. You can try different settings back and forth until you're satisfied.

To begin reconfiguration with data cleanup, use below command while stopping Appcircle server.

```bash
./ac-self-hosted.sh -n "spacetech" reset
```

It will remove all unused local volumes which is useful for a clean start.

:::

Then go back to your configuration and change settings as done previously at [configure](/self-hosted-appcircle/install-server/podman#3-configure) step.

When you're ready for a new export, in root directory execute below command again as done previously.

:::info

For our example scenario, root directory is `appcircle-server` as seen [here](/self-hosted-appcircle/install-server/podman#1-download). And project name is "spacetech".

:::

```bash
./ac-self-hosted.sh -n "spacetech" export
```

Now you are ready to restart self-hosted appcircle.

Run Appcircle server services.

```bash
/ac-self-hosted.sh -n "spacetech" up
```

## Connecting Runners

When you complete installation successfully by following above steps, you're ready for your first build. :tada:

But in order to run build pipelines, you need to install and connect self-hosted runners. We have dedicated section for installation and configuration of self-hosted runners.

Follow and apply related guidelines in [here](/self-hosted-appcircle/self-hosted-runner/installation).

Self-hosted runner section in docs, has all details about runners and their configuration.

:::::caution

By default, self-hosted runner package has pre-configured `ASPNETCORE_REDIS_STREAM_ENDPOINT` and `ASPNETCORE_BASE_API_URL` for Appcircle-hosted cloud.

- `webeventredis.appcircle.io:6379,ssl=true`
- `https://api.appcircle.io/build/v1`

:point_up: You need to change these values with your self-hosted Appcircle server's Redis and API URL.

Assuming our sample scenario explained above, these values should be:

- `redis.appcircle.spacetech.com:6379,ssl=false`
- `http://api.appcircle.spacetech.com/build/v1`

for our example configuration.

:::info
If your Appcircle server is configured as `HTTPS`, then the Redis and API URL should be like this:

- `redis.appcircle.spacetech.com:443,ssl=true`
- `https://api.appcircle.spacetech.com/build/v1`

:::

:reminder_ribbon: After [download](/self-hosted-appcircle/self-hosted-runner/installation#1-download), open `appsettings.json` with a text editor and change the `ASPNETCORE_REDIS_STREAM_ENDPOINT` and the `ASPNETCORE_BASE_API_URL` values according to your configuration.

Please note that, you should do this before [register](/self-hosted-appcircle/self-hosted-runner/installation#2-register).

:::::

Considering system performance, it will be good to install self-hosted runners to other machines. Self-hosted Appcircle server should run on a dedicated machine itself.

You can install any number of runners regarding to your needs and connect them to self-hosted Appcircle server.<|MERGE_RESOLUTION|>--- conflicted
+++ resolved
@@ -89,90 +89,11 @@
 
 #### Overcoming Privileged Port Limitations
 
-<<<<<<< HEAD
 <SocatConfiguration/>
 
 ### Firewalld Requirements
 
 <FirewalldConfiguration/>
-=======
-When using Podman rootless to install the Appcircle server, please note that privileged ports (ports below 1024) cannot be utilized in rootless mode. By default, the Appcircle server listens on ports 8080 and 8443 for Podman installations.
-
-You must use a port-forwarding tool like `socat`. This way, you can forward traffic from port 80 to 8080 and from port 443 to 8443.
-
-You should install `socat` from official repositories and create two systemd services so port forwarding stays even after the server reboot. This can be done by running the following steps:
-
-:::caution
-You must create the `socat` services below, even if you are using Podman with the `root` user.
-:::
-
-```bash
-sudo dnf install -y socat
-```
-
-Save the file below as `port-redirect-80.service` in `/etc/systemd/system/` directory.
-
-```bash
-[Unit]
-Description=Port Redirect Service - Port 80
-After=network.target
-
-[Service]
-ExecStart=/usr/bin/socat TCP-LISTEN:80,fork,reuseaddr TCP:127.0.0.1:8080
-
-[Install]
-WantedBy=multi-user.target
-```
-
-Save the file below as `port-redirect-443.service` in `/etc/systemd/system/` directory.
-
-```bash
-[Unit]
-Description=Port Redirect Service - Port 443
-After=network.target
-
-[Service]
-ExecStart=/usr/bin/socat TCP-LISTEN:443,fork,reuseaddr TCP:127.0.0.1:8443
-
-[Install]
-WantedBy=multi-user.target
-```
-
-Then, one by one, execute the below commands to activate port redirections.
-
-```bash
-sudo systemctl daemon-reload
-sudo systemctl enable port-redirect-80.service
-sudo systemctl start port-redirect-80.service
-sudo systemctl enable port-redirect-443.service
-sudo systemctl start port-redirect-443.service
-```
-
-### Firewalld Requirements
-
-If you are using firewalld, you need to open the ports below according to your server configuration.
-
-- If you plan to run the Appcircle server with HTTPS:
-
-```bash
-sudo firewall-cmd --add-port=443/tcp --permanent
-sudo firewall-cmd --reload
-```
-
-- If you plan to run the Appcircle server with HTTP:
-
-```bash
-sudo firewall-cmd --add-port=80/tcp --permanent
-sudo firewall-cmd --add-port=6379/tcp --permanent
-sudo firewall-cmd --reload
-```
-
-To check if the ports are open, you can run the following command:
-
-```bash
-sudo firewall-cmd --list-ports
-```
->>>>>>> 71dc0898
 
 ## Installation
 
