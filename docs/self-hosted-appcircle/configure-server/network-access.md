--- conflicted
+++ resolved
@@ -211,13 +211,6 @@
 
 :::
 
-<<<<<<< HEAD
-- macOS VM image and the `run.sh` script:
-  - storage.googleapis.com/appcircle-dev-common/self-hosted
-- macOS vm install script:
-  - raw.githubusercontent.com/appcircleio/appcircle-self-hosted-scripts
-  - storage.googleapis.com/storage/v1/b/appcircle-dev-common
-=======
 - macOS VM image and the runner starter script (required):
 
 ```access_list
@@ -231,7 +224,6 @@
 For example, get devices from the App Store, get certificates or provisioning profiles, verify the uploaded certificates, etc.
 
 So, you should enable the below API access on the server for those features:
->>>>>>> 834f33a1
 
 - api.appstoreconnect.apple.com
 
