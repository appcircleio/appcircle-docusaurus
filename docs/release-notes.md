--- conflicted
+++ resolved
@@ -20,14 +20,9 @@
 
 ### 🆕 New Features
 
-<<<<<<< HEAD
 - Root organization credentials, such as [App Store Connect](/account/my-organization/security/credentials/adding-an-app-store-connect-api-key#sharing-app-store-connect-credentials) and [Google Play Developer](/account/my-organization/security/credentials/adding-google-play-service-account#sharing-google-play-developer-credentials) API keys, can now be shared with sub-organizations. <AccountBadge/> <CloudBadge/>
-- The “Hide from profile list on Testing” toggle can now be used in Testing Distribution profile settings to prevent the selected profile from appearing in the shared profile list within the Testing Portal. <DistributionBadge/> <CloudBadge/>
-=======
-- Root organization credentials, such as App Store Connect and Google Play Developer API keys, can now be shared with sub-organizations. <AccountBadge/> <CloudBadge/>
 - The [“Hide from profile list on Testing”](/testing-distribution/create-or-select-a-distribution-profile#hide-from-profile-list) toggle can now be used in Testing Distribution profile settings to prevent the selected profile from appearing in the shared profile list within the Testing Portal. <DistributionBadge/> <CloudBadge/>
 - [Bundle and Package Validation](/testing-distribution/create-or-select-a-distribution-profile#bundlepackage-identifier-validation) toggles can now be used to specify a bundle ID (for iOS) or package ID (for Android). When enabled, any app with a different bundle or package ID will be blocked from being uploaded to the Testing Distribution profile. <DistributionBadge/> <CloudBadge/>
->>>>>>> f00e9805
 
 ### :muscle: Improvements
 
@@ -36,8 +31,8 @@
 - Notification support has been added for CodePush actions across Email, Microsoft Teams, and Slack channels. <BuildBadge/> <CloudBadge/>
 - Improved the error message returned when a specified deployment cannot be found during the appcircle-code-push release-react command. The message now clearly indicates that the deployment does not exist, replacing the previous generic “INTERNAL_ERROR” response. <BuildBadge/> <CloudBadge/>
 - [Export as CSV](/testing-distribution/testing-groups#exporting-testing-group-members-as-csv) option has been added for Testing Groups to extract the tester email list as a CSV file for easier sharing and external management. <DistributionBadge/> <CloudBadge/>
-- The [“Show only shared version to the tester”](/testing-distribution/create-or-select-a-distribution-profile#show-only-the-shared-version-to-the-tester) option can now be used in the Auto Send Configuration within the Testing Distribution profile settings. <DistributionBadge/> <CloudBadge/>
-- When the [“Show only shared version to the tester”](/testing-distribution/create-or-select-a-distribution-profile#show-only-the-shared-version-to-the-tester) option is enabled, testers will be restricted from using the search bar and accessing other shared Testing Distribution profiles. <DistributionBadge/> <CloudBadge/>
+- The “Show only shared version to the tester” option can now be used in the Auto Send Configuration within the Testing Distribution profile settings. <DistributionBadge/> <CloudBadge/>
+- When the “Show only shared version to the tester” option is enabled, testers will be restricted from using the search bar and accessing other shared Testing Distribution profiles. <DistributionBadge/> <CloudBadge/>
 - Platform selection (iOS and macOS) has been added to the Apple Bundle Identifier creation settings. <SigningIdentitiesBadge/> <CloudBadge/>
 - UTF-8 characters are now supported when naming a provisioning profile during its creation. <SigningIdentitiesBadge/> <CloudBadge/>
 - The [Send to Testing Distribution](/publish-integrations/common-publish-integrations/send-to-testing-distribution) Publish step has been added, allowing users to directly send their apps from a Publish Profile to a selected Testing Distribution profile. <PublishBadge/> <CloudBadge/>
