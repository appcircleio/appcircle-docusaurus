---
title: Latest Release Notes
description: Appcircle release notes
tags: [release notes]
sidebar_position: 3
---

import Screenshot from '@site/src/components/Screenshot';
import ContentRef from '@site/src/components/ContentRef';
import RedisDomainCaution from '@site/docs/self-hosted-appcircle/install-server/linux-package/configure-server/\_redis-domain-caution.mdx';

<!-- Note to contributors: You can use the following badges to indicate the availability of the feature for modules.-->

<!-- <BuildBadge/> <APICLIBadge/> <BuildIntegrationsBadge/> <ContinuousTestingBadge/> <EnvironmentVariablesBadge/> <VersioningBadge/> <AccountBadge/> <BestPracticesBadge/> <DistributionBadge/>
<IntegrationsBadge/> <EnterpriseStoreBadge/> <FaqBadge/> <InfrastructureBadge/> <PublishBadge/> <ReportsBadge/> <SigningIdentitiesBadge/> <SelfHostedBadge/> <PublishIntegrationsBadge/> -->

# Latest Release Notes

## 3.29.2 - 2025-08-22 Auto Re-sign on Testing Distribution, Build History Improvements, Bug Fixes and more

### 🆕 New Features

- The [Auto Re-sign](/testing-distribution/resigning-binaries#auto-re-sign) feature was added to the Testing Distribution module. <DistributionBadge/> <CloudBadge/>

### :muscle: Improvements

- An update was made for [Publish iOS](/account/my-organization/profile-and-team/role-management#publish-module-ios-permissions) and [Publish Android](/account/my-organization/profile-and-team/role-management#publish-module-android-permissions) operator roles, and access to Publish Flow settings was removed for them. <AccountBadge/> <PublishBadge/> <CloudBadge/>
- The “Create from existing SSO settings” option was disabled for SAML-type SSO configurations. <AccountBadge/> <CloudBadge/>
- The exact renewal time is now shown next to the expiry date on the billing page. <AccountBadge/> <CloudBadge/>
- Auto Re-sign operations will now be specifically mentioned as Auto Re-sign within notifications sent via Email, Teams, and Slack. <AccountBadge/> <CloudBadge/>
- Displayed certificates in Auto Re-sign options will now be shown according to the selected signing method. <PublishBadge/> <CloudBadge/>
- Users can now directly navigate to the relevant build logs by clicking on the build status within the build history. <BuildBadge/> <CloudBadge/>

### 🐞 Fixes

- Some inconsistencies between the descriptions of different SSO configuration types were fixed. <AccountBadge/> <CloudBadge/>
- Incorrect font and date format within the API Key creation settings were fixed. <AccountBadge/> <CloudBadge/>
- An issue was fixed where the “Leave Organization” confirmation button was displayed as “Delete” instead of “Leave.” <AccountBadge/> <CloudBadge/>
- An issue was fixed where users were able to create a sub-organization with a duplicated name. <AccountBadge/> <CloudBadge/>
- An issue was fixed where certain uploaded binaries were displayed with an incorrect icon on Publish profiles. <PublishBadge/> <CloudBadge/>
- An issue was fixed where, on certain error messages, the information link did not redirect the user to the relevant documentation. <BuildBadge/> <CloudBadge/>
- An issue was fixed where workflow and configuration names containing the ‘_’ character were being duplicated with an incorrect name. <BuildBadge/> <CloudBadge/>
- An issue was fixed where refreshing certain branches took too long. <BuildBadge/> <CloudBadge/>
- An issue where build logs displayed an incorrect Xcode version when a specific version was selected in the build configurations has been fixed. <BuildBadge/> <CloudBadge/>
- An issue was fixed where deleting the SSO configuration for Testing Distribution profiles caused UI issues on the Testing Distribution authentication settings. <DistributionBadge/> <CloudBadge/>
- An issue was fixed where using the ESC button on the “Share with Testers” step in Testing Distribution profiles caused UI issues. <DistributionBadge/> <CloudBadge/>
- An issue was fixed where expiration notifications for Apple profiles, certificates and Android keystores were sent simultaneously instead of periodically. <SigningIdentitiesBadge/> <CloudBadge/>

### :warning: Breaking Changes

<<<<<<< HEAD
- The [Get Approval via Email](/publish-integrations/common-publish-integrations/get-approval-via-email) publish step now requires approvers to log in to Appcircle and make their decision within the Appcircle interface. Previously, decisions could be made directly from the received email without an Appcircle account. This change ensures consistency with the Metadata Approval publish step but requires approvers to have Appcircle user access. <PublishBadge/> <CloudBadge/>
=======
- We’ve removed the automatic conversion of uploaded AAB files to APK using the Appcircle keystore. This change is not backward compatible: AAB files can no longer be shared with testers or submitted to the Enterprise App Store. Please upload APK files directly or use the new “Convert AAB to APK” option available in manual resign operations. For detailed guidance, check out the [resigning documentation](/testing-distribution/resigning-binaries#auto-re-sign). <DistributionBadge/> <EnterpriseStoreBadge/> <CloudBadge/>
>>>>>>> 1ab86130

## 3.29.1 - 2025-08-15 Custom Script from Git Component, Account Module Improvements and IAM Upgrade

### 🆕 New Features

- The [Custom Script from Git component](/workflows/common-workflow-steps/custom-script#how-do-i-store-and-re-use-custom-scripts-from-a-git-repository) now lets you pull and run your scripts directly from any Git repository. Supported script types: Bash (`.sh`), Ruby (`.rb`), Python (`.py`), Perl (`.pl`), Node.js (`.js`), and Java (`.java`). <BuildIntegrationsBadge/> <CloudBadge/>

### :muscle: Improvements

- Upgraded IAM to the latest version to enhance security and reliability. <AccountBadge/> <CloudBadge/>
- Improved the Account page UI and added a remote disconnect option. <AccountBadge/> <CloudBadge/>

## 3.29.0 - 2025-08-08 API Keys, Webhook Improvements, Bug Fixes and more

### 🆕 New Features

- [API keys](/account/my-organization/security/api-keys) can now be used for accessing and utilizing the Appcircle API. These tokens are generated and scoped to align with organizational requirements and specific role scopes. API Keys can be created and managed from Organization's module Security section. <AccountBadge/> <CloudBadge/> <SelfHostedBadge/>
- The binary comparison feature introduced in the Publish module can now also be used within the [Testing Distribution](/testing-distribution/create-or-select-a-distribution-profile#binary-comparison) and [Enterprise App Store](/enterprise-app-store/enterprise-app-store-profile#binary-comparison) modules. <EnterpriseStoreBadge/> <DistributionBadge/> <CloudBadge/> <SelfHostedBadge/>

### :muscle: Improvements

- Builds triggered in sub-organizations are now displayed in the root organization’s active processes section, with the sub-organization name also shown. Navigation to the sub-organization where the build is taking place is enabled by clicking on the running build. <BuildBadge/> <CloudBadge/> <SelfHostedBadge/>
- Webhook secret handling was improved when connecting to Git providers. <BuildBadge/> <CloudBadge/> <SelfHostedBadge/>
- Filtered notifications in the notification center are now displayed in the same location as the rest of the notifications, instead of opening on the left side. <AccountBadge/> <CloudBadge/> <SelfHostedBadge/>
- Date formats throughout Appcircle have been updated to be displayed in the MM-DD-YYYY format. <AccountBadge/> <CloudBadge/> <SelfHostedBadge/>
- The clear notifications option will now delete only filtered notifications when filters are selected in the notification center. <AccountBadge/> <CloudBadge/> <SelfHostedBadge/>
- Owner members of sub-organizations are now displayed in the organization’s team management list for users without the organization management role scope, to provide better clarity. <AccountBadge/> <CloudBadge/> <SelfHostedBadge/>
- Changed the organization selection behavior so that updates made on one device or session are not reflected on other devices or sessions, ensuring each session operates independently. <AccountBadge/> <CloudBadge/> <SelfHostedBadge/>
- Setting descriptions have been improved within the auto re-sign configuration options. <PublishBadge/> <CloudBadge/> <SelfHostedBadge/>
- Download options and paths can now be configured before the build starts using new flags for artifacts, logs, and custom directories, providing full control over build outputs. <APICLIBadge/> <CloudBadge/> <SelfHostedBadge/>

### 🐞 Fixes

- An issue was fixed where the actual commit/tag author was not shown in the active processes and build history sections when a build was triggered via tags by another user. <BuildBadge/> <CloudBadge/> <SelfHostedBadge/>
- An issue was fixed where repositories with the same name caused incorrect build triggers within Appcircle. <BuildBadge/> <CloudBadge/> <SelfHostedBadge/>
- An issue was fixed where character limit rules were not enforced when editing existing connection PAT settings. <BuildBadge/> <CloudBadge/> <SelfHostedBadge/>
- An issue was fixed where the actual trigger user was not displayed in the build logs when a build was triggered via tags by another user. <BuildBadge/> <CloudBadge/> <SelfHostedBadge/>
- An issue was fixed where some users were unable to trigger builds by tags on SSH-connected profiles when using GitHub. <BuildBadge/> <CloudBadge/> <SelfHostedBadge/>
- An issue was fixed where concurrent builds could use an incorrect Xcode version due to the shared configuration being evaluated at execution time instead of trigger time. The selected Xcode version at the time of triggering is now reliably used for each build. <BuildBadge/> <CloudBadge/> <SelfHostedBadge/>
- An issue was fixed where the verify option in domain verification caused incorrect access error messages. <AccountBadge/> <CloudBadge/> <SelfHostedBadge/>

## 3.28.3 - 2025-07-21 Auto Re-sign for Publish, New Notification Window, UI Improvements and more

### 🆕 New Features

- The [Auto Re-sign](/publish-module/publish-information/auto-resign-configuration) feature has been added in Appcircle’s Publish module allows users to automatically re-sign their iOS (.ipa) and Android (.apk/.aab) applications with a different keystore, provisioning profile, or certificate before distribution. <PublishBadge/> <CloudBadge/> <SelfHostedBadge/>
- The [Binary comparison](/publish-module/publish-information/binary-information#binary-comparison) feature has been added to highlight differences between two binaries using color-coded indicators for easy identification. <PublishBadge/> <CloudBadge/> <SelfHostedBadge/>
- Introduced a redesigned Notification Center that provides advanced filtering options by Module, Date, Type, and Organization. The new interface allows users to easily track the total number of notifications and clear them in bulk for better management and visibility. <AccountBadge/> <CloudBadge/> <SelfHostedBadge/>
- Users can now manually delete caches from build workflows to optimize storage usage. Artifact storage remains unaffected when clearing Cache Pull/Cache Push data. <BuildBadge/> <CloudBadge/> <SelfHostedBadge/>

### :muscle: Improvements

- Character limit validation has been added to the connection setup fields for all Git provider options. <BuildBadge/> <CloudBadge/> <SelfHostedBadge/>
- Descriptions were added for versioning tab configurations within the Build Profile settings. <BuildBadge/> <CloudBadge/> <SelfHostedBadge/>
- The app icon will now be updated for Publish profiles if the marked release candidate version has a different icon. <PublishBadge/> <CloudBadge/> <SelfHostedBadge/>
- Auto Re-sign related actions were added to the Publish activity logs. <PublishBadge/> <CloudBadge/> <SelfHostedBadge/>
- Auto Re-sign credentials have been moved to the Auto Re-sign configuration, allowing the use of different credentials independent from the profile settings. <PublishBadge/> <CloudBadge/> <SelfHostedBadge/>
- Added character count validation under all input fields with character limits, including metadata input variables, to provide real-time feedback and prevent invalid entries. <PublishBadge/> <CloudBadge/> <SelfHostedBadge/>
- Added export functionality for reports and activity logs in the Signing Identity module to improve accessibility and auditing. <SigningIdentitiesBadge/> <CloudBadge/> <SelfHostedBadge/>
- Added new notification actions for manual cache clearing operations, including support for Teams, Slack, Email, and Webhook notifications. <IntegrationsBadge/> <CloudBadge/> <SelfHostedBadge/>
- Added the ability to select the base build number and version code for Auto Re-sign from App Store, TestFlight, and Play Console by choosing a source for each. <PublishBadge/> <CloudBadge/> <SelfHostedBadge/>
- Added an Information tab to the Auto Re-sign settings to display key app details for Android and iOS. <PublishBadge/> <CloudBadge/> <SelfHostedBadge/>
- Added support for selecting Enterprise API Keys in the Auto Re-sign configuration to enable re-signing apps with in-house certificates. <PublishBadge/> <CloudBadge/> <SelfHostedBadge/>

### 🐞 Fixes

- An issue was fixed where the variable name was not displayed in some notifications when the action was shown. <AccountBadge/> <CloudBadge/> <SelfHostedBadge/>
- An issue was fixed where the updated release note on the Testing Distribution profile did not appear on the screen until the browser was refreshed. <DistributionBadge/> <CloudBadge/> <SelfHostedBadge/>
- An issue was fixed where newly created Testing Distribution profiles had UI issues when attempting to distribute binaries to testers. <DistributionBadge/> <CloudBadge/> <SelfHostedBadge/>
- An issue was fixed where Publish profiles with an existing release candidate–marked app version caused a UI issue when a second release candidate binary was uploaded with Auto Re-sign and Auto Publish enabled. <PublishBadge/> <CloudBadge/> <SelfHostedBadge/>
- An issue was fixed in the Publish and Resign modules where the Version fields could not be cleared properly, causing values to reappear and lock after multiple deletion attempts. <PublishBadge/> <CloudBadge/> <SelfHostedBadge/>
- An issue was fixed where deleting binaries via checkbox did not revert the delete button back to the file upload state, forcing users to refresh the window. <PublishBadge/> <CloudBadge/> <SelfHostedBadge/>
- An issue was fixed in the Publish module where the Change button remained active after a file was selected, now properly disabling to prevent accidental re-selection. <PublishBadge/> <CloudBadge/> <SelfHostedBadge/>
- An issue was fixed in Workflows where cloned workflows were not following the expected copy naming pattern, ensuring consistent naming behavior across modules. <BuildBadge/> <CloudBadge/> <SelfHostedBadge/>
- An issue was fixed where builds triggered by Git tags showed the commit author instead of the tag author as the trigger user. <BuildBadge/> <CloudBadge/> <SelfHostedBadge/>
- An issue was fixed where CodePush profiles could not be deleted successfully. <BuildBadge/> <CloudBadge/> <SelfHostedBadge/>
- An issue was fixed where navigating to the Security page in a starter organization incorrectly displayed a Plan Limit Exceeded error. <AccountBadge/> <CloudBadge/> <SelfHostedBadge/>
- An issue was fixed in Build Configuration where the Load More button in the Environment Variables list failed to fetch additional items. <BuildBadge/> <CloudBadge/> <SelfHostedBadge/>
- An issue was fixed where the last commit hash was not being retrieved correctly in some cases. <BuildBadge/> <CloudBadge/> <SelfHostedBadge/>
- An issue was fixed where AAB files were not being signed correctly when using Auto Re-sign, which could cause problems during distribution or installation. <PublishBadge/> <CloudBadge/> <SelfHostedBadge/>

## 3.28.2 - 2025-07-09 GitHub Enterprise Support, Manual Webhook Enhancements, SMTP Configuration, Bug Fixes and more

### 🆕 New Features

- Support for the [GitHub Enterprise](build/manage-the-connections/adding-a-build-profile/connecting-to-github) connection type has been added to allow build profiles to connect to repositories using a Fine-Grained Personal Access Token. <BuildBadge/> <CloudBadge/> <SelfHostedBadge/>
- Introduced dynamic [SMTP configuration](self-hosted-appcircle/install-server/linux-package/configure-server/integrations-and-access/integration#email) for self-hosted environments, including live updates to mail server settings, and test email functionality. <AccountBadge/> <SelfHostedBadge/>
- Introduced the [Appcircle Assistant GPT](/marketplace/open-ai), a custom AI assistant that provides answers about Appcircle, including step-by-step instructions and troubleshooting support. <CloudBadge/> <SelfHostedBadge/>

### :muscle: Improvements

- The [bind](/build/build-process-management/build-manually-or-with-triggers#binding-existing-manual-webhooks-to-other-build-profiles) option can now be used by build profiles to reuse existing manual webhooks for accessing the same repository across other build profiles. <BuildBadge/> <CloudBadge/> <SelfHostedBadge/>
- Branch names that exactly match the search input are now displayed at the top of the search results within the build profile. <BuildBadge/> <CloudBadge/> <SelfHostedBadge/>
- The warning message on form validations has been improved for cases where the text input is too long. <CloudBadge/> <SelfHostedBadge/>
- The app version icon will now be displayed in the binary information option within the publish profiles. <PublishBadge/> <CloudBadge/> <SelfHostedBadge/>
- The username option has been removed from the Bitbucket repository PAT-type connection settings. <BuildBadge/> <CloudBadge/> <SelfHostedBadge/>
- Upgraded NGINX dependency to `1.29.0` to ensure up-to-date security and stability in self-hosted environments. <InfrastructureBadge/> <SelfHostedBadge/>
- Upgraded PostgreSQL to `14.18` for standalone (Docker/Podman) deployments to ensure latest security and stability improvements. <InfrastructureBadge/> <SelfHostedBadge/>
- Added support for customizing container engine network subnets to avoid conflicts with existing network subnets in standalone self-hosted Appcircle installations. <InfrastructureBadge/> <SelfHostedBadge/>
- Upgraded NGINX to an unprivileged image, enabling it to run without root and enhancing security by adhering to the principle of least privilege on self-hosted Appcircle Servers. <InfrastructureBadge/> <SelfHostedBadge/>

### 🐞 Fixes

- An issue has been fixed where, on some occasions, the webhook URL was being updated during the configuration phase. <BuildBadge/> <CloudBadge/> <SelfHostedBadge/>
- An issue has been fixed where an existing manual webhook used by a build profile was not detected by other build profiles connected to the same repository. <BuildBadge/> <CloudBadge/> <SelfHostedBadge/>
- An issue has been fixed where, on some occasions, clicking the webhook icon on the build profile caused disruptions in the webhook connection. <BuildBadge/> <CloudBadge/> <SelfHostedBadge/>
- An issue has been fixed where refreshing the browser page caused UI problems on the iOS tab of the testing distribution profiles. <DistributionBadge/> <CloudBadge/> <SelfHostedBadge/>
- Various UI issues related to testing distribution module that were experienced on Firefox browsers have been fixed. <DistributionBadge/> <CloudBadge/> <SelfHostedBadge/>
- An issue has been fixed where the current organization was being reset after login for users with inherited access to sub-organizations. <AccountBadge/> <CloudBadge/> <SelfHostedBadge/>
- An issue has been fixed where using an HTTP proxy alongside service replicas in standalone self-hosted Appcircle Server deployments could lead to network connectivity problems. <InfrastructureBadge/> <SelfHostedBadge/>
- An issue has been fixed where new branches did not appear in the Appcircle branch list if webhooks were disabled in Azure DevOps 2020 repositories. <BuildBadge/> <CloudBadge/> <SelfHostedBadge/>
- An issue has been fixed where the Metadata Approval Publish Step settings were not accepting subdomain-type email addresses. <PublishBadge/> <CloudBadge/> <SelfHostedBadge/>

### :warning: Breaking Changes

- We’ve resolved an issue where sharing an Enterprise API Key with another organization would change the key type, leading to authentication errors during API requests. This fix is not backward compatible. If you have shared an Enterprise API Key across organizations, please delete and add again only those shared keys to ensure everything works properly. <AccountBadge/> <CloudBadge/> <SelfHostedBadge/>

## 3.28.1 - 2025-06-16 New Bitbucket Repository Connection Types, UI Enhancements, Improvements and more

### 🆕 New Features

- Root organization credentials, such as [App Store Connect](/account/my-organization/security/credentials/adding-an-app-store-connect-api-key#sharing-app-store-connect-credentials) and [Google Play Developer](/account/my-organization/security/credentials/adding-google-play-service-account#sharing-google-play-developer-credentials) API keys, can now be shared with sub-organizations. <AccountBadge/> <CloudBadge/> <SelfHostedBadge/>
- The [“Hide from profile list on Testing”](/testing-distribution/create-or-select-a-distribution-profile#hide-from-profile-list) toggle can now be used in Testing Distribution profile settings to prevent the selected profile from appearing in the shared profile list within the Testing Portal. <DistributionBadge/> <CloudBadge/> <SelfHostedBadge/>
- [Bundle and Package Validation](/testing-distribution/create-or-select-a-distribution-profile#bundlepackage-identifier-validation) toggles can now be used to specify a bundle ID (for iOS) or package ID (for Android). When enabled, any app with a different bundle or package ID will be blocked from being uploaded to the Testing Distribution profile. <DistributionBadge/> <CloudBadge/> <SelfHostedBadge/>
- The [“Hide Shared Application List”](/testing-distribution/create-or-select-a-distribution-profile#hide-shared-application-list) toggle can now be used under the Authentication tab in Testing Distribution profile settings to restrict access to the shared profile list within the Testing Portal. <DistributionBadge/> <CloudBadge/> <SelfHostedBadge/>

### :muscle: Improvements

- Webhook distribution to profiles in Appcircle is now handled through a single repository-level webhook registration, streamlining integration across associated profiles. <BuildBadge/> <CloudBadge/> <SelfHostedBadge/>
- A Webhook Key Generation option has been added to the [manual webhook creation](/build/build-process-management/build-manually-or-with-triggers#setting-up-manual-webhooks-based-on-repository-connection-type) screen for build profiles with public and SSH repositories. <BuildBadge/> <CloudBadge/> <SelfHostedBadge/>
- [Repository-based](/build/manage-the-connections/adding-a-build-profile/connecting-to-bitbucket#connecting-to-bitbucket-cloud-repository) access support has been added for build profiles to be used with both Bitbucket Self-Hosted and Bitbucket Cloud. <BuildBadge/> <CloudBadge/> <SelfHostedBadge/>
- UI improvements have been made to the [connection](/build/manage-the-connections) list, where the used provider and connection type such as Personal Access Token (User)(Cloud) are now displayed as tags next to the saved PAT connections. <BuildBadge/> <CloudBadge/> <SelfHostedBadge/>
- Notification support has been added for CodePush actions across Email, Microsoft Teams, and Slack channels. <BuildBadge/> <CloudBadge/> <SelfHostedBadge/>
- Improved the error message returned when a specified deployment cannot be found during the appcircle-code-push release-react command. The message now clearly indicates that the deployment does not exist, replacing the previous generic “INTERNAL_ERROR” response. <BuildBadge/> <CloudBadge/> <SelfHostedBadge/>
- The date and time information will now be displayed alongside the latest commit message when starting builds. <BuildBadge/> <CloudBadge/> <SelfHostedBadge/>
- [Export as CSV](/testing-distribution/testing-groups#exporting-testing-group-members-as-csv) option has been added for Testing Groups to extract the tester email list as a CSV file for easier sharing and external management. <DistributionBadge/> <CloudBadge/> <SelfHostedBadge/>
- The “Show only shared version to the tester” option can now be used in the Auto Send Configuration within the Testing Distribution profile settings. <DistributionBadge/> <CloudBadge/> <SelfHostedBadge/>
- When the “Show only shared version to the tester” option is enabled, testers will be restricted from using the search bar and accessing other shared Testing Distribution profiles. <DistributionBadge/> <CloudBadge/> <SelfHostedBadge/>
- Improvements have been made to the Testing Portal mobile view, where app details are now shown within the app list when selected, instead of opening at the top of the screen. <DistributionBadge/> <CloudBadge/> <SelfHostedBadge/>
- Platform selection (iOS and macOS) has been added to the Apple Bundle Identifier creation settings. <SigningIdentitiesBadge/> <CloudBadge/> <SelfHostedBadge/>
- UTF-8 characters are now supported when naming a provisioning profile during its creation. <SigningIdentitiesBadge/> <CloudBadge/> <SelfHostedBadge/>
- The [Send to Testing Distribution](/publish-integrations/common-publish-integrations/send-to-testing-distribution) Publish step has been added, allowing users to directly send their apps from a Publish Profile to a selected Testing Distribution profile. <PublishBadge/> <CloudBadge/> <SelfHostedBadge/>
- Support has been added for using human-readable names instead of UUIDs across all [CLI](https://github.com/appcircleio/appcircle-cli/releases/tag/v2.7.0) parameters, and the `-o` JSON output formatting has been fixed. <APICLIBadge/> <CloudBadge/> <SelfHostedBadge/>

### 🐞 Fixes

- An issue was fixed where an error was thrown by the API when attempting to create a new provisioning profile with both In-House and App Store Connect types. <PublishBadge/> <CloudBadge/> <SelfHostedBadge/>
- An issue was fixed where, with Auto Publish enabled, receiving an app with a different version resulted in a new app being created on Intune instead of updating the app previously marked as RC. <PublishBadge/> <CloudBadge/> <SelfHostedBadge/>
- A UI description issue for Android binary information on Publish Profiles has been fixed. <PublishBadge/> <CloudBadge/> <SelfHostedBadge/>
- An issue was fixed where UI inconsistencies were encountered after redirection when a different organization was accessed while viewing a CodePush app page. <BuildBadge/> <CloudBadge/> <SelfHostedBadge/>
- An issue was fixed where app icons were not displayed on the email sending screen of the Testing Distribution module. <DistributionBadge/> <CloudBadge/> <SelfHostedBadge/>
- An issue was fixed where the help button for the Resign Binary feature was redirecting users to an invalid link within the Testing Distribution module. <DistributionBadge/> <CloudBadge/> <SelfHostedBadge/>
- A texture issue on the Testing Portal has been fixed. <DistributionBadge/> <CloudBadge/> <SelfHostedBadge/>
- An issue was fixed where Android binary icons were not displayed on the Testing Portal login screen for Testing Distribution profiles that did not include iOS binaries. <DistributionBadge/> <CloudBadge/> <SelfHostedBadge/>
- An issue was fixed where navigating to a sub-organization from the Organization module resulted in incorrect access error messages. <AccountBadge/> <CloudBadge/> <SelfHostedBadge/>
- The `NOT_AUTHORIZED` error that occurred while publishing apps to the App Store using Xcode 16.0-16.2 versions on macOS Sequoia runners was fixed. <InfrastructureBadge/> <CloudBadge/> <SelfHostedBadge/> 
- The `error XA5300: The Android SDK directory could not be found` issue that occurred while building MAUI Android apps on macOS Sequoia runners was fixed. <InfrastructureBadge/> <CloudBadge/> <SelfHostedBadge/>
- Fixed an issue in the Git Clone step where branch names containing special characters (e.g., (, )) caused shell syntax errors. Branch names are now properly wrapped in quotes to ensure safe execution. <BuildIntegrationsBadge/> <CloudBadge/> <SelfHostedBadge/>

## 3.28.0 - 2025-05-21 CodePush Integration, Send Email Publish Step, Improvements and more

### 🆕 New Features

- [CodePush](/code-push) has now been fully integrated with Appcircle, enabling over-the-air (OTA) updates with granular rollout control, rollback safety, and precise version targeting, thereby enhancing release agility and improving the user experience. <BuildBadge/> <CloudBadge/> <SelfHostedBadge/> 
- The new Appcircle CodePush workflow step has been introduced to automate build-time deployment: selects the deployment, bundles the JavaScript assets, and uploads the package to the Appcircle CodePush server. <BuildIntegrationsBadge/> <CloudBadge/> <SelfHostedBadge/>
- The [Send Email](/publish-integrations/common-publish-integrations/send-email) publish step has been added to the Publish Flow options to send customized email notifications during your Appcircle Publish Flow for both iOS and Android publishes. This can be used to alert stakeholders, notify of publish statuses, or provide deployment-related information. <PublishBadge/> <CloudBadge/> <SelfHostedBadge/>
- The [Hide Certificate Details](/enterprise-app-store/enterprise-app-store-profile#hide-certificate-details) toggle can now be enabled from the Enterprise App Store profile settings to hide certificate details when app versions are published to the Enterprise Portal. <EnterpriseStoreBadge/> <CloudBadge/> <SelfHostedBadge/>
- The [Appcircle Standard macOS Pool (arm64)](/infrastructure/ios-build-infrastructure) has the latest GA release of the [Xcode 16.3](https://developer.apple.com/documentation/xcode-release-notes/xcode-16_3-release-notes) installed on runners. We strongly recommend extensive testing of your workflows to ensure compatibility and stability with this release. <InfrastructureBadge/> <CloudBadge/> <SelfHostedBadge/>

### :muscle: Improvements

- The use of environment variables within the metadata detail fields, such as phone and email, in the publish module is now supported. <PublishBadge/> <CloudBadge/> <SelfHostedBadge/>
- The store status change option has been added to the notifications list. Users can now be automatically notified when the store status changes for a version within the publish module. <PublishBadge/> <CloudBadge/> <SelfHostedBadge/>
- The id key has been removed from the downloaded environment variable JSON file to simplify the structure and prevent potential conflicts during re-import or reuse. <EnvironmentVariablesBadge/> <CloudBadge/> <SelfHostedBadge/>
- “Expired” and “Exists” tags have been added to Apple provisioning profiles to improve visibility during registering operations. <SigningIdentitiesBadge/> <CloudBadge/> <SelfHostedBadge/>
- An “Available” label is now shown for certificates already registered in Appcircle during provisioning profile registration. <SigningIdentitiesBadge/> <CloudBadge/> <SelfHostedBadge/>
- Binary search by name, bundle ID, and version is now supported within the Enterprise Portal. Additionally, versions can be sorted by version number and upload date. <EnterpriseStoreBadge/> <CloudBadge/> <SelfHostedBadge/>
- A new UI warning is now displayed when too many requests are sent within a short time frame. <CloudBadge/> <SelfHostedBadge/>
- Help link buttons have been added across various module components where they were previously missing. <CloudBadge/> <SelfHostedBadge/>
- Webhook notification channels now support events related to the Publish module. <AccountBadge/> <CloudBadge/> <SelfHostedBadge/>
- Improved the sorting of organization and sub-organization lists by applying alphabetical and numeric order where applicable. <AccountBadge/> <CloudBadge/> <SelfHostedBadge/>
- A name field has been added allowing users to assign a custom name to their webhook notification integration settings. <AccountBadge/> <CloudBadge/> <SelfHostedBadge/>
- Various typos have been corrected and text improvements have been made in the webhook notification integration settings. <AccountBadge/> <CloudBadge/> <SelfHostedBadge/>
- An exit icon has been added to the “Leave Organization” button to replace the previous delete icon. <AccountBadge/> <CloudBadge/> <SelfHostedBadge/>

### 🐞 Fixes

- An issue was fixed where the Custom Domain option could not be enabled by cloud users in the Enterprise App Store settings. <EnterpriseStoreBadge/> <CloudBadge/> <SelfHostedBadge/>
- Fixed an issue where users accessing Enterprise App Store profiles via direct channel links could not view the release notes of the binaries. <EnterpriseStoreBadge/> <CloudBadge/> <SelfHostedBadge/>
- An issue was fixed where branches deleted from the repository were not removed from the list until the screen was refreshed. <BuildBadge/> <CloudBadge/> <SelfHostedBadge/>
- An issue has been fixed where the “Select All” button was not functioning for the build item list within the Build module. <BuildBadge/> <CloudBadge/> <SelfHostedBadge/>
- An issue has been fixed where refreshing the branch list caused the selected branch to be deselected. <BuildBadge/> <CloudBadge/> <SelfHostedBadge/>
- Fixed an issue where users who were members of only a single sub-organization experienced problems related to license scope. <AccountBadge/> <CloudBadge/> <SelfHostedBadge/>

### :warning: Breaking Changes

- The reserved Publish environment variable `AC_PUBLISH_WORKFLOW_NAME` has been renamed to `AC_PUBLISH_FLOW_NAME`, and its value will now be set to “Default Publish Flow” instead of the step name. <PublishBadge/> <EnvironmentVariablesBadge/> <CloudBadge/> <SelfHostedBadge/>

## 3.27.2 - 2025-05-09 Upload Option for Variable Groups, Build Enhancements, Improvements and more

### 🆕 New Features

- Downloaded Variable Group JSON files can now be [uploaded](/build/build-environment-variables#uploading-environment-variables) to existing or newly created variable groups for easier transmission. Alternatively, users can create their own JSON files and upload them, provided they follow the correct format. <BuildBadge/> <PublishBadge/> <CloudBadge/> <SelfHostedBadge/>
- The Binary Details sections of the [Enterprise App Store](/enterprise-app-store/enterprise-app-store-profile#binary-information) and [Testing Distribution](/testing-distribution/create-or-select-a-distribution-profile#binary-information) profiles will now display build metadata details, including trigger type, workflow name, source branch and more. <DistributionBadge/> <EnterpriseStoreBadge/> <CloudBadge/> <SelfHostedBadge/>

### :muscle: Improvements

- The search functionality for the Testing Distribution module has been improved by integrating a server-side component, enhancing performance and scalability. <DistributionBadge/> <CloudBadge/> <SelfHostedBadge/>
- The Upload button has been moved to the upper section of the app version list for improved visibility on Testing Distribution profiles. <DistributionBadge/> <EnvironmentVariablesBadge/> <SelfHostedBadge/>
- A sidebar summary card has been added, displaying the organization name, license plan, and license expiry date along with a quick access link to Billing page for Enterprise licensed organizations. <AccountBadge/> <CloudBadge/> <SelfHostedBadge/>
- The Last Commit ID display has been updated to Last Commit Hash within the Build module. <BuildBadge/> <CloudBadge/> <SelfHostedBadge/>
- The latest Android and iOS OS versions have been added to the Send to Microsoft Intune settings within the Publish Step. <PublishBadge/> <CloudBadge/> <SelfHostedBadge/>
- Support has been added for executing custom scripts from Git repositories in the Custom Script step, enhancing reusability and version control. <BuildIntegrationsBadge/> <CloudBadge/> <SelfHostedBadge/>

### 🐞 Fixes

- An issue was fixed where having only an Enterprise-type API key caused UI issues in the Publish module. <PublishBadge/> <CloudBadge/> <SelfHostedBadge/>
- Typographical errors have been corrected in various areas of the Signing Identity module. <SigningIdentitiesBadge/> <CloudBadge/> <SelfHostedBadge/>
- An issue was fixed where using former commit hashes on new builds caused a UI problem. <BuildBadge/> <CloudBadge/> <SelfHostedBadge/>
- An issue was fixed where some users experienced problems during fetching operations on build profiles when connected to a Bitbucket repository. <BuildBadge/> <CloudBadge/> <SelfHostedBadge/>

## 3.27.1 - 2025-04-11 Metadata Approval and Domain Verification Improvements, Bug Fixes and more

### 🆕 New Features

- Binary Tags can now be configured from the [Testing Distribution](/testing-distribution/create-or-select-a-distribution-profile#binary-tags) and [Enterprise Portal](/enterprise-app-store/enterprise-app-store-profile#binary-tags) profile settings to be displayed on the Testing and Enterprise Portals. The data for these tags is provided by the Build module. These tags help testers identify the context, source, and purpose of each app version. <DistributionBadge/> <EnterpriseStoreBadge/> <CloudBadge/> <SelfHostedBadge/>
- Support has been added for downloading build logs using the `commitId` and `buildId` parameters, with optional path support. <APICLIBadge/> <CloudBadge/> <SelfHostedBadge/>
- The **Select Java Version** step, commonly used in Android projects, has been added to the default workflows. <BuildIntegrationsBadge/> <CloudBadge/> <SelfHostedBadge/>
- The **Release Notes** component is now enriched with build Git metadata by default and added to the Default Workflow for all platforms. <BuildIntegrationsBadge/> <CloudBadge/> <SelfHostedBadge/>

### :muscle: Improvements

- The Domain Verification feature can now be used for the same domain across multiple organizations. <AccountBadge/> <CloudBadge/> <SelfHostedBadge/>
- Validation has been added for enabling SSO authorization to ensure that the configuration includes existing SSO groups, roles, and an enabled SSO authentication. <AccountBadge/> <CloudBadge/> <SelfHostedBadge/>
- A warning message will now be displayed instead of redirecting to the login screen if the user enters their SSO alias incorrectly. <AccountBadge/> <CloudBadge/> <SelfHostedBadge/>
- Users are now able to upload binaries up to 3 GB (previously 2 GB) across various modules. <AccountBadge/> <CloudBadge/> <SelfHostedBadge/>
- Improvements have been made to the display and calculation of usage numbers across various modules within the Billing page. <AccountBadge/> <CloudBadge/> <SelfHostedBadge/>
- The Publish module will now correctly display Timeout and Cancel statuses in applicable scenarios. The Publish timeout limit will align with the Build timeout limit, which can be found in the Billing area. <PublishBadge/> <CloudBadge/> <SelfHostedBadge/>
- The **Upload Certificate Signing Request** option has been removed from the **Create an Apple Certificate** process. <SigningIdentitiesBadge/> <CloudBadge/> <SelfHostedBadge/>
- Outdated commit IDs can now be used to start builds when connected to remote repositories. <BuildBadge/> <CloudBadge/> <SelfHostedBadge/>
- The error message displayed when attempting to save a trigger setting with an invalid configuration or workflow has been improved. <BuildBadge/> <CloudBadge/> <SelfHostedBadge/>
- The Testing Distribution profile cards will now display the upload dates of the iOS and Android app versions. <DistributionBadge/> <CloudBadge/> <SelfHostedBadge/>
- Performance improvements have been made to the Testing Distribution module for sending app versions to a large number of email addresses. <DistributionBadge/> <CloudBadge/> <SelfHostedBadge/>

### 🐞 Fixes

- An issue was fixed where registered LDAP Groups could not be fetched on sub-organizations for syncing with Testing Groups. <AccountBadge/> <CloudBadge/> <SelfHostedBadge/>
- An issue was fixed where SSO login via alias redirected users incorrectly in certain scenarios. <AccountBadge/> <CloudBadge/> <SelfHostedBadge/>
- Various issues have been resolved on the metadata information screen for Publish Profiles, where users were sometimes unable to see uploaded images or upload screenshots. <PublishBadge/> <CloudBadge/> <SelfHostedBadge/>
- An issue where metadata information could still be edited during the metadata approval process has been fixed. <PublishBadge/> <CloudBadge/> <SelfHostedBadge/>
- An issue was fixed where the metadata approval email did not redirect users to the correct organization if they were logged in to a different one. <PublishBadge/> <CloudBadge/> <SelfHostedBadge/>
- Typos have been fixed in various descriptions across multiple Publish steps. <PublishBadge/> <CloudBadge/> <SelfHostedBadge/>
- An issue was fixed where `.p12` files created from Apple certificates were missing the private key, resulting in Xcode build errors due to the key not being added to the keychain. <SigningIdentitiesBadge/> <CloudBadge/> <SelfHostedBadge/>
- An issue was fixed where accepted invitations were not updating the pending status in the Apple Devices section. <SigningIdentitiesBadge/> <CloudBadge/> <SelfHostedBadge/>
- An issue was fixed where users could not remove PAT connections from Sub-Organizations. <BuildBadge/> <CloudBadge/> <SelfHostedBadge/>
- An issue was fixed where the selected branch became deselected after switching to a different build profile and then navigating back to the original profile. <BuildBadge/> <CloudBadge/> <SelfHostedBadge/>
- An issue was fixed where, in some cases, the saved export method for the Automatic Code Signing option was changing incorrectly. <BuildBadge/> <CloudBadge/> <SelfHostedBadge/>
- An issue was fixed where case sensitivity in the Manage Access tab of the Enterprise App Store profile settings caused problems with access management for some users. <EnterpriseStoreBadge/> <CloudBadge/> <SelfHostedBadge/>
- An issue was fixed where the Update button was not visible on some macOS browsers in the Enterprise App Store Customization area. <EnterpriseStoreBadge/> <CloudBadge/> <SelfHostedBadge/>
- An issue was fixed where switching OS tabs while uploading an app version caused UI issues on Testing Distribution profiles. <DistributionBadge/> <CloudBadge/> <SelfHostedBadge/>
- A Missing Help button has been added, and the Upload button is now disabled while a CSV file is being uploaded, as part of the Import from CSV feature in Testing Groups. <DistributionBadge/> <CloudBadge/> <SelfHostedBadge/>

## 3.27.0 - 2025-04-04 Metadata Approval, Import Testing Group Members via CSV, Notification Improvements and more

### 🆕 New Features

- The ‘[Metadata Approval](/publish-integrations/common-publish-integrations/metadata-approval)’ Publish step can now be used for iOS and Android binaries, allowing email addresses of approvers to be added. Metadata updates for app versions can then be approved or rejected by the designated approvers. <PublishBadge/> <CloudBadge/> <SelfHostedBadge/>
- A “[Publish as Unlisted](/enterprise-app-store/enterprise-app-store-profile#publish-as-unlisted)” toggle option has been added to the Enterprise App Store profile’s publish-to-store process. When enabled, the app will be published without appearing in the Enterprise Portal and will only be accessible via Live or Beta channel links. <EnterpriseStoreBadge/> <CloudBadge/> <SelfHostedBadge/>
- A [CSV Import option](/testing-distribution/testing-groups#importing-testing-group-members-via-csv) has been added to Testing Groups, allowing users to add tester email addresses by uploading a CSV file. <DistributionBadge/> <CloudBadge/> <SelfHostedBadge/>
- The user email list of an organization can now be exported as a CSV file. <AccountBadge/> <CloudBadge/> <SelfHostedBadge/>

### :muscle: Improvements

- A Cancel button has been added to the Active Processes section at the bottom for Resign Binary operations. <PublishBadge/> <DistributionBadge/> <CloudBadge/> <SelfHostedBadge/>
- Notification and error messages throughout Appcircle modules can now be viewed separately under the Notifications tab. They can also be deleted using a newly added delete confirmation prompt. <AccountBadge/> <CloudBadge/> <SelfHostedBadge/>
- Various text and UI improvements have been made to the Domain Verification feature. <AccountBadge/> <CloudBadge/> <SelfHostedBadge/>
- A warning message will now be displayed in Build Configurations, Workflows, and Triggers if any changes are made and the user attempts to close the relevant window without saving. <BuildBadge/> <CloudBadge/> <SelfHostedBadge/>
- Users can now access the Pull Request (PR) description during the build process by using the $AC_GIT_PR_DESCRIPTION environment variable. <EnvironmentVariablesBadge/> <CloudBadge/> <SelfHostedBadge/>
- Performance optimizations have been made for the build branch search feature and the app version search in Testing Distribution. <BuildBadge/> <DistributionBadge/> <CloudBadge/> <SelfHostedBadge/>
- The warning message for reaching the download limit has been improved in the Testing Portal’s mobile view. <DistributionBadge/> <CloudBadge/> <SelfHostedBadge/>
- The Share button has been removed from the app action list within the Enterprise App Store. Instead, users can now obtain the Beta or Live channel links from the profile settings’ “[Links](/enterprise-app-store/enterprise-app-store-profile#links)” section. <EnterpriseStoreBadge/> <CloudBadge/> <SelfHostedBadge/>
- Several UI and text improvements have been made to the Enterprise App Store module within Appcircle, as well as to the Enterprise Portal. <EnterpriseStoreBadge/> <CloudBadge/> <SelfHostedBadge/>

### 🐞 Fixes

- An issue was fixed where users were able to edit user permissions even when SSO Authorization was enabled. <AccountBadge/> <CloudBadge/> <SelfHostedBadge/>
- An issue was fixed where informative text was not displayed when deleting an SSO Group. <AccountBadge/> <CloudBadge/> <SelfHostedBadge/>
- An issue was fixed where certain URLs did not redirect the receiving user to the exact location if they were not already signed in, affecting pages such as profiles and specific configurations. <CloudBadge/> <SelfHostedBadge/>
- An issue was fixed with various Help button links throughout Appcircle, and new links have been added to multiple areas, including the Enterprise App Store and Signing Identity modules. <CloudBadge/> <SelfHostedBadge/>

## 3.26.2 - 2025-03-14 Generate And Download Certificate from Appstore, Domain Verification, License Limit Notifications, Improvements and more

### 🆕 New Features

- App Store certificates can now be [generated](/signing-identities/apple-certificates#creating-an-apple-certificate) with password encryption and downloaded within the signing identity module. <SigningIdentitiesBadge/> <CloudBadge/> <SelfHostedBadge/>
- Users can now verify their domains for Appcircle organizations within the Security section of the Organization module by using [Domain Verification](/account/my-organization/security/domain-verification). This allows inviting members who do not have inboxes for verifying email addresses as part of the organization joining process. <AccountBadge/> <CloudBadge/> <SelfHostedBadge/>
- In the Publish module, when a binary is rejected with a message, users will now receive a notification containing the reject message. Additionally, a new notification type has been added to the [Notification section](account/my-organization/notifications) specifically for these reject notifications. <PublishBadge/> <CloudBadge/> <SelfHostedBadge/>
- A separate tab system has been added for Android and iOS apps in the [Testing Portal](testing-distribution/testing-portal) for devices with unknown OS, such as desktops. If the detected OS is Linux, the default tab will be set to Android.  <DistributionBadge/> <CloudBadge/> <SelfHostedBadge/>

### :muscle: Improvements

- An additional column for Profile Name has been added to the Admin Panel. <SelfHostedBadge/>
- Information regarding LDAP SMS 2FA support has been added for both Cloud and Self-hosted Appcircle servers. <SelfHostedBadge/>
- Notifications are now sent when license limits are reached, with state management preventing duplicate alerts. <AccountBadge/> <CloudBadge/> <SelfHostedBadge/>
- Starter organizations can be deleted by users with an enterprise organization, except when SSO is enabled. In such cases, the starter organization cannot be deleted. After confirmation, the organization is deleted, the session is terminated, and the user is redirected to sign in via SSO. <AccountBadge/> <CloudBadge/>
- Permission requests have been updated for [GitHub OAuth](/build/manage-the-connections/adding-a-build-profile/connecting-to-github#oauth2-and-personal-access-token-permissions-for-github-integration) repository connections in Build Profiles within Appcircle. <BuildBadge/> <CloudBadge/>
- Android submission logs are now added to the [Publish Activity Log](publish-module/publish-activity-log), including release submissions, status updates, and successfully completed transactions. <PublishBadge/> <CloudBadge/> <SelfHostedBadge/>
- A new option has been added to [Apple Devices](signing-identities/apple-devices) for users to view both active and inactive devices together. <SigningIdentitiesBadge/> <CloudBadge/> <SelfHostedBadge/>
- An improved preview screen has been added to the Apple Provision Profile Addition screen, allowing users to view Apple devices and certificates before proceeding. <SigningIdentitiesBadge/> <CloudBadge/> <SelfHostedBadge/>
- Users will now have the option to be redirected to the CSR creation screen during Apple certificate creation if no existing CSR is available. <SigningIdentitiesBadge/> <CloudBadge/> <SelfHostedBadge/>
- Performance improvements have been made to the commands used for uploading iOS and Android application binaries in Publish, Enterprise App Store, and Testing Distribution. <APICLIBadge/> <CloudBadge/> <SelfHostedBadge/>

### 🐞 Fixes

- An issue was fixed where self-hosted Appcircle users encountered issues when using SMTP servers that do not support SSL or STARTTLS. <InfrastructureBadge/> <SelfHostedBadge/>
- An issue was fixed on self-hosted Appcircle servers where invitation emails were redirecting to an error page. <AccountBadge/> <SelfHostedBadge/>
- An issue was fixed where the In-House provisioning profile type was not available when using an Enterprise API key for registration. This option is now properly provided only for the Enterprise API key, while "Ad-hoc" and "App Store Connect" remain available for the App Store Connect API key. <SigningIdentitiesBadge/> <CloudBadge/> <SelfHostedBadge/>
- An issue was fixed where registering a new profile would not work properly if no provisioning profile existed on Apple Developer. The UI now correctly handles the case when no profile is available. <SigningIdentitiesBadge/> <CloudBadge/> <SelfHostedBadge/>
- An issue was fixed where the provision type was incorrectly displayed when adding a development provision in the Signing Identity module. <SigningIdentitiesBadge/> <CloudBadge/> <SelfHostedBadge/>
- An issue was fixed where the Enterprise API Key was not filtered when creating a Publish profile from App Store Connect. It is now properly filtered as it doesn't support TestFlight or App Store Connect options. <PublishBadge/> <CloudBadge/> <SelfHostedBadge/>
- An issue was fixed where restarting the Android Publish Flow before retrieving metadata details would result in a timeout error. <PublishBadge/> <CloudBadge/> <SelfHostedBadge/>
- An issue was fixed where a failed publish step after a successful one with custom UI blocked the display of the successful step's UI. The button now correctly updates to end the live process and show the successful step's UI. <PublishBadge/> <CloudBadge/> <SelfHostedBadge/>
- An issue was fixed where the Display Name of the Resign property did not update after the resign process was completed. <PublishBadge/> <CloudBadge/> <SelfHostedBadge/>
- An issue was fixed where the 'Get help with build errors' link in the Build Log section was not working. <BuildBadge/> <CloudBadge/> <SelfHostedBadge/>
- An issue was fixed where [connections](build/manage-the-connections) (Azure, Bitbucket, GitLab, GitHub) were removed from the original organization after deleting a second root organization. The connections now remain intact in the original organization. <BuildBadge/> <CloudBadge/> <SelfHostedBadge/>
- An issue was fixed where [sharing an app version link](enterprise-app-store/enterprise-app-store-profile#links) for an Enterprise App Store configured with 'none' auth type would redirect users to the app version list instead of directly to the installation step. <EnterpriseStoreBadge/> <CloudBadge/> <SelfHostedBadge/>
- An issue was fixed in the Testing Distribution module where the [resign](testing-distribution/resigning-binaries) feature detected an empty target, preventing the binary from being resigned. <DistributionBadge/> <CloudBadge/> <SelfHostedBadge/>
- An issue was fixed where the IdP-initiated SSO flow would not work if the alias contained capital letters. <AccountBadge/> <CloudBadge/> <SelfHostedBadge/>
- An issue was fixed where retrieving an access token from Swagger would return a load fail error. <CloudBadge/>

## 3.26.1 - 2025-02-28 Distribute to Track Update for Android Publish Flow , SAML SSO Enhancement, Improvements and more

### 🚨 Announcements

:::warning New IP Block
Dear Appcircle Users,
As part of our ongoing efforts to enhance our infrastructure and improve service quality, we have added new machines to our data center.

With this update, a new IP block (77.92.102.192/28) has been assigned, and customers using Appcircle services through internal networks must update their firewall settings accordingly.

:warning: Critical: The machines associated with this new IP block has been operational since February 3rd, 2025.

To ensure uninterrupted access to Appcircle services, we kindly ask all customers to update their firewall settings. Failure to add the new IP block in advance may result in access disruptions.

To view the updated IP list and technical details, please visit the [Accessing Repositories Within Internal Networks](/build/manage-the-connections/accessing-repositories-in-internal-networks-firewalls) documentation.

If you have any questions or require assistance, feel free to contact our support team.
Thank you for your cooperation and support in ensuring uninterrupted service.
:::

### 🆕 New Features

- The [Distribute to Track](/publish-integrations/android-publish-integrations/distribute-to-track) publish flow step has been added for Android Publish, allowing users to distribute their binaries to the distribution track on Google Play Console. <PublishBadge/> <CloudBadge/> <SelfHostedBadge/>
- The [Auto Send for Review](/publish-module/publish-information/google-play-information#auto-send-for-review) option has been added to the following publish flow steps: Distribute to Track, Send to Google Play, Update Metadata, and Update App Information. <PublishBadge/> <CloudBadge/> <SelfHostedBadge/>
- A toggle option has been added to enable or disable LDAP in the LDAP authentication settings for Appcircle, Enterprise Portal, and Testing Portal. <AccountBadge/> <CloudBadge/> <SelfHostedBadge/>

### :muscle: Improvements

- The Identity Provider Entity ID field has been added to the SAML-type SSO configurations. <AccountBadge/> <CloudBadge/> <SelfHostedBadge/>
- The Distribute to Track publish step actions have been added to the Publish Activity Log. <PublishBadge/> <CloudBadge/> <SelfHostedBadge/>
- Build reports will now display the self-hosted runner name, configuration profile, and workflow profile in the build list. <BuildBadge/> <CloudBadge/> <SelfHostedBadge/>
- An option has been added to [disable](/testing-distribution/testing-groups#disable-ldap-import-settings) active LDAP import settings for Testing Groups. <DistributionBadge/> <CloudBadge/> <SelfHostedBadge/>
- The ‘@’ symbol was replaced with a mail icon for the email address text box in the Testing Groups section. <DistributionBadge/> <CloudBadge/> <SelfHostedBadge/>
- Monitoring support has been added to the **Appcircle DMZ server**, allowing it to connect to the Appcircle server’s monitoring domain to forward container logs. <InfrastructureBadge/> <SelfHostedBadge/>
- A trusted CA certificates volume has been introduced for the **Nginx service** on the Appcircle DMZ server. <InfrastructureBadge/> <SelfHostedBadge/>
- Support for custom authentication domain SSL certificates has been added to the Appcircle DMZ server. <InfrastructureBadge/> <SelfHostedBadge/>

### 🐞 Fixes

- An issue was fixed where some users experienced an error when uploading the Apple Enterprise API Key in the security section. <AccountBadge/> <CloudBadge/> <SelfHostedBadge/>
- An issue was fixed where some users were unable to disable the two-factor authentication option in the Testing Portal LDAP settings. <AccountBadge/> <CloudBadge/> <SelfHostedBadge/>
- An issue was fixed where users could not generate a Personal Access Token without having the Manager role for the Organization module. <AccountBadge/> <CloudBadge/> <SelfHostedBadge/>
- An issue was fixed where the system displayed duplicate error messages when registering an invalid API key. <AccountBadge/> <CloudBadge/>
- An issue was fixed where changes to the App Store version release date could not be saved within metadata details. <PublishBadge/> <CloudBadge/> <SelfHostedBadge/>
- An issue was fixed where ‘Package ID’ was displayed as ‘Bundle ID’ for Android binaries in the Publish module. <PublishBadge/> <CloudBadge/> <SelfHostedBadge/>
- An issue was fixed where the calendar option for the Apple Version Release Date was unreadable in the White Appcircle Theme. <PublishBadge/> <CloudBadge/> <SelfHostedBadge/>
- An issue was fixed where the Update Metadata publish step caused errors if no existing version was available on App Store Connect. <CloudBadge/> <SelfHostedBadge/>
- An issue was fixed where some users could see both Android and iOS binaries on the Testing Portal when using iPad devices. <DistributionBadge/> <CloudBadge/> <SelfHostedBadge/>
- An issue was fixed where some users were unable to resign binaries in the Testing Distribution module. <DistributionBadge/> <CloudBadge/> <SelfHostedBadge/>
- An issue was fixed where the App Store Connect option was visible for Enterprise-type Apple API keys during the provisioning profile creation step in the Signing Identities module. <SigningIdentitiesBadge/> <CloudBadge/> <SelfHostedBadge/>
- An issue in the Nginx configuration was fixed where `proxy_redirect` entries were duplicated when a custom authentication domain was enabled on the **Appcircle DMZ server**. <InfrastructureBadge/> <SelfHostedBadge/>
- A duplicate volume mount issue in the Nginx service of the Appcircle DMZ server has been resolved. <InfrastructureBadge/> <SelfHostedBadge/>
- Port mapping configurations on both the Appcircle server and the Appcircle DMZ server have been corrected. <InfrastructureBadge/> <SelfHostedBadge/>
- An issue was fixed where the custom authentication domain was not properly applied to certain environment variables. <EnvironmentVariablesBadge/> <SelfHostedBadge/>

## 3.26.0 - 2025-02-13 OpenShift Support, Artifact Storage Limit Insights, Streamlined Workflows & Stability Improvements and more

### 🆕 New Features

- We are thrilled to introduce our OpenShift [installation guide](/self-hosted-appcircle/install-server/helm-chart/installation/openshift) and support for deploying a self-hosted Appcircle server on [OpenShift](/self-hosted-appcircle/install-server/helm-chart/installation/openshift). You can install Appcircle [distributed architecture](/self-hosted-appcircle#kubernetesopenshift-architecture-using-helm-chart) on [Red Hat OpenShift](https://www.redhat.com/en/technologies/cloud-computing/openshift) application platform, which supports high availability, fault tolerance, and scalability, ensuring robust performance for production environments. <InfrastructureBadge/> <SelfHostedBadge/>

### :muscle: Improvements

- Artifact storage limits can now be viewed on the billing page for your organization. <AccountBadge/> <CloudBadge/> <SelfHostedBadge/>
- The onboarding screen will no longer be displayed to newly signed-up users with an Enterprise license. <AccountBadge/> <CloudBadge/>
- Error and warning messages have been improved across various modules for cases of expired licenses and full usage limits. <AccountBadge/> <CloudBadge/> <SelfHostedBadge/>
- When signing up to Appcircle via an organization invite, users will no longer generate a starter organization under their username. <AccountBadge/> <CloudBadge/> <SelfHostedBadge/>
- The Enterprise App Store custom domain settings have been disabled in the Dashboard for standalone self-hosted installations. <EnterpriseStoreBadge/> <SelfHostedBadge/>
- The NGINX dependency in self-hosted Appcircle has been upgraded to enhance security and performance. <InfrastructureBadge/> <SelfHostedBadge/>
- The Grafana and Loki services in self-hosted Appcircle have been upgraded to their latest versions. <InfrastructureBadge/> <SelfHostedBadge/>

### 🐞 Fixes

- An issue was fixed where email addresses in a specific format could not be removed from organizations. <AccountBadge/> <CloudBadge/> <SelfHostedBadge/>
- An issue was fixed where users were unable to delete their starter-level organization despite being members of an enterprise-level organization. <AccountBadge/> <CloudBadge/> <SelfHostedBadge/>
- An issue was fixed where the Publish History screen could not be scrolled down when containing more data than the user could view. <PublishBadge/> <CloudBadge/> <SelfHostedBadge/>
- The description of the ‘Creating a Publish Profile’ step for Android profiles has been improved for better clarity. <PublishBadge/> <CloudBadge/> <SelfHostedBadge/>
- An issue was fixed where users were redirected to the Registered Devices tab of the Apple Devices section upon refreshing the page, despite having selected other tabs. <SigningIdentitiesBadge/> <CloudBadge/> <SelfHostedBadge/>
- Development type has been added for registering a new provisioning profile within the Signing Identities module. <SigningIdentitiesBadge/> <CloudBadge/> <SelfHostedBadge/>
- An issue was fixed where the highlighting blue background for newly manually uploaded provisioning profiles did not appear for fetched profiles from App Store Connect. <SigningIdentitiesBadge/> <CloudBadge/> <SelfHostedBadge/>
- An issue was fixed where the preview screen in the Enterprise App Store customization section did not display the correct colors for the store title. <EnterpriseStoreBadge/> <CloudBadge/> <SelfHostedBadge/>
- An issue was fixed where distributing a binary from Testing Distribution to the Enterprise App Store for duplicated app versions did not display an error message. <DistributionBadge/> <CloudBadge/> <SelfHostedBadge/>
- An issue was fixed where some Publish, Testing Distribution, and Enterprise App Store profile icons were not displayed properly. <CloudBadge/> <SelfHostedBadge/>
- An issue was fixed where deleted configuration and workflow profiles saved in trigger settings were not being removed. <BuildBadge/> <CloudBadge/> <SelfHostedBadge/>
- An issue was fixed where some test reports were not displayed properly within the Build module. <BuildBadge/> <CloudBadge/> <SelfHostedBadge/>
- An issue was fixed where some build configuration profiles could not be downloaded as YAML files. <BuildBadge/> <CloudBadge/> <SelfHostedBadge/>
- An issue was fixed where iOS workflow test report components caused a CORS error. <BuildBadge/> <CloudBadge/> <SelfHostedBadge/>

## 3.25.0 - 2024-12-19 Appcircle Deployment on Kubernetes, List View Type for Build and Testing Distribution, Improvements and more

### 🆕 New Features

- We are thrilled to introduce our enhanced Helm documentation for deploying Appcircle server on [Kubernetes](/self-hosted-appcircle/install-server/helm-chart/installation/kubernetes). This new [architecture](/self-hosted-appcircle#kubernetesopenshift-architecture-using-helm-chart) supports high availability, fault tolerance, and scalability, ensuring robust performance for production environments. <InfrastructureBadge/> <SelfHostedBadge/>
- Build and Testing Distribution profiles can now be viewed in both list and profile card formats, based on the selected view type. <BuildBadge/> <DistributionBadge/> <CloudBadge/> <SelfHostedBadge/>
- App versions uploaded to the Testing Portal can now be [filtered](/testing-distribution/testing-portal#search-by-branch) by their branch and binary list can be [sorted](/testing-distribution/testing-portal#sort-binaries-by-version--date) by app version or the upload date. <DistributionBadge/> <CloudBadge/> <SelfHostedBadge/>
- Authentication settings can now be configured through the [Fastlane Marketplace Testing Distribution](/marketplace/fastlane/testing-distribution) plugin when creating new testing profiles. <BestPracticesBadge/> <CloudBadge/> <SelfHostedBadge/>
- Testing groups for the auto-send feature can now be configured through the [Fastlane Marketplace Testing Distribution](/marketplace/fastlane/testing-distribution) plugin when creating new testing profiles. <BestPracticesBadge/> <CloudBadge/> <SelfHostedBadge/>
- A new method has been added to sub-organization distributions through the [Fastlane Marketplace Testing Distribution](/marketplace/fastlane/testing-distribution) plugin. Versions can now be distributed using the Root Organization’s PAT and the sub-organization’s name when creating new testing profiles. <BestPracticesBadge/> <CloudBadge/> <SelfHostedBadge/>
- The [Appcircle Standard macOS Pool (arm64)](/infrastructure/ios-build-infrastructure) has the latest (final) release of the [Xcode 16.2](https://developer.apple.com/documentation/xcode-release-notes/xcode-16_2-release-notes) installed on runners. We strongly recommend extensive testing of your workflows to ensure compatibility and stability with this release. <InfrastructureBadge/> <CloudBadge/>
- `AC_BUILD_BRANCH_ID` [reserved environment variable](/environment-variables/appcircle-specific-environment-variables#ios--android-common-environment-variables) has been added to display a unique ID for each branch. <EnvironmentVariablesBadge/> <CloudBadge/> <SelfHostedBadge/>
- Existing messages for testers can now be edited by users to be updated for each binary on the testing portal side. <DistributionBadge/> <CloudBadge/> <SelfHostedBadge/>

### :muscle: Improvements

- The billing page will now display a warning for licenses set to expire within a week and an error for licenses that have already expired. <AccountBadge/> <CloudBadge/> <SelfHostedBadge/>
- Screenshot previews have been enhanced to allow zooming for a better view of the metadata in the Publish module. <PublishBadge/> <CloudBadge/> <SelfHostedBadge/>
- The [Binary Details](/testing-distribution/create-or-select-a-distribution-profile#binary-information) option within the Testing Distribution module has been improved to include build and extended provisioning profile and certificate information <DistributionBadge/> <CloudBadge/> <SelfHostedBadge/>
- The build logs of a binary deployed to the Publish module can now be accessed from the [Build History](/publish-module/publish-information/history#accessing-build-history) tab, even if the build artifact has been deleted in the Build module. <PublishBadge/> <CloudBadge/> <SelfHostedBadge/>
- The usage of Testing Distribution for the license is now based on the application download count from the Testing Portal, rather than the number of emails shared via Testing Distribution. <DistributionBadge/> <CloudBadge/> <SelfHostedBadge/>
- The redirection of Testing Distribution email URLs was improved for use in external browsers. <DistributionBadge/> <CloudBadge/> <SelfHostedBadge/>
- HTML codes can no longer be injected into tester messages when sending applications to the testing portal due to security concerns. <DistributionBadge/> <CloudBadge/> <SelfHostedBadge/>
- The Apple Devices option has been made visible for Apple Profiles without registered devices, with a relevant warning displayed when the option is selected by users. <SigningIdentitiesBadge/> <CloudBadge/> <SelfHostedBadge/>
- The application logo is now displayed when installing an application via the Enterprise Portal. <EnterpriseStoreBadge/> <CloudBadge/> <SelfHostedBadge/>
- The manual upload endpoints of the Testing Distribution, Publish and Enterprise App Store modules have been enhanced to provide a better experience for large file uploads. <CloudBadge/> <SelfHostedBadge/>
- Notification updates have been made for various modules across all channels have been made, resolving discrepancies between notifications for different channel types. <AccountBadge/> <CloudBadge/> <SelfHostedBadge/>
- The dashboard page will now display a Publish Count card in place of the second Testing Distribution Count card. <AccountBadge/> <CloudBadge/> <SelfHostedBadge/>
- The Appcircle theme can now be easily changed from the bottom status bar’s right corner. <AccountBadge/> <CloudBadge/> <SelfHostedBadge/>
- My Details section has been removed from the Account page. <AccountBadge/> <CloudBadge/> <SelfHostedBadge/>
- App versions marked as live or beta-published now cannot be deleted by users without unpublishing them first. <EnterpriseStoreBadge/> <CloudBadge/> <SelfHostedBadge/>
- Starter Edition license users can no longer access Captcha settings within the Enterprise App Store settings. <EnterpriseStoreBadge/> <CloudBadge/> <SelfHostedBadge/>
- The Enterprise App Store Reports will now list all binaries for the organization within the binary filter, regardless of the selected date filter. <EnterpriseStoreBadge/> <CloudBadge/> <SelfHostedBadge/>
- Node.js 22 support has been added to the Appcircle CLI. <APICLIBadge/> <CloudBadge/> <SelfHostedBadge/>

### 🐞 Fixes

- An issue was fixed where, in some cases, screenshots were being duplicated after using the Update Metadata workflow in the Publish module. <PublishBadge/> <CloudBadge/> <SelfHostedBadge/>
- An issue was fixed where some self-hosted users were unable to resign a binary within the Publish module. <PublishBadge/> <SelfHostedBadge/>
- An issue causing errors for self-hosted users when running “Add for Review” on the App Store within their publish flow has been fixed. <PublishBadge/> <SelfHostedBadge/>
- An issue was fixed for self hosted users when retrieving and attempting to update incorrect App Store app information (previously, the already deployed app was retrieved). The correct app in the “Ready for Submission” state is now retrieved and updated. <PublishBadge/> <SelfHostedBadge/>
- An issue was fixed where the iOS certificate and provisioning profile could not be uploaded directly through the build configuration. <BuildBadge/> <CloudBadge/> <SelfHostedBadge/>
- An issue was fixed where cache pull and cache push workflows did not function correctly for some self-hosted users. <BuildIntegrationsBadge/> <SelfHostedBadge/>
- A new environment variable, `ASPNETCORE_MAX_JAVA_MEMORY_SIZE`, has been created to address the issue where 4000M of heap memory was required in Java for locating the APK logo. <BuildBadge/> <CloudBadge/> <SelfHostedBadge/>
- An issue was fixed where the naming rules for build configurations were not consistent between manual creation and YAML upload. <BuildBadge/> <CloudBadge/> <SelfHostedBadge/>
- An issue was fixed where the Azure DevOps pull request merge commit message was missing due to a webhook event parsing bug in Appcircle. <BuildBadge/> <CloudBadge/> <SelfHostedBadge/>
- An issue preventing users from saving updated signing settings on certain build profiles has been fixed. <BuildBadge/> <CloudBadge/> <SelfHostedBadge/>
- An issue was fixed where deleted configuration and workflow profiles, which had already been saved in trigger settings, caused problems that were preventing the updating and deleting of existing triggers. <BuildBadge/> <CloudBadge/>
- An issue was fixed where configurations, such as the Xcode version and project paths, were being reset for iOS Flutter and React Native build profiles. <BuildBadge/> <CloudBadge/>
- An issue was fixed where long commit labels were causing problems with Bitbucket repositories. <BuildBadge/> <CloudBadge/>
- An issue was fixed where iOS certificates in use within build profiles could not be forcefully deleted by users. <SigningIdentitiesBadge/> <CloudBadge/> <SelfHostedBadge/>
- An issue was fixed where, when a synced API key was deleted, devices not registered under another API key within the organization were incorrectly listed as unregistered devices. <SigningIdentitiesBadge/> <CloudBadge/> <SelfHostedBadge/>
- An issue related to icon parsing for APK files has been fixed. <DistributionBadge/> <CloudBadge/> <SelfHostedBadge/>
- An issue was fixed where the “Import from LDAP” option was disabled for the first row entry of testing groups, despite having the relevant configuration in place. <DistributionBadge/> <CloudBadge/> <SelfHostedBadge/>
- An issue was fixed where app versions shared via distribution links were not appearing at the top of the list in the Testing Portal. <DistributionBadge/> <CloudBadge/> <SelfHostedBadge/>
- A fix was applied for reverse proxy login form error occurring in certain self-hosted environments. <DistributionBadge/> <SelfHostedBadge/>
- An issue was fixed where some self-hosted users were unable to download iOS binaries from the Testing Portal after logging in with static authentication. <DistributionBadge/> <SelfHostedBadge/>
- An issue was fixed where data could not be retrieved when attempting to download reports through the API without specifying a date range. <APICLIBadge/> <CloudBadge/> <SelfHostedBadge/>
- An issue was fixed where the Enterprise App Store report filters did not display the required data correctly. <EnterpriseStoreBadge/> <CloudBadge/> <SelfHostedBadge/>
- An issue was fixed where .ipa binaries without icons could not be downloaded. <EnterpriseStoreBadge/> <CloudBadge/> <SelfHostedBadge/>
- An issue was fixed where the binary list order on the Enterprise Portal was altered when specific binaries were selected. <EnterpriseStoreBadge/> <CloudBadge/> <SelfHostedBadge/>
- An issue was fixed where selecting certain filters removed app version graphs in the Enterprise App Store reports. <EnterpriseStoreBadge/> <CloudBadge/> <SelfHostedBadge/>
- An issue was fixed where the Manage Access settings were accessible to Enterprise App Store profiles without an authentication method. <EnterpriseStoreBadge/> <CloudBadge/> <SelfHostedBadge/>
- An issue was fixed where certain types of characters in passwords were being rewritten, leading to unsuccessful login attempts on iOS devices for LDAP logins within the Enterprise Portal. <EnterpriseStoreBadge/> <CloudBadge/>
- The incorrect user group retrieval strategy values causing LDAP user login issues have been updated. <AccountBadge/> <CloudBadge/> <SelfHostedBadge/>
- An issue was fixed where users were unable to disconnect their email settings from the notification settings. <AccountBadge/> <CloudBadge/> <SelfHostedBadge/>
- An issue was fixed where the license terms on the dashboard displayed incorrect dates for the license status. <AccountBadge/> <CloudBadge/> <SelfHostedBadge/>
- An issue where the sync interval for LDAP Mapping was not correctly displayed in the UI upon page load or reload has been fixed. <AccountBadge/> <SelfHostedBadge/>

## 3.24.0 - 2024-12-06 Publish Priority Configuration, Download Module Reports Through API, Bug Fixes and more

### 🆕 New Features

- Monthly Publish usage can now be monitored separately through the [Billing](/account/my-organization/billing) screen in the Organization module. It is no longer combined with monthly Build usage. <AccountBadge/> <CloudBadge/> <SelfHostedBadge/>
- [The Apple Devices](/signing-identities/apple-profiles#adding-device-to-provision-profile) section under the Provision Profile Action now allows users to easily add device UDIDs to the corresponding provisioning profiles. <SigningIdentitiesBadge/> <CloudBadge/> <SelfHostedBadge/>
- [Publish priorities](/publish-module/publish-settings#publish-priority) can now be configured as **High**, **Medium**, or **Low** to manage the start order of queued publish processes accordingly. Available for organizations with Enterprise License. <PublishBadge/> <CloudBadge/> <SelfHostedBadge/>
- The module reports can now be exported through API calls. <APICLIBadge/> <CloudBadge/> <SelfHostedBadge/>
- Branch names that exceed the visible length in the branch list are now displayed in full via a tooltip pop-up. <BuildBadge/> <CloudBadge/> <SelfHostedBadge/>

### :muscle: Improvements

- An update was applied to the build history reports, where some columns were removed or re-ordered, and typographical errors were corrected. <BuildBadge/> <CloudBadge/> <SelfHostedBadge/>
- The cursor is now automatically focused on the first input field when navigating between modals in the Signing Identity module. <SigningIdentitiesBadge/> <CloudBadge/> <SelfHostedBadge/>
- Search functionality for build profiles has been improved to deliver results from all profiles, even in organizations with a large number of build profiles. <BuildBadge/> <CloudBadge/> <SelfHostedBadge/>
- Enhanced the Signing Identity Activity Log to ensure all signing identity actions are displayed accurately. <SigningIdentitiesBadge/> <CloudBadge/> <SelfHostedBadge/>

### 🐞 Fixes

- An issue was fixed where multiple LDAP group mappings for organizations were overriding each other instead of being merged during sync execution. <AccountBadge/> <SelfHostedBadge/>
- An issue was fixed where notifications configured for activities in the Signing Identities module were not functioning properly. <AccountBadge/> <CloudBadge/> <SelfHostedBadge/>
- An issue where some publish flows were displayed as successful despite containing a failed step has been resolved. <PublishBadge/> <CloudBadge/> <SelfHostedBadge/>
- An issue was fixed where the build profile configurations for React Native projects had missing settings after being cloned. <BuildBadge/> <CloudBadge/> <SelfHostedBadge/>
- An issue was fixed where the InitiatedBy column displayed as N/A in build reports for automated or remote build triggers. <BuildBadge/> <CloudBadge/> <SelfHostedBadge/>
- An issue was fixed where the “Disconnect from Remote Repository” button did not appear in the build profiles on the latest versions of the Safari browser. <BuildBadge/> <CloudBadge/> <SelfHostedBadge/>
- An issue was fixed where users were unable to download the YAML configuration file from a build profile when navigating to the Versioning tab of the build configuration. <BuildBadge/> <CloudBadge/> <SelfHostedBadge/>
- An issue was fixed where users were unable to log in to the testing portal via shared distribution links when using the static authentication method. <DistributionBadge/> <CloudBadge/> <SelfHostedBadge/>
- An issue was fixed where iOS app icons did not display properly during installation on Apple devices after being downloaded from the Testing Portal. <DistributionBadge/> <CloudBadge/> <SelfHostedBadge/>
- An issue where registered testing groups were not visible in the auto-send settings after users logged into their organization or sub-organization has been resolved. <DistributionBadge/> <CloudBadge/> <SelfHostedBadge/>
- An issue was fixed where the UI failed to display an error message when a duplicate Apple certificate was uploaded in the Signing Identity module. <SigningIdentitiesBadge/> <CloudBadge/> <SelfHostedBadge/>
- An issue was fixed where the icons of certain `.APK` binaries were not being displayed properly on the Enterprise Portal and the Testing Portal. <DistributionBadge/> <EnterpriseStoreBadge/> <CloudBadge/> <SelfHostedBadge/>

## 3.23.1 - 2024-11-13 Enable Captcha for Enterprise Portal, SSO Improvements, Bug Fixes and more

### 🆕 New Features

- A [captcha](/enterprise-app-store/portal-settings#enable-captcha) security method has been added for Enterprise Portal logins, which can be configured to appear after a set number of unsuccessful login attempts, eventually blocking further access. This feature is available to organizations with an enterprise license. <EnterpriseStoreBadge/> <CloudBadge/> <SelfHostedBadge/>
- TLS versions can now be configured by self-hosted Appcircle server users for security purposes. <InfrastructureBadge/> <SelfHostedBadge/>

### :muscle: Improvements

- A logout URL option was added to SSO configuration settings, enabling users to choose between seamless SSO login/logout and fully ending the session, which requires re-authentication on the Identity Provider. <AccountBadge/> <CloudBadge/> <SelfHostedBadge/>
- SAML configurations can no longer be utilized in the “Create From Existing” feature for creating new SSO configurations. <AccountBadge/> <CloudBadge/> <SelfHostedBadge/>
- "SAML Service Provider EntityID" can now be updated when creating or updating the SAML configuration. <AccountBadge/> <CloudBadge/> <SelfHostedBadge/>
- The documentation URLs linked to the Help buttons have been updated to direct users to the appropriate documentation for SSO and LDAP configurations. <AccountBadge/> <CloudBadge/> <SelfHostedBadge/>
- Configuration labels within the LDAP Connection settings have been updated for self-hosted users. <AccountBadge/> <SelfHostedBadge/>
- The priority levels of running builds are now displayed on the Active Processes tab. <BuildBadge/> <CloudBadge/> <SelfHostedBadge/>
- The build priority configuration setting is no longer restricted to organizations with an enterprise license. <BuildBadge/> <CloudBadge/> <SelfHostedBadge/>
- The default cloud pool names have been updated as follows: The “**Default M1 Pool**” is now labeled as “Appcircle Standard macOS Pool (arm64).” The “**Default Intel Pool**” is now labeled as “Appcircle Linux Pool (x86_64).” <InfrastructureBadge/> <CloudBadge/>
- The build status information is now displayed in the [Signing Reports](/signing-identities/signing-reports) section within the signing identity module. <SigningIdentitiesBadge/> <CloudBadge/> <SelfHostedBadge/>
- An option was added to the SMTP server configuration in `global.yaml` to allow SSL validation to be disabled for non-production environments. <InfrastructureBadge/> <SelfHostedBadge/>

### 🐞 Fixes

- An issue was fixed where downloaded .yaml configuration files could not be uploaded to the same or other profiles of the same type, resulting in an error. <BuildBadge/> <CloudBadge/> <SelfHostedBadge/>
- An issue was fixed where the emails and roles of sub-organization users were not displayed in the signing activity log. <SigningIdentitiesBadge/> <CloudBadge/> <SelfHostedBadge/>
- Several security issues related to the admin module API were resolved. <APICLIBadge/> <CloudBadge/> <SelfHostedBadge/>
- An issue was fixed where the custom domain Enterprise Store URL was not displayed at times in the Safari browser for self-hosted users. <EnterpriseStoreBadge/> <SelfHostedBadge/>
- An issue was fixed where the claim name for Enterprise Portal SSO configuration was not displayed at times in the Safari browser for self-hosted users. <AccountBadge/> <SelfHostedBadge/>
- An issue was fixed where some data loss occurred in the configurations during the update of SAML settings for SSO. <AccountBadge/> <CloudBadge/> <SelfHostedBadge/>

## 3.23.0 - 2024-11-04 SSO & LDAP Improvements, Build Priority Configuration, Bug Fixes and more

### 🆕 New Features

- Existing SSO & LDAP settings can now be duplicated when creating a new SSO or LDAP configuration. <AccountBadge/> <CloudBadge/> <SelfHostedBadge/>
- [Build priorities](/build/build-process-management/configurations#build-priority) can now be configured as **High**, **Medium**, or **Low** to manage the start order of queued builds accordingly. Available for organizations with Enterprise License. <BuildBadge/> <CloudBadge/> <SelfHostedBadge/>

### :muscle: Improvements

- The **Integrations** section of the Organization module was divided into two separate sections: **Security** and **Notifications**. Related settings can now be accessed under these sections. <AccountBadge/> <CloudBadge/> <SelfHostedBadge/>
- SSO and LDAP configurations for Enterprise Portal and Testing Portal access have been separated and can now be found under Authentication Settings within the Security section of the Organization module. <AccountBadge/> <CloudBadge/> <SelfHostedBadge/>
- The login and user management settings for SSO and LDAP have been separated into dedicated sections for authentication and authorization, offering improved clarity and control over the management of these configurations. <AccountBadge/> <CloudBadge/> <SelfHostedBadge/>
- A version option has been added in the Tuist component to allow installation of a specific Tuist version. <BuildBadge/> <CloudBadge/> <SelfHostedBadge/>
- The [Tuist Commands](workflows/ios-specific-workflow-steps/tuist-commands) step has been added to the Appcircle iOS workflow to enable execution of specific Tuist commands. <BuildBadge/> <CloudBadge/> <SelfHostedBadge/>
- [React Native UI Test](continuous-testing/react-native-testing/react-native-ui-test-with-detox) and [React Native Unit Test](continuous-testing/react-native-testing/react-native-unit-test-with-jest) components have been added to Appcircle workflows to enable the execution of unit and UI tests for projects on the React Native platform. <BuildBadge/> <CloudBadge/> <SelfHostedBadge/>
- Actions in the Signing Identity module can now be monitored within the [Activity Log](/signing-identities/signing-identities-activity-log) section. <SigningIdentitiesBadge/> <CloudBadge/> <SelfHostedBadge/>
- Informative screens were added to provide users with guidance when switching authentication methods from Testing Distribution or Enterprise App Store settings. <EnterpriseStoreBadge/> <DistributionBadge/> <CloudBadge/> <SelfHostedBadge/>
- ZIP upload support has been removed from the UI in the Testing Distribution module. <DistributionBadge/> <CloudBadge/> <SelfHostedBadge/>
- [App Store Header](enterprise-app-store/portal-customization) setting has been added to the Enterprise Portal Customization section. <EnterpriseStoreBadge/> <CloudBadge/> <SelfHostedBadge/>

### 🐞 Fixes

- A typo in the organization member invitation email titles has been corrected. <AccountBadge/> <CloudBadge/> <SelfHostedBadge/>
- An issue was fixed where access to SSO Group/Role Mapping data was falsely restricted for users with the Organization Management - Viewer role. <AccountBadge/> <CloudBadge/> <SelfHostedBadge/>
- An issue was fixed where errors were encountered when using PR triggers for GitHub repositories. <BuildBadge/> <CloudBadge/> <SelfHostedBadge/>
- The app extractor command has been updated to support ZIP versions above 4.5 for APK and AAB files. <BuildBadge/> <CloudBadge/> <SelfHostedBadge/>
- An issue with the date range filter in build reports has been fixed. <BuildBadge/> <CloudBadge/> <SelfHostedBadge/>
- An issue has been resolved where the defined connections did not appear when attempting to reconnect after disconnection. <BuildBadge/> <CloudBadge/> <SelfHostedBadge/>
- An issue has been fixed where an unclear error message was displayed on Appcircle when the user of the connected GitLab repository had been deleted. <BuildBadge/> <CloudBadge/> <SelfHostedBadge/>
- An issue has been fixed where binaries marked as rejected within the publish module still had access to various binary actions. <PublishBadge/> <CloudBadge/> <SelfHostedBadge/>
- An issue has been fixed where the client ID in Enterprise App Store reports was displayed in a complex format; it is now shown in a clearer format. <EnterpriseStoreBadge/> <CloudBadge/> <SelfHostedBadge/>
- The user search filter will now be based on the selected filter items above, whereas it was previously independent. <EnterpriseStoreBadge/> <CloudBadge/> <SelfHostedBadge/>
- An issue has been fixed where icons for certain Android binaries were not displayed in the Enterprise App Store module for self-hosted users. <EnterpriseStoreBadge/> <SelfHostedBadge/>

## 3.22.1 - 2024-10-18 Editing Environment Variables, Self Hosted Updates, Enterprise Portal Login Improvement, Bug Fixes and more

### 🆕 New Features

- Unhidden text and file-formatted environment variables within the build and publish modules can now be edited by users after registration. <BuildBadge/> <PublishBadge/> <CloudBadge/> <SelfHostedBadge/>
- The Appcircle server version is now displayed in the blue bar at the bottom right corner of any page for self-hosted Appcircle server users. <InfrastructureBadge/> <SelfHostedBadge/>
- [Appcircle Standard macOS Pool (arm64)](/infrastructure/ios-build-infrastructure) has [Xcode 16.2 Beta 1](https://developer.apple.com/documentation/xcode-release-notes/xcode-16_2-release-notes) installed on runners. Since this is a beta release, workflows should be tested extensively. <InfrastructureBadge/> <CloudBadge/>

### :muscle: Improvements

- A password hide/show toggle was added to the Enterprise Portal login page for both static and LDAP authentication methods. <EnterpriseStoreBadge/> <CloudBadge/> <SelfHostedBadge/>
- The credentials for the Enterprise App Store static authentication channel will now be displayed accordingly if a password has been previously entered by the user. <EnterpriseStoreBadge/> <CloudBadge/> <SelfHostedBadge/>

### 🐞 Fixes

- An issue was fixed where publish environment variables did not function when created through a new variable group. <PublishBadge/> <CloudBadge/> <SelfHostedBadge/>
- An issue was fixed where using the `"` character in review notes or descriptions within metadata details caused errors when attempting to update the connected metadata details through the Publish module. <PublishBadge/> <CloudBadge/> <SelfHostedBadge/>
- An issue was fixed where multiline environment variables were causing errors during the “Send to TestFlight” publish step. <PublishBadge/> <CloudBadge/> <SelfHostedBadge/>
- An issue was fixed where empty metadata fields on Appcircle were being displayed as `null` on the App Store Connect side after updates. <PublishBadge/> <CloudBadge/> <SelfHostedBadge/>
- An issue was fixed where users with a ‘+’ in their email addresses could not be invited, re-invited to or deleted from an organization. <AccountBadge/> <CloudBadge/> <SelfHostedBadge/>
- An issue was fixed where users were granted access to incorrect organizations when using SSO authentication for Appcircle login. <AccountBadge/> <CloudBadge/> <SelfHostedBadge/>
- API request checks for Enterprise and Testing Portal logins were improved to display more accurate responses for security reasons. <APICLIBadge/> <CloudBadge/> <SelfHostedBadge/>
- An issue was fixed where branches deleted from Azure repositories were not being removed from the Appcircle build profile. <BuildBadge/> <CloudBadge/> <SelfHostedBadge/>
- Security improvements have been made regarding cookies, including enhanced attributes, stronger encryption, and support for updated TLS versions. <InfrastructureBadge/> <CloudBadge/> <SelfHostedBadge/>
- A bug that prevented configuring the IAM user decision strategy for self-hosted Appcircle server users has been fixed. <InfrastructureBadge/> <SelfHostedBadge/>
- An issue with LDAP authentication in the testing portal, effecting some users, has been fixed. <DistributionBadge/> <CloudBadge/> <SelfHostedBadge/>

## 3.22.0 - 2024-10-04 Apple Devices, Build Report Improvement, Auto Cancel Redundant Pipelines, Bug Fixes and more

### 🆕 New Features

- Users will now be able to view [Apple devices](/signing-identities/apple-devices) registered in various stores, enable or disable selected devices, and save device information through email invitations within the Apple Devices section of Signing Identity module. <SigningIdentitiesBadge/> <CloudBadge/> <SelfHostedBadge/>
- Failed build steps are now visible within the build CSV reports, which can be downloaded from the Build History section. <BuildBadge/> <CloudBadge/> <SelfHostedBadge/>
- The "Auto Cancel Redundant Pipelines" option has been added to Build configurations, allowing users to automatically cancel redundant pipelines which was started or queued by triggers. <BuildBadge/> <CloudBadge/> <SelfHostedBadge/>
- [Appcircle Standard macOS Pool (arm64)](/infrastructure/ios-build-infrastructure) has [Xcode 16.1 Beta 3](https://developer.apple.com/documentation/xcode-release-notes/xcode-16_1-release-notes) final release installed on runners. Since this is a beta release, workflows should be tested extensively. <InfrastructureBadge/> <CloudBadge/>
- Self-hosted Appcircle users utilizing the DMZ structure can now configure the `auth` subdomain used for internet requests with a custom domain. <InfrastructureBadge/> <SelfHostedBadge/>

### :muscle: Improvements

- The LDAP role mapping configuration page now supports role search functionality. <AccountBadge/> <CloudBadge/> <SelfHostedBadge/>
- A warning message display was added for Inherited Sub-organization users during Personal Access Token generation. <AccountBadge/> <CloudBadge/> <SelfHostedBadge/>
- The SSO creation screen has been updated to ensure that the switch buttons reflect the actual backend status (on) after an SSO is created, preventing confusion for users. <AccountBadge/> <CloudBadge/> <SelfHostedBadge/>
- `Tolerant` user [lookup decision strategy](/self-hosted-appcircle/install-server/linux-package/configure-server/integrations-and-access/ldap-settings#editing-user-lookup-decision-strategy) has been added to the LDAP settings for self-hosted configurations. <AccountBadge/> <SelfHostedBadge/>
- Store submit events were removed from the notification settings for Slack, MS Teams, and Email. Additionally, the module names within the configurations were updated. <IntegrationsBadge/> <CloudBadge/> <SelfHostedBadge/>
- The Build Profile Search feature has been enhanced through integration with our backend systems. <BuildBadge/> <CloudBadge/> <SelfHostedBadge/>
- Builds that have completed with a successful output but contain a failed step will now be displayed with a warning status in the build lists and build profile cards. <BuildBadge/> <CloudBadge/> <SelfHostedBadge/>
- The logout option has been removed from the Enterprise Portal for non-authentication type logins. <EnterpriseStoreBadge/> <CloudBadge/> <SelfHostedBadge/>
- The Enterprise Portal will no longer display empty channels as selectable tabs if they do not have any active app versions. <EnterpriseStoreBadge/> <CloudBadge/> <SelfHostedBadge/>
- The self-hosted Appcircle server logs have been optimized. <InfrastructureBadge/> <SelfHostedBadge/>

### 🐞 Fixes

- An issue was fixed where, when pushing a tag for an old commit to GitLab, Appcircle incorrectly triggered a build for the latest/head commit on the same branch. <BuildBadge/> <CloudBadge/> <SelfHostedBadge/>
- An issue was fixed in the Appcircle UI where users received two separate notifications for the same tag creation when a tag webhook was received from the Git provider. <BuildBadge/> <CloudBadge/> <SelfHostedBadge/>
- An issue was fixed where, if the `AC_COMMIT_MESSAGE` variable contained more than two lines, the commit message was not displaying to the components. <BuildBadge/> <CloudBadge/> <SelfHostedBadge/>
- An issue was fixed where workflow and configuration files could not be downloaded by users through the admin module. <BuildBadge/> <CloudBadge/> <SelfHostedBadge/>
- An issue was fixed where the selected pool was not properly displayed in a cloned iOS build profile configuration. <BuildBadge/> <CloudBadge/> <SelfHostedBadge/>
- An issue was fixed where the help links for build workflow steps were not directing users to the relevant documentation. <BuildIntegrationsBadge/> <CloudBadge/> <SelfHostedBadge/>
- An issue was fixed where the link for build logs received via notification email was changing to an incorrect format upon being used. <BuildBadge/> <CloudBadge/> <SelfHostedBadge/>
- An issue was fixed where platform names, such as Android or iOS, were being displayed in lowercase within the Publish Activity Log area. <PublishBadge/> <CloudBadge/> <SelfHostedBadge/>
- An issue was fixed where the UI displayed a false error when users navigated to a sub-organization from a root organization with SSO configuration. <AccountBadge/> <CloudBadge/> <SelfHostedBadge/>
- An issue was fixed where the selected organization name was changing format when selected again within the SSO mapping configuration page. <AccountBadge/> <CloudBadge/> <SelfHostedBadge/>
- The warning message for invalid Google API Key uploads has been improved. <AccountBadge/> <CloudBadge/> <SelfHostedBadge/>
- An issue has been fixed where the add button remained active even without selecting any LDAP group within LDAP Mapping settings. <AccountBadge/> <SelfHostedBadge/>
- The bug causing excessive CPU resource usage by the self-hosted Appcircle server after a deep health endpoint response has been resolved. <InfrastructureBadge/> <SelfHostedBadge/>
- A bug in `compose.yaml` file causing an error due to localization and decimal separator has been fixed. <InfrastructureBadge/> <SelfHostedBadge/>
- A bug that prevented labels from appearing in the self-hosted Appcircle server log monitoring UI has been fixed. <InfrastructureBadge/> <SelfHostedBadge/>
- An issue preventing the `auth` module page from being displayed in Swagger UI for self-hosted installations using self-signed certificates has been fixed. <InfrastructureBadge/> <SelfHostedBadge/>

### :warning: Breaking Changes

- Certain [role permissions](/account/my-organization/profile-and-team/role-management#signing-and-identity-permissions) from the Testing Distribution module related to the Apple Devices section have been migrated to the Signing Identities module. <SigningIdentitiesBadge/> <CloudBadge/> <SelfHostedBadge/>
- The Apple Devices section in the Testing Distribution module has been relocated to the Signing Identities module on the UI, along with its new capabilities. <SigningIdentitiesBadge/> <CloudBadge/> <SelfHostedBadge/>

## 3.21.0 - 2024-09-12 Publish Log Monitoring, SSO Mapping and Enterprise App Store Improvements, Xcode 16.0, Bug Fixes, and more

### 🆕 New Features

- Detailed logs can now be accessed and monitored in real-time as tasks are being published within the Publish module. This enhancement allows for improved tracking of progress, quick identification of issues, and ensures that tasks are processed as expected. <PublishBadge/> <CloudBadge/> <SelfHostedBadge/>
- A counter has been added to track the duration of each step when there is log activity in the Publish Details. <PublishBadge/> <CloudBadge/> <SelfHostedBadge/>
- A "None" authentication type has been added to the Enterprise App Store settings for logging into the Enterprise Store. <EnterpriseStoreBadge/> <CloudBadge/> <SelfHostedBadge/>
- The Notify action has been removed from the Enterprise App Store module. <EnterpriseStoreBadge/> <CloudBadge/> <SelfHostedBadge/>
- `.AAB` files can now be uploaded to profiles in the Enterprise App Store. <EnterpriseStoreBadge/> <CloudBadge/> <SelfHostedBadge/>
- The `.zip` file icon and description have been removed from the app version file type on the Testing Distribution page. <DistributionBadge/> <CloudBadge/> <SelfHostedBadge/>
- [Appcircle Standard macOS Pool (arm64)](/infrastructure/ios-build-infrastructure) has [Xcode 16.0](https://developer.apple.com/documentation/xcode-release-notes/xcode-16-release-notes) final release installed on runners. We strongly recommend extensive testing of your workflows to ensure compatibility and stability with this release. <InfrastructureBadge/> <CloudBadge/>

### :muscle: Improvements

- The Authentications section is now hidden for sub-organizations. <AccountBadge/> <CloudBadge/> <SelfHostedBadge/>
- Deleted SSO mapping settings will no longer appear in new configurations, ensuring data integrity. <AccountBadge/> <CloudBadge/> <SelfHostedBadge/>
- The **Order** tab has been added to the LDAP creation settings. <AccountBadge/> <SelfHostedBadge/>
- [The Android Increment Build and Version Number](/workflows/android-specific-workflow-steps/increment-build-and-version-number) workflow step is now compatible with Kotlin DSL projects, so that you can manage your app versioning within the Appcircle pipeline seamlessly. <BuildIntegrationsBadge/> <CloudBadge/> <SelfHostedBadge/>

### 🐞 Fixes

- An issue was fixed where foreign characters in `.IPA` files were preventing user artifact downloads within the Build module. <BuildBadge/> <CloudBadge/> <SelfHostedBadge/>
- An issue was resolved that prevented users from navigating between build steps while logs were being processed. <BuildBadge/> <CloudBadge/> <SelfHostedBadge/>
- An issue was fixed that could cause builds to be canceled due to a timeout on runners, particularly on self-hosted installations using a custom timezone in the runner. <BuildBadge/> <CloudBadge/> <SelfHostedBadge/>
- An issue was resolved where the custom domain toggle remained enabled in the UI after being disabled. <EnterpriseStoreBadge/> <CloudBadge/> <SelfHostedBadge/>
- An issue with the search filter on Enterprise App Store reports has been fixed. <EnterpriseStoreBadge/> <CloudBadge/> <SelfHostedBadge/>
- An issue was resolved where the organization filter did not have a default value on Enterprise App Store reports section. <EnterpriseStoreBadge/> <CloudBadge/> <SelfHostedBadge/>
- An issue was resolved where users were able to upload Android keystores with the same name. <SigningIdentitiesBadge/> <CloudBadge/> <SelfHostedBadge/>
- An issue was fixed where new users could be invited despite the Single Sign-On (SSO) mapping feature being enabled. <AccountBadge/> <SelfHostedBadge/>
- An issue was fixed where owner users could be deleted while handling SSO mapping. <AccountBadge/> <CloudBadge/> <SelfHostedBadge/>
- An issue was fixed where SSO mapping skipped users with the manager role, leaving their memberships and roles unchanged. <AccountBadge/> <CloudBadge/> <SelfHostedBadge/>
- An issue was fixed that affected access to other sub-organizations when SSO mapping was enabled. <AccountBadge/> <CloudBadge/> <SelfHostedBadge/>
- Resolved an issue where shared apps are now displayed at the top of the list with the Testing Portal. <DistributionBadge/> <CloudBadge/> <SelfHostedBadge/>

## 3.20.5 - 2024-09-02 Android Publish Improvements, In-app Updates and more

### 🆕 New Features

- [In-app updates](/enterprise-app-store/in-app-updates) can now be checked and downloaded via a profile-specific In-App Update Secret using your store URL. <EnterpriseStoreBadge/> <CloudBadge/> <SelfHostedBadge/>
- In-App Update Secrets can now be created specifically for each Enterprise App Store profile within the profile settings. <EnterpriseStoreBadge/> <CloudBadge/> <SelfHostedBadge/>
- [Google Play Console App Information](/publish-module/publish-information/google-play-information), such as primary language and contact info, can now be retrieved and updated for Android via Publish Module. <PublishBadge/> <CloudBadge/> <SelfHostedBadge/>
- [Google Play Console Metadata](/publish-module/publish-information/meta-data-information#android-metadata-information) can now be managed and imported on AppCircle, including the editing of localizations and screenshots. <PublishBadge/> <CloudBadge/> <SelfHostedBadge/>

### :muscle: Improvements

- Testing Distribution profiles with public access enabled are now accessible to all users with active authentication within the Testing Portal. <DistributionBadge/> <CloudBadge/> <SelfHostedBadge/>
- Testing Group members can now be [imported](/testing-distribution/testing-groups#importing-testing-group-members-via-ldap) through registered LDAP groups. <DistributionBadge/> <CloudBadge/> <SelfHostedBadge/>
- Help documentation and guides are now accessible based on the app and certificate type after downloading apps from the Testing Portal. <DistributionBadge/> <CloudBadge/> <SelfHostedBadge/>
- [Android profile creation](/publish-module/creating-publish-profiles#android-publish-profiles) has been separated into two options: you can either create a profile manually by typing the package ID, or select it from the Google Play Console using API credentials. <PublishBadge/> <CloudBadge/> <SelfHostedBadge/>

### 🐞 Fixes

- A UI issue where one of the provisioning files on the build configuration list disappeared when adding a new one has been fixed. <BuildBadge/> <CloudBadge/> <SelfHostedBadge/>
- The issue where the order of self-hosted runners changed after each refresh has been fixed. <InfrastructureBadge/> <SelfHostedBadge/>
- The issue where the admin module's build details failed to display logs properly for resign activities within the publish module has been resolved. <PublishBadge/> <CloudBadge/> <SelfHostedBadge/>

## 3.20.4 - 2024-08-20 Role Management Updates, Testing Distribution & Enterprise App Store Improvements, Xcode 16.1 Beta 1, Bug Fixes, and more

### 🆕 New Features

- Default roles are now shown when inviting users to an organization, both in the UI and through the [CLI](appcircle-api-and-cli/cli-authentication). This enhancement ensures clarity and ease of role assignment during the user invitation process. <AccountBadge/> <CloudBadge/> <SelfHostedBadge/>
- The ability to assign multiple module roles to users has been introduced, allowing for greater flexibility and more refined [role management](/account/my-organization/profile-and-team/team-management#advanced-role-management) within the system. <AccountBadge/> <CloudBadge/> <SelfHostedBadge/>
- A new [Membership](/account/my-organization/profile-and-team/team-management#advanced-role-management) column has been added, displaying values as `Member` or `Inherit`, and the `Assigned` label has been removed as it is no longer necessary. <AccountBadge/> <CloudBadge/> <SelfHostedBadge/>
- A new sub-organization filter has been added to the user list, allowing for more precise filtering and [user management](/account/my-organization/profile-and-team/team-management) within sub-organizations. <AccountBadge/> <CloudBadge/> <SelfHostedBadge/>
- Support for [downloading](/testing-distribution/create-or-select-a-distribution-profile#download-binary) binary in the Testing Distribution module has been added. New or updated endpoints have been documented in Swagger, enabling easy integration and automation for customers. <DistributionBadge/> <CloudBadge/> <SelfHostedBadge/>
- A new feature has been added that allows profiles marked as `Show on Top` in the Enterprise App Store to have all their shared app versions appear at the top of the store. <EnterpriseStoreBadge/> <CloudBadge/> <SelfHostedBadge/>
- The email provider used for email notifications can now be configured via `global.yaml`, which aids in troubleshooting some SMTP issues. <InfrastructureBadge/> <SelfHostedBadge/>
- [Xcode 16.1 Beta 1](https://developer.apple.com/documentation/xcode-release-notes/xcode-16_1-release-notes) has been installed on runners in the [Appcircle Standard macOS Pool (arm64)](infrastructure/ios-build-infrastructure). Since this is a beta release, workflows should be tested extensively. <InfrastructureBadge/> <CloudBadge/>

### :muscle: Improvements

- To prevent confusion during LDAP integration for Appcircle Login in Self-Hosted environments, the `Username` field and associated information text on the LDAP configuration page have been updated. <AccountBadge/> <SelfHostedBadge/>
- The visibility of user roles has been updated to ensure that roles are viewable even when organization permissions are not granted. This change allows users to see their roles regardless of their organizational access levels. <AccountBadge/> <CloudBadge/> <SelfHostedBadge/>
- Users with `Login` status will now appear at the top of the user list for easier identification. <AccountBadge/> <CloudBadge/> <SelfHostedBadge/>
- The user list has been updated to sort users alphabetically in [Team Management](account/my-organization), following the order: Own, Pending, Accepted, and Members. <AccountBadge/> <CloudBadge/> <SelfHostedBadge/>
- Password values in the UI for [Testing Distribution Settings](testing-distribution/create-or-select-a-distribution-profile#authentication) authentication are now hidden. This enhancement improves security by preventing sensitive information from being displayed, thereby protecting user credentials from unauthorized access. <DistributionBadge/> <CloudBadge/> <SelfHostedBadge/>
- The performance of the [Testing Portal](testing-distribution/testing-portal) has been enhanced to achieve faster load times. <DistributionBadge/> <CloudBadge/> <SelfHostedBadge/>
- An additional rule has been implemented to prevent the deletion of deployed versions marked as `Live` or `Beta` in the Enterprise App Store. <EnterpriseStoreBadge/> <CloudBadge/> <SelfHostedBadge/>
- An updated warning message will now be shown if the notify button is used without LDAP or SSO authentication. The message will also be tailored to cases where no emails are entered in the [***Manage Access***](enterprise-app-store/enterprise-app-store-profile#manage-access) settings, ensuring clearer notifications. <EnterpriseStoreBadge/> <CloudBadge/> <SelfHostedBadge/>
- A new rule set has been implemented in the Enterprise App Store to prevent the [deletion of versions](enterprise-app-store/enterprise-app-store-profile#delete) marked as `Live` or `Beta`. RC-marked versions cannot be deleted, the delete buttons for Live and Beta versions have been disabled. To delete these versions, they must first be unpublished <EnterpriseStoreBadge/> <CloudBadge/> <SelfHostedBadge/>
- The Build Module has been updated to enforce uniqueness for all [workflow](workflows) step names. This enhancement was implemented to prevent potential conflicts caused by duplicate names, thereby improving the clarity and reliability of build workflows. <BuildBadge/> <CloudBadge/> <SelfHostedBadge/>
- The ability to cancel the publishing process, as well as triggered and tagged builds, has been introduced. <PublishBadge/> <BuildBadge/> <CloudBadge/> <SelfHostedBadge/>
- The Store Submit display has been removed from the Self-Hosted dashboard. <SelfHostedBadge/>

### 🐞 Fixes

- The issue where the Integration & Connection Viewer permission did not properly restrict access to connection-related actions has been fixed. Users with this permission can now view the Manage button but are correctly restricted from performing any connection actions, ensuring stricter control over connection management. <AccountBadge/> <CloudBadge/> <SelfHostedBadge/>
- The issue where the SSO mapping enable/disable button was not working properly has been fixed. <AccountBadge/> <CloudBadge/> <SelfHostedBadge/>
- The issue where users could not search with partial words in the email filter of the Team Activity Log has been fixed. <AccountBadge/> <CloudBadge/> <SelfHostedBadge/>
- The issue where users could not reassign the owner role in some cases has been fixed. <AccountBadge/> <CloudBadge/> <SelfHostedBadge/>
- The issue where the side window did not close properly after a Resign operation has been fixed. This update ensures that the side window now closes correctly, preventing any confusion about the successful completion of the operation. <DistributionBadge/> <CloudBadge/> <SelfHostedBadge/>
- The issue where the distribution date in the Testing Portal displayed the previous version's distribution date when a version was resent to a tester has been fixed. <DistributionBadge/> <CloudBadge/> <SelfHostedBadge/>
- The issue where metadata updates could not be made for app versions marked as Release Candidate (RC) has been fixed. <PublishBadge/> <CloudBadge/> <SelfHostedBadge/>
- The issue where the system did not automatically select an active and suitable pool from the company's self-hosted options when no pool was selected during the publish process has been fixed. <BuildBadge/> <PublishBadge/> <SelfHostedBadge/>
- The issue where the Redis connection was throwing a readonly error for replica write on self-hosted Appcircle servers has been fixed. <InfrastructureBadge/> <SelfHostedBadge/>
- The issue with incorrect URLs in short links has been fixed, allowing seamless sharing of short URLs using the Copy Shortlink feature in the self-hosted server [Monitoring](self-hosted-appcircle/install-server/linux-package/configure-server/monitoring#accessing-to-grafana-web-ui) UI. <InfrastructureBadge/> <SelfHostedBadge/>
- The issue that caused runner IP addresses to appear as 127.0.0.1 in the build logs and runner details on the self-hosted Appcircle server has been fixed. <InfrastructureBadge/> <SelfHostedBadge/>
- The issue that created a broken system configuration file during the installation of the self-hosted Appcircle server using the Podman container engine has been fixed. <InfrastructureBadge/> <SelfHostedBadge/>

## 3.20.1 - 2024-08-05 - Role Management Updates, Enterprise App Store and Publish Improvements, Xcode 16.0 Beta 5, Bug Fixes and more

### 🆕 New Features

- [The Publish Environment Variables](/account/my-organization/profile-and-team/role-management#publish-environment-variables) Module has been added within the role management with Manager and Viewer roles. <AccountBadge/> <CloudBadge/> <SelfHostedBadge/>
- [Integrations and Connection Management](/account/my-organization/profile-and-team/role-management#integrations-and-connection-managements) roles have been added within the role management with Manager and Viewer roles. <AccountBadge/> <CloudBadge/> <SelfHostedBadge/>
- The Viewer role has been added for [Organization Management](/account/my-organization/profile-and-team/role-management#organization-management-permissions). <AccountBadge/> <CloudBadge/> <SelfHostedBadge/>
- Hyperlink support has been added to the affected build profiles on the pop-up screen when a user attempts to delete a provisioning profile that is active in a build configuration. <SigningIdentitiesBadge/> <CloudBadge/> <SelfHostedBadge/>
- The self-hosted Appcircle server script now includes a new command ([**init**](/self-hosted-appcircle/install-server/linux-package/index.md#initialize-vault)) that should be used after the `export` step once while installing the server, ensuring seamless vault initialization. <InfrastructureBadge/> <SelfHostedBadge/>

### :muscle: Improvements

- The Credentials and Authentications sections have been separated within the Integrations area of the organization module. <AccountBadge/> <CloudBadge/> <SelfHostedBadge/>
- The rule feature has been added to the cards in the Publish flow editor. <PublishBadge/> <CloudBadge/> <SelfHostedBadge/>
- Multiple app version delete support has been added for Enterprise App Store and Publish modules. <PublishBadge/> <EnterpriseStoreBadge/> <CloudBadge/> <SelfHostedBadge/>
- UI Improvements have been made for Enterprise App Store and Publish modules regarding overall texting and profile cards. <PublishBadge/> <EnterpriseStoreBadge/> <CloudBadge/> <SelfHostedBadge/>
- The profile IDs of Enterprise App Store and Testing Distribution profiles can now be copied from their settings section. <DistributionBadge/> <EnterpriseStoreBadge/> <CloudBadge/> <SelfHostedBadge/>
- The notify button will no longer be disabled if the user has static authentication; instead, a warning message will be shown. <EnterpriseStoreBadge/> <CloudBadge/> <SelfHostedBadge/>
- The self-hosted Appcircle server configuration file validator now checks the integrity of  [Enterprise App Store](/self-hosted-appcircle/install-server/linux-package/configure-server/integrations-and-access/ssl-configuration.md#custom-domain) and [Testing Distribution](/self-hosted-appcircle/install-server/linux-package/configure-server/integrations-and-access/ssl-configuration.md#custom-domain-1) ports defined in `global.yaml`. <InfrastructureBadge/> <SelfHostedBadge/>
- The [Appcircle Standard macOS Pool (arm64)](/infrastructure/ios-build-infrastructure) has [Xcode 16.0 Beta 5](https://developer.apple.com/documentation/xcode-release-notes/xcode-16-release-notes) installed on runners. Since this is a beta release, please test your workflows extensively. <InfrastructureBadge/> <CloudBadge/>

### 🐞 Fixes

- The issue where the Runner Access Token did not display the warning text properly after generation has been fixed. <AccountBadge/> <CloudBadge/> <SelfHostedBadge/>
- An issue where SSO login redirect flows were causing access denied errors has been fixed. <AccountBadge/> <CloudBadge/> <SelfHostedBadge/>
- An issue where the metadata localization list was not alphabetical has been fixed. <PublishBadge/> <CloudBadge/> <SelfHostedBadge/>
- An issue where metadata screenshots were displayed in the wrong order on some occasions has been fixed. <PublishBadge/> <CloudBadge/> <SelfHostedBadge/>
- An overall improvement has been made to the request states of the UI, resolving issues such as un-centered status texts. <PublishBadge/> <CloudBadge/> <SelfHostedBadge/>
- An issue where removing a localization setting affected uploads on metadata within the publish module has been fixed. <PublishBadge/> <CloudBadge/> <SelfHostedBadge/>
- An issue where archived logs were not being shown in the Publish History has been fixed. <PublishBadge/> <CloudBadge/> <SelfHostedBadge/>
- An issue where the UI was not displaying an error message when the user uploaded a certificate that already existed or entered the wrong password has been fixed. <SigningIdentitiesBadge/> <CloudBadge/> <SelfHostedBadge/>
- A texting issue on the UI that occurred while manually uploading app versions within the Testing Distribution Profile has been fixed. <DistributionBadge/> <CloudBadge/> <SelfHostedBadge/>
- A problem with routing when users do not have distribution settings in the configuration has been fixed. <BuildBadge/> <CloudBadge/> <SelfHostedBadge/>

## 3.20.0 - 2024-07-29 - Role Management Updates, Testing Distribution and Publish Improvements, Xcode 16.0 Beta 4, Bug Fixes and more

### 🆕 New Features

- Publisher and contact information, along with Privacy Policy and Terms of Service URLs, can now be viewed and updated under the [Info tab](/testing-distribution/create-or-select-a-distribution-profile#information) within the Testing Distribution profile settings. This information will be displayed on the Testing Portal. <DistributionBadge/> <CloudBadge/> <SelfHostedBadge/>
- [Shared App Profiles](/testing-distribution/testing-portal#navigating-between-shared-app-profiles) will now be displayed within the Testing Portal. This will allow the users to view and navigate between different Testing Distribution Profiles that have shared app versions for the same user. <DistributionBadge/> <CloudBadge/> <SelfHostedBadge/>
- For each app version, the file size and certificate version will now be shown within the [Testing Portal](/testing-distribution/testing-portal). <DistributionBadge/> <CloudBadge/> <SelfHostedBadge/>
- A new [user menu](/testing-distribution/create-or-select-a-distribution-profile#information) has been added to the Testing Portal, where the testing distribution profile's publisher information, login method, and a logout button are displayed. <DistributionBadge/> <CloudBadge/> <SelfHostedBadge/>
- When downloading app versions with an enterprise-type certificate within the Testing Portal, a [guidance message](/testing-distribution/testing-portal) will now be displayed. <DistributionBadge/> <CloudBadge/> <SelfHostedBadge/>
- Submissions with "Waiting for Review" or "In Review" status can now be [cancelled](/publish-module/publish-information/cancel-submission) on App Store Connect. <PublishBadge/> <CloudBadge/> <SelfHostedBadge/>
- App versions can now be [rejected](/publish-module/publish-information/reject-binary) by users with Manager and Operator roles. Rejected app versions cannot be marked as RC (Release Candidate); they can only be deleted or viewed. The same version can also be re-uploaded for rejected items. <PublishBadge/> <CloudBadge/> <SelfHostedBadge/>
- [App Center Migration Tool](/appcircle-api-and-cli/appcenter-migration-tool), can now be used to assist organizations and individuals in migrating their Visual Studio App Center projects, including organizations, collaborators, app profiles, and test groups, to Appcircle effortlessly. <APICLIBadge/> <CloudBadge/> <SelfHostedBadge/> 

### :muscle: Improvements

- The role structure has been expanded, with new roles added and existing roles updated. For more details, please visit the [Role Management](/account/my-organization/profile-and-team/role-management) page. <AccountBadge/> <CloudBadge/> <SelfHostedBadge/>
- French language support has now been added to [The Testing Portal](/testing-distribution/testing-portal). <DistributionBadge/> <CloudBadge/> <SelfHostedBadge/>
- [Default environment variable](/publish-module/publish-variables#reserved-variables) names have been updated. The old naming convention should no longer be used, as all Appcircle-provided default values now starts with `AC_`. <PublishBadge/> <CloudBadge/> <SelfHostedBadge/>
- Environment variables can now be used in metadata, app info, and Intune metadata forms within the Publish Module. <PublishBadge/> <CloudBadge/> <SelfHostedBadge/>
- App versions that are published to the Beta and Live channels will now be displayed on Enterprise App Store profile headers with related tags, both within the profile and the Enterprise App Store profile list, for easier visibility. <EnterpriseStoreBadge/> <CloudBadge/> <SelfHostedBadge/>
- UI improvements have been made to the actions menu of Enterprise App Store profiles. <EnterpriseStoreBadge/> <CloudBadge/> <SelfHostedBadge/>
- The [Appcircle Standard macOS Pool (arm64)](/infrastructure/ios-build-infrastructure) has [Xcode 16.0 Beta 4](https://developer.apple.com/documentation/xcode-release-notes/xcode-16-release-notes) installed on runners. Since this is a beta release, please test your workflows extensively. <InfrastructureBadge/> <CloudBadge/>

### 🐞 Fixes

- A UI issue has been fixed related to SSO Mapping toggle. <AccountBadge/> <CloudBadge/> <SelfHostedBadge/>
- An issue with the search by action filter in the Team Activity Log has been fixed, where the first available option was not displaying any results. <AccountBadge/> <CloudBadge/> <SelfHostedBadge/>
- A related message will now be received upon saving if deprecated components are present in the Publish Flow. <PublishBadge/> <CloudBadge/> <SelfHostedBadge/>
- An issue has been fixed regarding the what's the new component of metadata details within the Publish module. <PublishBadge/> <CloudBadge/> <SelfHostedBadge/>
- An issue has been fixed regarding renewing provisioning profile by adding hour and minute to the naming convention for Renewed Provisioning Profiles, allowing renewals on the same day. <PublishBadge/> <CloudBadge/> <SelfHostedBadge/>
- A UI problem affecting Safari browsers has been fixed for the App Detail preview screen in the Enterprise App Store customization section. <EnterpriseStoreBadge/> <CloudBadge/> <SelfHostedBadge/>
- An issue has been fixed where user color selections were not immediately displaying on the preview screen within the Enterprise App Store customization section. <EnterpriseStoreBadge/> <CloudBadge/> <SelfHostedBadge/>
- An issue has been fixed where colors could not be updated without also updating the store title within the Enterprise App Store customization section. <EnterpriseStoreBadge/> <CloudBadge/> <SelfHostedBadge/>
- An issue related to long texts affecting the Enterprise App Store display has been fixed by applying a character limit to the Summary and Release Notes sections of the Publish to Store feature within the Enterprise App Store module. <EnterpriseStoreBadge/> <CloudBadge/> <SelfHostedBadge/>
- A UI problem has been fixed where the save button for the static login configuration of the Enterprise App Store module remained enabled even without any changes. <EnterpriseStoreBadge/> <CloudBadge/> <SelfHostedBadge/>
- An issue has been fixed regarding binary upload process by adding status checks and failing the task if the binary could not be processed. <CloudBadge/> <SelfHostedBadge/>

### :warning: Breaking Changes

- New Ext. Operator Role has been added to Enterprise App Store, Testing Distribution and Publish modules. <AccountBadge/> <CloudBadge/> <SelfHostedBadge/>
- The Uploader role has been removed from the Enterprise App Store module and migrated to the Operator role. Additionally, the previous Operator role has been migrated to the Ext. Operator role. <AccountBadge/> <CloudBadge/> <SelfHostedBadge/>

## 3.19.1 - 2024-07-04 - Publish and Signing Identity Module Improvements, Xcode 16.0 Beta 3, Bug Fixes and more

### 🆕 New Features

- The store status of Release Candidates in the Publish profiles can now be manually checked using [Check Release Status](/publish-module/publish-information/check-release-status) feature. <PublishBadge/> <CloudBadge/> <SelfHostedBadge/>
- The self-hosted Appcircle server now supports a new [DMZ architecture](/self-hosted-appcircle/install-server/linux-package/configure-server/advanced-configuration/store-dist-dmz), allowing you to separate [Enterprise App Store](/enterprise-app-store) and [Testing Distribution](/testing-distribution) modules from the core and install them in a DMZ [(Demilitarized Zone)](https://en.wikipedia.org/wiki/DMZ_(computing)). This securely exposes these external-facing modules to internet users. <SelfHostedBadge/>

### :muscle: Improvements

- The [Appcircle Standard macOS Pool (arm64)](/infrastructure/ios-build-infrastructure) has [Xcode 16.0 Beta 3](https://developer.apple.com/documentation/xcode-release-notes/xcode-16-release-notes) installed on runners. Since this is a beta release, please test your workflows extensively. <InfrastructureBadge/> <CloudBadge/>
- To ensure the validity of the Microsoft Intune remote app connection, the binary will be unmarked as a Release Candidate after switching from other credentials to Microsoft Intune. Additionally, .aab format binaries will display a warning message when using Microsoft Intune credentials, as they are not supported. <PublishBadge/> <CloudBadge/> <SelfHostedBadge/>
- Help documentation for [Update Metadata on Microsoft Intune](/publish-integrations/common-publish-integrations/update-metadata-on-microsoft-intune) feature has been updated. <PublishBadge/> <CloudBadge/> <SelfHostedBadge/>
- Microsoft Intune metadata and App Info updates are now included in the Activity Report. <PublishBadge/> <CloudBadge/> <SelfHostedBadge/>
- App Store Connect App Info & Metadata and Microsoft Intune Metadata are now available through [Open API](https://api.appcircle.io/openapi/index.html?urls.primaryName=publish). <PublishBadge/> <CloudBadge/> <SelfHostedBadge/>
- Multiple Bundle IDs can now be selected when importing from App Store Connect. <PublishBadge/> <CloudBadge/> <SelfHostedBadge/>
- All Publish artifacts including the binary, metadata details, screenshots, App Store Connect information, and more can now be downloaded a zip file. <PublishBadge/> <CloudBadge/> <SelfHostedBadge/>
- When [inviting a new user to an organization](/account/my-organization/profile-and-team/team-management), a warning message will now be displayed if an invalid or already in-use email address is entered. <AccountBadge/> <CloudBadge/> <SelfHostedBadge/>
- Existing and newly invited organization members can now be [searched by e-mail filter](/account/my-organization/profile-and-team/team-management) within the Team Management area. <AccountBadge/> <CloudBadge/> <SelfHostedBadge/>
- When attempting to delete a provisioning profile that is already in use for a build profile, a warning message will now display. This allows you to see the affected profiles and navigate directly to their configuration. Alternatively, you can force delete the provisioning profile. <SigningIdentitiesBadge/> <CloudBadge/> <SelfHostedBadge/>
- When a Provisioning Profile within the Apple Profiles section has a mismatched Apple Certificate, a tool tip warning message will display. <SigningIdentitiesBadge/> <CloudBadge/> <SelfHostedBadge/>
- Upload multiple files at once with the new [Apple Provisioning Profile](/signing-identities/apple-profiles#upload-a-provisioning-profiles) file upload improvement. <SigningIdentitiesBadge/> <CloudBadge/> <SelfHostedBadge/>
- Multiple Provisioning Profiles can now be [force deleted](/signing-identities/apple-profiles#deleting-provisioning-profiles) by the users. <SigningIdentitiesBadge/> <CloudBadge/> <SelfHostedBadge/>

### 🐞 Fixes

- A behaviour difference between Appcircle UI and App Store Connect while registering Bundle IDs has been fixed. <PublishBadge/> <CloudBadge/> <SelfHostedBadge/>
- An issue causing indicator truncation while retrieving provisioning profiles in the Publish Module has been fixed. <PublishBadge/> <CloudBadge/> <SelfHostedBadge/>
- An issue has been fixed where, if no images are present in the metadata screenshot section for different localization settings, images from the primary language were not being displayed for guidance and explanatory purposes. <PublishBadge/> <CloudBadge/> <SelfHostedBadge/>
- The Publish profile header will no longer display the latest store status if the binary is unmarked as a release candidate. <PublishBadge/> <CloudBadge/> <SelfHostedBadge/>
- The errors that occurred on some types of projects during [Android versioning](https://docs.appcircle.io/versioning#understanding-android-versioning) were fixed, and several improvements were made to check for invalid versioning. <VersioningBadge/> <CloudBadge/> <SelfHostedBadge/>
- An issue has been resolved where the [Increment Version and Build Number for Android](/versioning/android-version) step caused formatting errors in Gradle files that use dynamic logic for versioning. <VersioningBadge/> <CloudBadge/> <SelfHostedBadge/>
- An issue has been fixed where build profile cards displayed some build results as text instead of an icon. <BuildBadge/> <CloudBadge/> <SelfHostedBadge/>
- An issue has been fixed where users with specific profiles encountered access problems when navigating between organizations. <AccountBadge/> <CloudBadge/> <SelfHostedBadge/>
- Improved and fixed help documentation links within the Signing Identities module for [Apple Profiles](signing-identities/apple-profiles), [Apple Certificates](signing-identities/apple-certificates) and [Apple Identifiers](signing-identities/apple-identifiers). <SigningIdentitiesBadge/> <CloudBadge/> <SelfHostedBadge/>

## 3.19.0 - 2024-06-27 - Publish Apps to Microsoft Intune, App Store Connect Integration, Publish and Signing Identity Enhancements, Xcode 16.0 Beta 2, Bug Fixes and more

### 🆕 New Features

- Apps can now be sent to [Microsoft Intune](/publish-integrations/common-publish-integrations/send-to-microsoft-intune) and their metadata can be updated within the Publish module. <PublishBadge/> <CloudBadge/> <SelfHostedBadge/>
- Saved [Microsoft Intune](/publish-integrations/common-publish-integrations/send-to-microsoft-intune) credentials can now be used with the Publish Profiles by integration.  <PublishBadge/> <CloudBadge/> <SelfHostedBadge/>
- Profiles can now be directly listed and imported from App Store Connect within the Publish module. <PublishBadge/> <CloudBadge/> <SelfHostedBadge/>
- [Bundle Identifiers](/signing-identities/apple-identifiers#edit-bundleid) in Apple Appstore can now be directly managed through the Appcircle interface. <PublishBadge/> <CloudBadge/> <SelfHostedBadge/>
- A Publish Profile can now be created for existing apps from [App Store Connect integration](/publish-module/creating-publish-profiles#create-from-app-store-connect). <PublishBadge/> <CloudBadge/> <SelfHostedBadge/>
- [App Store Connect Information](/publish-module/publish-information/app-information) has been added within the Publish module where users can update the required information for binary submission. <PublishBadge/> <CloudBadge/> <SelfHostedBadge/>
- A new Provisioning Profile can now be created by selecting [Apple Profiles](/signing-identities/apple-profiles) (Formerly known as Provisioning Profiles) within the Signing Identities module. <SigningIdentitiesBadge/> <CloudBadge/> <SelfHostedBadge/>
- Provisioning Profiles can now be [renewed](/signing-identities/apple-profiles#profile-actions) within the Signing Identities module. <SigningIdentitiesBadge/> <CloudBadge/> <SelfHostedBadge/>
- An [Apple Identifiers](/signing-identities/apple-identifiers) section has been added within the Signing Identities module. <SigningIdentitiesBadge/> <CloudBadge/> <SelfHostedBadge/>
- A new value display and filter have been added to the LDAP Mapping table. <IntegrationsBadge/> <SelfHostedBadge/>
- Group and role management can now be automated with [SSO](/account/my-organization/security/authentications/sso-authentication) for Appcircle Login. <AccountBadge/> <CloudBadge/> <SelfHostedBadge/>
- Efficiently distribute your apps using Appcircle’s Testing Distribution and Enterprise Store plugins, available on [GitHub](/marketplace/github-marketplace), [Fastlane](/marketplace/fastlane), and the [Visual Studio Marketplace](/marketplace/visual-studio-marketplace). <CloudBadge/> <SelfHostedBadge/>

### :muscle: Improvements

- [Xcode 16.0 Beta 2](https://developer.apple.com/documentation/xcode-release-notes/xcode-16-release-notes) has been installed on the [Appcircle Standard macOS Pool (arm64)](https://docs.appcircle.io/infrastructure/ios-build-infrastructure) runners. As this is a beta release, workflows should be tested extensively. <InfrastructureBadge/> <CloudBadge/>
- iOS binaries can now be resigned via the UI by directly providing the entitlements, without needing to upload an XML file. <PublishBadge/> <CloudBadge/> <SelfHostedBadge/>
- Any [Bundle ID](/publish-module/binary-management) can now be uploaded inside a publish profile for resign purposes. However, marking it as RC (Release Candidate) will not be possible if the app version's Bundle ID does not match the profile's main Bundle ID. <PublishBadge/> <CloudBadge/> <SelfHostedBadge/>
- Store connections will be displayed on the Publish profile cards to indicate if the profile is connected to a store such as Microsoft Intune or App Store Connect. <PublishBadge/> <CloudBadge/> <SelfHostedBadge/>
- Latest Metadata will now be cloned to newly uploaded app versions by default. <PublishBadge/> <CloudBadge/> <SelfHostedBadge/>
- The ["Add for Review"](/publish-integrations/ios-publish-integrations/add-for-review-on-app-store) step has been added to the Appstore Publish Flow within the Publish module. <PublishBadge/> <CloudBadge/> <SelfHostedBadge/>
- The ["Send to Enterprise App Store"](/publish-integrations/common-publish-integrations/send-to-enterprise-app-store) step has been added to the Appstore Publish Flow within the Publish module. <PublishBadge/> <CloudBadge/> <SelfHostedBadge/>
- Publish profile updates can now be viewed on the main dashboard. <PublishBadge/> <CloudBadge/> <SelfHostedBadge/>

### 🐞 Fixes

- An issue where users were unable to save the Xcode version on React Native build profiles without providing the optional Node.js version has been fixed. <BuildBadge/> <CloudBadge/> <SelfHostedBadge/>
- An issue has been fixed where a remotely triggered build via GitLab connection showed an incorrect branch name in the Appcircle UI during the build process. <BuildBadge/> <CloudBadge/> <SelfHostedBadge/>
- An issue has been fixed where multiple remotely triggered builds via GitLab, affecting a single pipeline, was showing incorrect build status in the Appcircle UI. <BuildBadge/> <CloudBadge/> <SelfHostedBadge/>
- An issue where localization settings caused duplicated screenshots in the Metadata Information section has been fixed. <PublishBadge/> <CloudBadge/> <SelfHostedBadge/>

## 3.18.0 - 2024-05-31 - Build Enhancements, Appcircle CLI v2.2.0, Publish Improvements and more

### 🆕 New Features

- We have significantly enhanced the performance of the build log stream feature, ensuring faster and more efficient logging processes. <BuildBadge/> <CloudBadge/> <SelfHostedBadge/>
- We are releasing [Appcircle CLI v2.2.0.](https://github.com/appcircleio/appcircle-cli/releases/tag/v2.2.0) <APICLIBadge/> <CloudBadge/> <SelfHostedBadge/>
- Users can now change the order of screenshots and previews by drag and drop in [Metadata Information](https://docs.appcircle.io/publish-module/publish-information/meta-data-information) within the Publish Module. <PublishBadge/> <CloudBadge/> <SelfHostedBadge/>
- The Testing Distribution profiles now include the signed or unsigned status information for app versions. <DistributionBadge/> <CloudBadge/> <SelfHostedBadge/>

<RedisDomainCaution/>

### :muscle: Improvements

- Resign History and Publish History components have been unified under a new History component within the Publish module. <PublishBadge/> <CloudBadge/> <SelfHostedBadge/>
- Users will now be able to see which version was used to resign the app after resigning an app version within the Publish module. <PublishBadge/> <CloudBadge/> <SelfHostedBadge/>
- The default build workflows have been updated to enhance functionality and improve the user experience. Therefore, it can be assured that the steps in the default workflows are also up-to-date. <BuildBadge/> <CloudBadge/> <SelfHostedBadge/>

### 🐞 Fixes

- We have resolved issues that could cause crashes when running multiple builds simultaneously, enhancing the overall stability and reliability of the build process. <BuildBadge/> <CloudBadge/> <SelfHostedBadge/>
- We have enhanced security for remote repository connections in the Build module.  <BuildBadge/> <CloudBadge/> <SelfHostedBadge/>
- Fixed an issue where build logs were being saved prematurely due to a time synchronization problem, causing logs to be saved before the end of the process. <BuildBadge/> <CloudBadge/> <SelfHostedBadge/>
- Fixed an issue where API returned incorrect response code for requests with invalid commitId or buildId. <BuildBadge/> <CloudBadge/> <SelfHostedBadge/>
- Fixed an issue where the Admin Build Details section showed incorrect build status for cancelled builds. <BuildBadge/> <CloudBadge/> <SelfHostedBadge/>
- Fixed an issue in Jira comments where new lines were not rendered when using [Jira REST API v2](https://docs.appcircle.io/workflows/common-workflow-steps/jira-comment#jira-rest-api-version-reference), as the payload was previously received as plain text. <BuildIntegrationsBadge/> <CloudBadge/> <SelfHostedBadge/>
- Fixed an issue where users couldn't send release notes for binaries via 'Send to Google Play'. <PublishIntegrationsBadge/> <CloudBadge/> <SelfHostedBadge/>
- Fixed an issue where the Publish Flow did not display the final step after successfully completing the process. <PublishBadge/> <CloudBadge/> <SelfHostedBadge/>

## 3.17.1 - 2024-05-23 - Publish Activity Log Enhancement, Send to Microsoft Intune, Publish Module Bug Fixes

### 🆕 New Features

- We have added the [Send to Microsoft Intune](https://docs.appcircle.io/publish-integrations/common-publish-integrations/send-to-microsoft-intune) Component to our available [Publish Flow](https://docs.appcircle.io/publish-module/publish-flow) steps for Intune Store publishing. <PublishBadge/> <CloudBadge/> <SelfHostedBadge/>

### :muscle: Improvements

- You can now monitor [Resign Binary](https://docs.appcircle.io/publish-module/publish-information/resign-binary) activities in Publish Activity Logs. <PublishBadge/> <CloudBadge/> <SelfHostedBadge/>
- We have added minimum and maximum e-mail format validations for the [Get Approval via E-mail](https://docs.appcircle.io/publish-integrations/common-publish-integrations/get-approval-via-email) Publish Flow step. <PublishBadge/> <CloudBadge/> <SelfHostedBadge/>
- The [auto-update](https://docs.appcircle.io/self-hosted-appcircle/install-server/linux-package/configure-server/auto-updating) helper tool has been improved to detect the upgrade in a more efficient way, which reduces the network payload and speeds up the process. <SelfHostedBadge/>

### 🐞 Fixes

- Fixed an issue where the restart flow rule failed in certain cases, causing invalid flow validations within the Publish Module. <PublishBadge/> <CloudBadge/> <SelfHostedBadge/>
- Fixed issues where the API allowed requests with duplicate and blank [Publish variable](https://docs.appcircle.io/publish-module/publish-variables) and group names. <PublishBadge/> <CloudBadge/> <SelfHostedBadge/>
- Fixed an issue where [Store Status](https://docs.appcircle.io/publish-module/binary-management#store-status) received from the Get Approval from Test Flight or Get Approval from App Store steps was not being displayed on the AppVersion's and Profile's Store Status. <PublishBadge/> <CloudBadge/> <SelfHostedBadge/>
- Fixed a bug at the [Jira Comment](https://docs.appcircle.io/workflows/common-workflow-steps/jira-comment) step that was throwing an unexpected JSON parse error when using [Jira REST API v3](https://docs.appcircle.io/workflows/common-workflow-steps/jira-comment#jira-rest-api-version-reference) and ensured the integrity of the payload for commit messages containing line breaks. <BuildIntegrationsBadge/> <CloudBadge/> <SelfHostedBadge/>
- Fixed a bug that was affecting Appcircle UI notifications such as build success, failure, etc. <SelfHostedBadge/>
- Fixed a problem that caused the self-hosted Appcircle server logging service to not start and work correctly when using the root user. <SelfHostedBadge/>

## 3.17.0 - 2024-05-17 - LDAP Mapping Improvements, Publish Module Bug Fixes, and more

### 🆕 New Features

- Users can now automate [Group](https://docs.appcircle.io/self-hosted-appcircle/install-server/linux-package/configure-server/integrations-and-access/ldap-settings#managing-ldap-groups-and-mappings) and [Role](https://docs.appcircle.io/self-hosted-appcircle/install-server/linux-package/configure-server/integrations-and-access/ldap-settings#ldap-role-mapping) Management using LDAP Authentication for Appcircle Login in Self-Hosted environments. <SelfHostedBadge/>
- We have introduced the [Team Activity Log](https://docs.appcircle.io/account/my-organization/profile-and-team/team-activity-log) feature within the Organization settings. This feature enables users to monitor team management actions within their organization if they are the organization owner or have the Organization Management role. <AccountBadge/> <CloudBadge/> <SelfHostedBadge/>
- The self-hosted Appcircle server now has a new configuration at `global.yaml` that helps you [enable or disable](https://docs.appcircle.io/self-hosted-appcircle/install-server/linux-package/configure-server/monitoring#disable-the-monitoring-services) the log monitoring feature on demand. <SelfHostedBadge/>

### :muscle: Improvements

- The ["Get Approval via Email"](https://docs.appcircle.io/publish-integrations/common-publish-integrations/get-approval-via-email) component now allows you to view the statuses of all users in its logs. <PublishBadge/> <CloudBadge/> <SelfHostedBadge/>
- We have added an activity log for updates to Release Notes on the [Metadata Information](https://docs.appcircle.io/publish-module/publish-information/meta-data-information) page within the Publish Module. <PublishBadge/> <CloudBadge/> <SelfHostedBadge/>
- Self-hosted users can now choose to hide the Change Password option in the account settings page by disabling the Forgot Password option in Self-Hosted Settings. <AccountBadge/> <SelfHostedBadge/>
- We have added the ability for Jira Enterprise users to choose the API version.The [Jira Comment](https://docs.appcircle.io/workflows/common-workflow-steps/jira-comment) workflow step now supports both Jira Cloud and On-Prem use cases for both Jira API v2 and v3, which makes the integration more flexible. <BuildIntegrationsBadge/> <CloudBadge/> <SelfHostedBadge/>
- We have updated the documentation links on the workflow steps to enable users to access the most current and detailed documents for integration purposes. <BuildIntegrationsBadge/> <CloudBadge/> <SelfHostedBadge/>

### 🐞 Fixes

- Performance improvements have been made on the [Testing Distribution Portal](testing-distribution/testing-portal). <DistributionBadge/> <CloudBadge/> <SelfHostedBadge/>
- If the **Auto-Register** feature is disabled on the [Testing Distribution Profile](https://docs.appcircle.io/distribute/create-or-select-a-distribution-profile), the **Register Device** button will now be hidden on the [Testing Distribution Portal](https://docs.appcircle.io/distribute/downloading-binaries). Additionally, various typos and UI issues on the [Testing Distribution Portal](https://docs.appcircle.io/distribute/downloading-binaries) have been fixed. <DistributionBadge/> <CloudBadge/> <SelfHostedBadge/>
- Deleting a [Release Candidate](https://docs.appcircle.io/publish-module/publish-information/marking-release-candidates) app version is now prevented; users must unmark it from being a [Release Candidate](https://docs.appcircle.io/publish-module/publish-information/marking-release-candidates) before deletion. <PublishBadge/> <CloudBadge/> <SelfHostedBadge/>
- Release Notes can now only be changed for [Release Candidate](https://docs.appcircle.io/publish-module/publish-information/marking-release-candidates) app versions. <PublishBadge/> <CloudBadge/> <SelfHostedBadge/>
- Fixed an issue requiring a refresh for event-based logs in the Get Approval via Email component. <PublishBadge/> <CloudBadge/> <SelfHostedBadge/>
- A bug was fixed where deleting an app version that leaves no app versions in the Publish Profile, resulted in incorrect information being displayed in the header. <PublishBadge/> <CloudBadge/> <SelfHostedBadge/>
- Fixed an issue where a refresh was causing a problem in the Publish Flow log panel. <PublishBadge/> <CloudBadge/> <SelfHostedBadge/>
- A bug was fixed where test submissions with missing compliance did not display a warning message about resolving the compliance issue before test submission to internal or external groups. <PublishBadge/> <CloudBadge/> <SelfHostedBadge/>
- Fixed a bug on UI where an app version name was cut short due to Release Candidate badge , also affected the other app version names within Publish Profile. <PublishBadge/> <CloudBadge/> <SelfHostedBadge/>
- An issue was fixed where, during the resigning of an .IPA binary, the sign button was enabled despite no Provision Profile being selected. <PublishBadge/> <CloudBadge/> <SelfHostedBadge/>
- An issue regarding the positioning of the Provisioning Profile and Read-Only Bundle ID options within Resign Binary feature has been fixed. <PublishBadge/> <CloudBadge/> <SelfHostedBadge/>
- The broken Jira transitions that the [Jira Comment](https://docs.appcircle.io/workflows/common-workflow-steps/jira-comment) step is making are now fixed so that you can update the status of Jira issues in the build pipeline. <BuildIntegrationsBadge/> <CloudBadge/> <SelfHostedBadge/>
- Android apps with special characters in their names now proceed without errors during signing and other steps. <BuildBadge/> <CloudBadge/> <SelfHostedBadge/>
- A bug fix has been applied to the auto distribution and publish features to address issues with non-existing Testing Distribution and Publish Profiles. <BuildBadge/> <CloudBadge/> <SelfHostedBadge/>
- Fixed the incorrect versioning of the [Gradle Runner](https://docs.appcircle.io/workflows/android-specific-workflow-steps/gradle-runner) step, which was breaking current workflows because of incompatible changes. <BuildIntegrationsBadge/> <CloudBadge/> <SelfHostedBadge/>
- [Testinium](https://docs.appcircle.io/workflows/common-workflow-steps/testinium-steps/testinium) step dependencies are defined for the workflow editor so that the user can easily include the integration in the correct order. <BuildIntegrationsBadge/> <CloudBadge/> <SelfHostedBadge/>
- [Maestro Cloud Upload](https://docs.appcircle.io/workflows/common-workflow-steps/maestro-cloud-upload) step dependencies are defined for the workflow editor so that the user can easily include the integration in the correct order. <BuildIntegrationsBadge/> <CloudBadge/> <SelfHostedBadge/>
- Fixed a bug that caused the [no-proxy](https://docs.appcircle.io/self-hosted-appcircle/install-server/linux-package/configure-server/integrations-and-access/proxy-configuration#edit-no_proxy-for-internal-container-network) helper tool to throw an error when the CIDR notation was used in the `no_proxy` environment variable. <SelfHostedBadge/>
- Fixed a bug that prevented the self-hosted Appcircle server logging service from being healthy when a proxy is used for network access. <SelfHostedBadge/>
- Fixed a bug that causes the wrong self-hosted server package to [download](https://docs.appcircle.io/self-hosted-appcircle/update#1-download-latest) when a specific version is preferred instead of the latest. <SelfHostedBadge/>

## 3.16.0 - 2024-05-10 - New features in Publish Module, Resigning Binary, Xcode 15.4, and more

### 🆕 New Features

- The [Resign Binary](/publish-module/publish-information/resign-binary) feature is now available for both iOS and Android applications within the Publish module. <PublishBadge/> <CloudBadge/> <SelfHostedBadge/>
- Users can now upload application screenshots and update [Metadata Information](https://docs.appcircle.io/publish-module/publish-information/meta-data-information) within the Publish module, including promotional text and descriptions, via Appcircle, without the need for the App Store Connect interface. <CloudBadge/> <SelfHostedBadge/> <PublishBadge/>
<!-- - LDAP Mapping is now supported in Appcircle, allowing seamless synchronization of user groups and roles from your LDAP directory to your Appcircle environment. This integration streamlines user management and enhances security by aligning your Appcircle roles with your organizational structures. For a detailed setup guide, visit our [LDAP Mapping documentation](/self-hosted-appcircle/install-server/linux-package/configure-server/integrations-and-access/ldap-settings#ldap-mapping) -->
- Within the Publish profile card, App Store Status will be displayed for Enterprise users, while Flow Status will be observed for non-enterprise users. Similarly, in the app version view, Enterprise users will have access to both Flow and App Store Status, whereas non-Enterprise users will only see Flow Status displayed. <CloudBadge/> <SelfHostedBadge/> <PublishBadge/>
- A new component named "Update Metadata on App Store" has been integrated to the Publish Steps section, facilitating the display of metadata information. <CloudBadge/> <SelfHostedBadge/> <PublishIntegrationsBadge/>
- On the Metadata Information page, metadata for profiles designated as Release Candidates is retrieved directly from the store. For more information, refer to the [Metadata Information](/publish-module/publish-information/meta-data-information) documentation. <CloudBadge/> <SelfHostedBadge/> <PublishBadge/>
- Users uploading .AAB files can now share the app version with testers within the [Distribution](/testing-distribution) module. <CloudBadge/> <SelfHostedBadge/> <DistributionBadge/>
- The install certificate tool bundled in the runner package now supports proxies when connecting to remote URLs on macOS. <SelfHostedBadge/>
- The [Signing Identities](/signing-identities) module features are now accessible via the command-line interface. Learn more. <CloudBadge/> <SelfHostedBadge/> <APICLIBadge/> <SigningIdentitiesBadge/>
- You can now manage [Testing Groups](testing-distribution/testing-groups) within the [Distribution](/testing-distribution) module via the command-line interface. <CloudBadge/> <SelfHostedBadge/> <APICLIBadge/> <DistributionBadge/>
- Users can configure [Distribution](/testing-distribution) settings to [automatically send builds to testers](/testing-distribution/create-or-select-a-distribution-profile#manual-binary-upload) using the command-line interface. <CloudBadge/> <SelfHostedBadge/> <APICLIBadge/> <DistributionBadge/>
- The "Default M1 pool" and "macOS VM image" now include [Xcode 15.4](https://docs.appcircle.io/infrastructure/ios-build-infrastructure#available-xcode-versions) installed on runners. We strongly recommend extensive testing of your workflows to ensure compatibility and stability with this release candidate. <CloudBadge/> <SelfHostedBadge/>
- This release introduces [a log viewing and delivery system](https://docs.appcircle.io/self-hosted-appcircle/configure-server/monitoring) for the self-hosted Appcircle server. <SelfHostedBadge/>
- Self-hosted customers can now [download](https://docs.appcircle.io/self-hosted-appcircle/configure-server/auto-updating) the Appcircle server package seamlessly and [update](https://docs.appcircle.io/self-hosted-appcircle/configure-server/auto-updating) the Appcircle server fully automated. <SelfHostedBadge/>

### :muscle: Improvements

- Users now have the capability to download comprehensive data associated with the app version, encompassing publish logs, metadata, screenshots, and build logs. <CloudBadge/> <SelfHostedBadge/>
- Users can now prepare and transmit screenshots and metadata to the App Store through the newly integrated metadata component. <CloudBadge/> <SelfHostedBadge/>
- Users can now seamlessly import metadata and screenshots from App Store Connect to establish the initial state on the Update Metadata screen. <CloudBadge/> <SelfHostedBadge/>
- The Appcircle runner package now includes a diagnostic tool that helps to identify, analyze, and troubleshoot system issues. <SelfHostedBadge/>
- Self-hosted Appcircle clients can now [download and extract](https://docs.appcircle.io/self-hosted-appcircle/self-hosted-runner/runner-vm-setup#download-the-macos-vm-and-xcode-images-automatically) the runner macOS VM in the background more robustly, particularly in cases of network connection faults. <SelfHostedBadge/>
- The install certificate tool included in the runner package, which trusts CA certificates, now extends support to Java 8, 17, and 21. <SelfHostedBadge/>
- We have added an App Store Status field within Publish Profiles and App Versions lists, providing regular updates at 30-minute intervals. For further details, please refer to the [App Store Status](/publish-module/binary-management#store-status) documentation. <CloudBadge/> <SelfHostedBadge/>

:::caution

To ensure the App Store status remains current, the following conditions must be met:

- The current profile necessitates valid store credentials defined within the Signing Identity module and must be selected.
- Alignment of the published app's identifier, version, and build number with the Appcircle app version records is essential.
- Identification of one of the app version records as the designated release candidate is required.
- The service will continue updating the app status until it reaches the 'READY_TO_SALE' or 'READY_TO_DISTRIBUTE' states.
- Initially, the service checks the App Store status; in the event of no matching records, it subsequently conducts a search within TestFlight.

:::

### 🐞 Fixes

- The self-hosted runner macOS installation now detects Homebrew anomalies that can occur after macOS upgrades and reinstalls Homebrew with package upgrades. <SelfHostedBadge/>
- Fixed various bugs that occurred during the installation of the self-hosted runner on GNU/Linux. <SelfHostedBadge/>
- Made improvements and fixed various bugs in the install certificate tool bundled in the runner package. <SelfHostedBadge/>
- Fixed a bug in the self-hosted version that prevented listing the Xcode version for the selected pool. <SelfHostedBadge/>
- Fixed a bug that caused errors during the parsing of large AAB files. <CloudBadge/> <SelfHostedBadge/>
- Fixed a bug that caused the last build time within the build profile appearing as null when a user deleted old builds. <CloudBadge/> <SelfHostedBadge/>

## 3.15.0 - 2024-04-24 - AAB to APK, Improved Testing Distribution, Publish Event Enhancement

### 🆕 New Features

- [The distribution link](testing-distribution/create-or-select-a-distribution-profile#distribution-link) in the distribution settings has been transformed into a QR code to simplify access and sharing. <CloudBadge/> <SelfHostedBadge/>
- Users can now filter the app version list on [the testing portal](testing-distribution/testing-portal) by app name, version, release notes, or build number for enhanced navigation and search capabilities. <CloudBadge/> <SelfHostedBadge/>
- The system now automatically converts uploaded or built AAB files to a universal format. It also discreetly saves the newly created APK file with the second app's resource id. <CloudBadge/> <SelfHostedBadge/>
- A new command, ["build active-list"](https://docs.appcircle.io/appcircle-api-and-cli/) has been added, allowing users to view active builds in the queue directly from their command line interface. <CloudBadge/> <SelfHostedBadge/>
- A new command, ["build view"](https://docs.appcircle.io/appcircle-api-and-cli/) has been added, enabling users to access and view detailed information about builds directly from the command line interface. <CloudBadge/> <SelfHostedBadge/>
- The "Appcircle Standard macOS Pool (arm64)" now includes [Xcode 15.4 beta-1](https://docs.appcircle.io/infrastructure/ios-build-infrastructure#available-xcode-versions) installed on runners. As this is a beta release, we strongly recommend testing your workflows extensively to ensure compatibility and stability. <CloudBadge/> <SelfHostedBadge/>

### :muscle: Improvements

- We have introduced new [Publish Events](https://docs.appcircle.io/publish-module/) like Publish Profile Created, Publish Profile Deleted, App Version Uploaded, App Version Created, and App Version Deleted to enrich the activity report. <CloudBadge/> <SelfHostedBadge/>
- We have fine-tuned branch search and filter operations for faster performance and smoother functionality. <CloudBadge/> <SelfHostedBadge/>
- We have introduced the capability for active users to store profile pins (Enterprise store profile, Distribution profile, Build Profile, and Publish Profile) individually. Previously, profile pins were stored solely on an organization-wide level. Now, each active user can set and manage their own pin independently, providing greater flexibility and customization options. <CloudBadge/> <SelfHostedBadge/>
- Added [Okta](/account/my-organization/security/authentications/sso-authentication#4-specific-provider-configuration) tile based login so users can log in to the Appcircle dashboard by clicking the Appcircle app icon on Okta side. <CloudBadge/> <SelfHostedBadge/>

### 🐞 Fixes

- We have fixed a bug that caused the report to update only once due to discrepancies between canceling after the build starts and canceling before it starts. <CloudBadge/> <SelfHostedBadge/>
- Fixed an issue where manual distribution resulted in errors when attempting to install an already existing version. Now, a pop-up warning is displayed in such cases. <CloudBadge/> <SelfHostedBadge/>
- Fixed the issue of undefined workflow name in the 'listBuildProfileWorkflows' command. <CloudBadge/> <SelfHostedBadge/>
- Fixed "workflowName" parameter in the "build start" command. <CloudBadge/> <SelfHostedBadge/>
- Fixed a bug that caused fullchain certificates installed by users to not work properly. <CloudBadge/> <SelfHostedBadge/>

## 3.14.0 - 2024-04-04 - Improved Workflow Editor, Publish Module Enhancement, Deprecated Store Submit Module

### 🆕 New Features

- In the [Publish module](https://docs.appcircle.io/publish-module), within the app information section, users can now redirect to the relevant build and profile if the publish originated from a build. <CloudBadge/> <SelfHostedBadge/>
- Release notes are now displayed in the [app information](https://docs.appcircle.io/publish-integrations/ios-publish-integrations/app-information-app-store) section within the Publish module. <CloudBadge/> <SelfHostedBadge/>
- The ["Get approval from Test Flight"](https://docs.appcircle.io/publish-integrations/ios-publish-integrations/approval-test-flight) step has been enhanced to provide additional information and actions, such as managing beta testers and addressing compliance errors. <CloudBadge/> <SelfHostedBadge/>
- Added the ability to distribute to both internal and external groups within the ["Get approval from Test Flight"](https://docs.appcircle.io/publish-integrations/ios-publish-integrations/approval-test-flight) section. <CloudBadge/> <SelfHostedBadge/>
- The compliance status is now displayed in the ["Get approval from Test Flight"](https://docs.appcircle.io/publish-integrations/ios-publish-integrations/approval-test-flight) component on the new UI page.<CloudBadge/> <SelfHostedBadge/>
- Support for obtaining multiple email approvals, with required/optional options and a minimum approval count, has been added to the [Publish Flow](https://docs.appcircle.io/publish-module/publish-flow/). <CloudBadge/> <SelfHostedBadge/>
- Added filtering support for Publish Profile list based on latest statuses. <CloudBadge/> <SelfHostedBadge/>
- You can now update the default release note of the app version provided by the Build Module. This will be sent as the "What to Test" area in [TestFlight](https://docs.appcircle.io/publish-integrations/ios-publish-integrations/sent-to-testflight). <CloudBadge/> <SelfHostedBadge/>
- Submit Store redirects have been eliminated from the site. <CloudBadge/> <SelfHostedBadge/>
- Incorporated a "Type" field into the data table within the [Environment Variable](https://docs.appcircle.io/environment-variables) sections, offering additional context regarding the type of each variable. <CloudBadge/> <SelfHostedBadge/>
- [PAT (Personal Access Token) connections](/build/manage-the-connections/reconnect-change-provider#managing-pat-connections) listed on the build connection page are now deletable, providing users with the flexibility to manage their connections more efficiently. <CloudBadge/> <SelfHostedBadge/>
- Branches are now filtered based on their status, enabling users to easily identify and navigate through branches based on their current state. <CloudBadge/> <SelfHostedBadge/>
- Users now have the capability to be redirected to their desired locations upon clicking on [Okta applications](/account/my-organization/security/authentications), enhancing navigation efficiency and user experience within the system. <CloudBadge/> <SelfHostedBadge/>
- When a build is [manually initiated](https://docs.appcircle.io/build/build-process-management/build-manually-or-with-triggers#manual-build), the system retrieves information about the user from the initiating organization. Conversely, if the build is [not initiated manually](https://docs.appcircle.io/build/build-process-management/build-manually-or-with-triggers#automatic-build), it displays the details of the user who made the commit, ensuring accurate attribution of actions within the system. <CloudBadge/> <SelfHostedBadge/>
- The self-hosted Appcircle server now supports using a custom domain for the [Testing Distribution Portal](/testing-distribution/testing-portal). Follow the instructions in the [Testing Distribution](/self-hosted-appcircle/install-server/linux-package/configure-server/integrations-and-access/ssl-configuration#testing-distribution) section of the SSL configuration. <SelfHostedBadge/>
- The self-hosted Appcircle server now adopts single-node single drive MinIO instead of multi-node single drive MinIO in the default configuration, which decreases disk consumption significantly. <SelfHostedBadge/>

:::caution
/account/my-organization/notifications/email-connection
Upgrading from older versions to `v3.14.0` or later, requires MinIO migration that should be done interactively while upgrading.

In order to migrate to single-node single drive MinIO configuration or stay with the deprecated multi-node single drive MinIO configuration, **you must follow the instructions** that are defined in the [MinIO Migration](/self-hosted-appcircle/install-server/linux-package/configure-server/minio-migration) document.

:::

:::tip

Fresh self-hosted server installations do not require any manual intervention for the MinIO configuration.

The single-node single drive [MinIO configuration](/self-hosted-appcircle/install-server/linux-package/configure-server/minio-migration) is applied by default on fresh installations.

:::

### :muscle: Improvements

- Users can now update the default release notes for app versions directly on the [Binary Information](https://docs.appcircle.io/publish-module/publish-information/binary-information) page. <CloudBadge/> <SelfHostedBadge/>
- In the [Publish module](https://docs.appcircle.io/publish-module), the names "App Info" and "Details" have been updated to prevent misunderstanding. "App Information" has been changed to "Binary Information," and "Details" has been changed to "Publish Details" for clarity. <CloudBadge/> <SelfHostedBadge/>
- In the Publish module, the [Release Candidate](https://docs.appcircle.io/publish-module/publish-information/marking-release-candidates) version is now the exclusive source for the Profile App Version, Build Number, and Icon.<CloudBadge/> <SelfHostedBadge/>
- Post-upload control for [Google Play](https://docs.appcircle.io/publish-integrations/android-publish-integrations/publish-to-google-play) and [Huawei AppGallery](https://docs.appcircle.io/publish-integrations/android-publish-integrations/publish-to-huawei-appgallery) Credential Validation against API files has been implemented. <CloudBadge/> <SelfHostedBadge/>
- Improvements have been made to the text on the download and install buttons in the Enterprise app store. <CloudBadge/> <SelfHostedBadge/>
- The user interface has been updated for disabled states, with the opacity of the corresponding switch object being reduced to improve visual clarity and indicate its disabled status more effectively. <CloudBadge/> <SelfHostedBadge/>
- The invitation link has been updated to be a clickable link instead of plain text, allowing users to easily access the invitation page with a single click for a smoother onboarding experience. <CloudBadge/> <SelfHostedBadge/>

### 🐞 Fixes

- Fixed a bug that allowed app versions with different bundle IDs to be uploaded. <CloudBadge/> <SelfHostedBadge/>
- Fixed a bug where self-hosted runners, when the only available runner systems were present, were unable to detect changes or default values of Xcode versions for App Store steps. <SelfHostedBadge/>
- Fixed a bug where the data was not updated when an app version Release Candidate (RC) was selected. <CloudBadge/> <SelfHostedBadge/>
- Fixed a bug in the pool table where, if agent information was missing, the pool was erroneously reset as if no records were present. <CloudBadge/> <SelfHostedBadge/>
- Fixed a bug that occurred when re-uploading a file with the same name. <CloudBadge/> <SelfHostedBadge/>
- Fixed a crash that occurred on the add new user screen when encountering an invited user. <CloudBadge/> <SelfHostedBadge/>
- Resolved a 404 issue that users encountered when attempting to connect to PAT (Personal Access Token). <CloudBadge/> <SelfHostedBadge/>
- Fixed a problem where versioning was being reset erroneously. <CloudBadge/> <SelfHostedBadge/>
- Fixed a bug where form validation was broken after uploading YAML files. <CloudBadge/> <SelfHostedBadge/>
- Fixed an issue where there was a problem with keystore selection on the Resign binary page <CloudBadge/> <SelfHostedBadge/>

## 3.13.0 - 2024-03-04 - Improved Publish Module, Xcode 15.3, Build Infrastructure Updates

### 🆕 New Feature

- The new "App Information" tab has been added into the Publish Detail page for the new "App Information from App Store" step. <CloudBadge/> <SelfHostedBadge/>
- Within the new "App Information" section, users can now find the Publish icon displayed for both TestFlight and App Store, offering convenient access to essential information regarding the app's publication status across these platforms. <CloudBadge/> <SelfHostedBadge/>
- The pool selection feature has been added to the [Publish Module Settings](https://docs.appcircle.io/publish-module/#publish-settings). <CloudBadge/> <SelfHostedBadge/>
- In the Publish Module, users now have the capability to upload YAML files for their flows, enabling easier management and customization. Additionally, they can download their existing flows for offline reference or modification. <CloudBadge/> <SelfHostedBadge/>
- Within the Publish Module, customers now have the capability to designate their desired app version as a Release Candidate, streamlining the process of identifying and managing versions prior to official release. <CloudBadge/> <SelfHostedBadge/>
- The "Appcircle Standard macOS Pool (arm64)" and [self-hosted macOS VM image](https://docs.appcircle.io/self-hosted-appcircle/self-hosted-runner/runner-vm-setup/) have been updated to include the latest [Xcode 15.3](https://developer.apple.com/documentation/xcode-release-notes/xcode-15_3-release-notes) release. <CloudBadge/> <SelfHostedBadge/>
- The "Appcircle Standard macOS Pool (arm64)" has been transitioned to [macOS Sonoma](https://docs.appcircle.io/infrastructure/ios-build-infrastructure), now featuring the latest Xcode and stack updates. <CloudBadge/> <SelfHostedBadge/>
- The "Appcircle Standard macOS Pool (arm64)" and the self-hosted runner environment now feature the latest [JDK 21](/workflows/common-workflow-steps/select-java-version), along with patch version upgrades for JDK 8, 11, and 17, ensuring compatibility and providing users with access to the most up-to-date Java development environment. <CloudBadge/> <SelfHostedBadge/>

### :muscle: Improvement

- Certain email templates have been upgraded to incorporate icons in build notifications, enhancing visual clarity and the user experience. <CloudBadge/> <SelfHostedBadge/>
- Self-hosted installations now have the ability to customize the "distribution not found" logo by specifying a custom SVG logo path within the tester web container. <SelfHostedBadge/>
- A scheduled task has been implemented to enhance performance by optimizing the cleaning process of outdated information-level job and job log records. <CloudBadge/> <SelfHostedBadge/>
- The login, registration, forgot password, and single sign-on (SSO) login pages have all been updated with a fresh new user interface. <CloudBadge/> <SelfHostedBadge/>
- Registration now restricts the use of common and disposable email domains for user sign-up. <CloudBadge/> <SelfHostedBadge/>
- Social login functionality is deprecated. Users attempting to log in via social platforms will now be redirected to the registration page for initial setup. However, those who have previously utilized social logins can still access this feature without interruption. <CloudBadge/> <SelfHostedBadge/>
- After logging into the application, users now have the ability to provide onboarding information. <SelfHostedBadge/>
- Dynamic title changes based on the selected language have been implemented to elevate the user experience, ensuring that users receive content in their preferred language seamlessly. <CloudBadge/> <SelfHostedBadge/>
- A new "Provision Profile Type" section has been incorporated into the "App Information" section within the App version, providing users with essential details regarding provisioning profile types associated with the application. <CloudBadge/> <SelfHostedBadge/>
- A validation has been introduced to the Email field within the "Approval via Email" section, ensuring that accurate and properly formatted email addresses are provided for submission. <CloudBadge/> <SelfHostedBadge/>
- In the "select repository" section while connecting to [Bitbucket](https://docs.appcircle.io/build/adding-a-build-profile/connecting-to-bitbucket), [GitLab](https://docs.appcircle.io/build/adding-a-build-profile/connecting-to-gitlab), [GitHub](https://docs.appcircle.io/build/adding-a-build-profile/connecting-to-github), or [Azure DevOps](https://docs.appcircle.io/build/adding-a-build-profile/connecting-to-azure), teams are now listed in alphabetical order, streamlining the process of selecting repositories and enhancing user navigation within the system. <CloudBadge/> <SelfHostedBadge/>
- A new "Connection Pool" field has been introduced in the LDAP Configuration settings, providing users with the ability to configure connection pooling for LDAP connections. <CloudBadge/> <SelfHostedBadge/>
- An "Order" field has been incorporated into the LDAP Configuration settings, enabling users to specify the order of LDAP configurations. <CloudBadge/> <SelfHostedBadge/>
- Sub-organizations can now access and manage the connection settings, allowing for more comprehensive control and customization within the system. <CloudBadge/> <SelfHostedBadge/>
- A new status has been introduced for builds. Moving forward, the "running" status will also be displayed, providing users with real-time updates on the progress of ongoing builds. <CloudBadge/> <SelfHostedBadge/>
- During self-hosted runner installation, the system now conducts checks on the host configuration. If nested virtualization is supported, the installation process includes the setup of the [Android emulator](https://docs.appcircle.io/self-hosted-appcircle/self-hosted-runner/configure-runner/android-emulator/), enhancing compatibility and enabling seamless Android development workflows. <SelfHostedBadge/>
- The "Appcircle Standard macOS Pool (arm64)" and the self-hosted runner environment have been updated to include Node.js 18 LTS as the default version, providing users with the latest features and improvements in Node.js for [Android](https://docs.appcircle.io/infrastructure/android-build-infrastructure) and [iOS](https://docs.appcircle.io/infrastructure/ios-build-infrastructure). <CloudBadge/> <SelfHostedBadge/>

### 🐞 Fixed

- Fixed a bug that prevented the display of the active publish status in the App version table field. <CloudBadge/> <SelfHostedBadge/>
- Fixed a bug that caused errors when attempting to download app versions during the publish process. <CloudBadge/> <SelfHostedBadge/>
- Fixed a bug that retained the behavior of the export build artifact step for problematic metadata exports. <CloudBadge/> <SelfHostedBadge/>
- Fixed a bug where, if the commit message was empty and there was no custom release note component, the release note wasn't being transmitted to the distribution server. <CloudBadge/> <SelfHostedBadge/>
- Fixed a bug in the Appcircle CLI config trust command that caused it to fail to locate the script. <SelfHostedBadge/>
- Fixed a bug causing multiple requests to be sent erroneously. <CloudBadge/> <SelfHostedBadge/>
- Fixed a bug where validation problems in the form were occurring. <CloudBadge/> <SelfHostedBadge/>

## 3.12.0 - 2024-01-25 - Comprehensive Revision on Permissions, Improvements for Notifications, Migrating to the Publish Module, and Appcircle CLI Updates

### 🆕 New Feature

- Permission (role) naming has been changed in [advanced role management](/account/my-organization/profile-and-team/team-management#advanced-role-management). Also, there are some new roles added for better scope management in your organization. <CloudBadge/> <SelfHostedBadge/>
- [Share with Testers](testing-distribution/create-or-select-a-distribution-profile#share-your-application-with-the-test-groups-manually) in Testing Distribution now has a new toggle option that enables you to display only the shared app version instead of all app versions. <CloudBadge/> <SelfHostedBadge/>
- Appcircle Notifications now has improvements on [Slack](/account/my-organization/notifications/slack-notifications), [Microsoft Teams](https://docs.appcircle.io/account/teams-notifications), [Email](https://docs.appcircle.io/account/email-connection), and [Webhook](https://docs.appcircle.io/account/webhooks) channels that allows you to share release notes, build logs, and test reports via notifications. <CloudBadge/> <SelfHostedBadge/>
- The Store Submit module has been deprecated and it will be replaced by the brand-new [Publish](https://docs.appcircle.io/publish-module) module. You should transfer your apps to the [Publish](https://docs.appcircle.io/publish-module) module in order to submit your apps to the stores. <CloudBadge/> <SelfHostedBadge/>
- The Appcircle CLI has undergone a complete revision to make it compatible with the latest Appcircle API. Now it also supports self-hosted Appcircle servers. You can see all the recent changes made in the [changelog](https://github.com/appcircleio/appcircle-cli/blob/main/CHANGELOG.md) and follow [configuration instructions](/self-hosted-appcircle/install-server/linux-package/configure-server/advanced-configuration/appcircle-cli) to use the CLI with a self-hosted Appcircle server. <CloudBadge/> <SelfHostedBadge/>

### :muscle: Improvement

- You can now [download](https://docs.appcircle.io/publish-module/#version-download) app version artifacts (`ipa`, `aab`, or `apk`) in the Publish module. <CloudBadge/> <SelfHostedBadge/>
- The blue status bar at the bottom has been changed to **Active Processes**. Now, not only the builds but also the active store submit and publish jobs will be seen there. <CloudBadge/> <SelfHostedBadge/>
- Enterprise users can customize their [publish flows](https://docs.appcircle.io/publish-module/#publish-flow) using the **Manage Flow** button so that they can deploy their apps to multiple targets, get approvals from different stakeholders, execute custom scripts, and even more. <CloudBadge/> <SelfHostedBadge/>
- Administrators can now enable or disable the "Edit Username" feature from **Login Settings** on the self-hosted Appcircle server. <SelfHostedBadge/>
- `Manager`, `Operator`, and `Viewer` build profile roles have view permission for the [self-hosted runners](https://docs.appcircle.io/self-hosted-appcircle/self-hosted-runner/configure-runner/manage-runners) list but cannot enable or disable any runner on the list. <CloudBadge/> <SelfHostedBadge/>
- License limits for monthly tester emails and artifact storage size were removed from "Organization > Billing > Usages". Keep in mind that for fair usage, the limits exist but are higher when compared to previous plan limits. <CloudBadge/> <SelfHostedBadge/>
- Now only the underscore character ("\_") can be used in [environment variable](https://docs.appcircle.io/environment-variables/managing-variables) group naming. Appcircle will not allow other special characters in group names. <CloudBadge/> <SelfHostedBadge/>
- [Enterprise App Store](https://docs.appcircle.io/account/my-organization#enterprise-app-store-permissions) permissions have undergone revision with new roles that enable users to configure authorization in detail. <CloudBadge/> <SelfHostedBadge/>
- [User invitation](/account/my-organization/profile-and-team/team-management) and membership update notification emails have been improved and now include additional information, such as sub-organizations. <CloudBadge/> <SelfHostedBadge/>
- User redirection when invited to the organization was improved according to several different cases, like registered, not registered, or SSO login. <CloudBadge/> <SelfHostedBadge/>
- Now you can enhance the SSO login experience by eliminating the "SSO Alias" requirement on the login screen. For this, you should create an Appcircle-compatible login URL so that users can pass through the "SSO Alias" step when they access Appcircle using your custom login URL. <CloudBadge/> <SelfHostedBadge/>
- Publish flow step statuses, and the last step status in the [version list](https://docs.appcircle.io/publish-module/#publish-versions) will be in `waiting` status unless the runner executes them. <CloudBadge/> <SelfHostedBadge/>
- The contact button at the bottom right of the page has been removed. You can reach us through the [Contact](https://appcircle.io/contact) or [Slack](https://slack.appcircle.io/) channels. <CloudBadge/>
- The duration and results of internal scheduled tasks can now be tracked by the schedule manager in the infrastructure. <CloudBadge/> <SelfHostedBadge/>
- You can see the Git URL under the repository name while selecting the repository on a new connection, which avoids confusion when the team has the same repository name in different locations. <CloudBadge/> <SelfHostedBadge/>
- Queue waiting records with a waiting time of 0 min will no longer appear in the queue waiting reports for better experience. <SelfHostedBadge/>
- Supported Xcode versions that you see in the "starting workflow" step in build logs are ordered descending (latest first) for better readability. <CloudBadge/> <SelfHostedBadge/>
- Testing Distribution [distribution profile](/account/my-organization/profile-and-team/role-management#testing-distribution-permissions) permissions have undergone revision with new `Operator` role and other role naming changes. <CloudBadge/> <SelfHostedBadge/>
- The self-hosted runner macOS image is the same VM image as in the cloud Appcircle, which will keep you always up-to-date with the latest without waiting for special self-hosted updates. <SelfHostedBadge/>

### 🐞 Fixed

- The time to check the active status of self-hosted runners has been increased from 2 hours to 3 days, which also fixes self-hosted pool availability in the build profile configuration. <SelfHostedBadge/>
- Fixed a typo and a broken re-login redirection when an invalid OTP attempt was made in custom authentication. <SelfHostedBadge/>
- Fixed a bug that prevents sub-organizations from seeing their own enterprise app store download reports. <CloudBadge/> <SelfHostedBadge/>
- Fixed a bug that throws an "branch and commit are not active" toast error when a new branch is added to the repository and not refreshed on the Appcircle side. <CloudBadge/> <SelfHostedBadge/>
- Fixed cache invalidation issues on the login screen. <CloudBadge/> <SelfHostedBadge/>
- Fixed a bug that prevents users from manually uploading `aab` files in the Publish module. <CloudBadge/> <SelfHostedBadge/>
- Fixed a bug for correct step listing in Build module workflow and Publish module flow steps. <CloudBadge/> <SelfHostedBadge/>
- Fixed a bug that prevents user to click on "disconnect" but at Slack integration. <CloudBadge/> <SelfHostedBadge/>
- Fixed bugs that occur while deleting the store API keys in integrations. <CloudBadge/> <SelfHostedBadge/>
- Fixed a bug that enables users to distribute apps to the Enterprise App Store, although they do not have sufficient permission in the Enterprise App Store. <CloudBadge/> <SelfHostedBadge/>
- Fixed unnecessary toast errors when the user has relevant permission in Distribution Profile and opens the build profile configuration. <CloudBadge/> <SelfHostedBadge/>
- Fixed a bug that throws toast errors messages when the user opens the build configuration signing tab. <CloudBadge/> <SelfHostedBadge/>
- Fixed a bug that prevents the correct display of the "Published At" in Enterprise App Store profiles. <CloudBadge/> <SelfHostedBadge/>
- Fixed a bug where the user can enter invalid values into license limits at license details. <CloudBadge/> <SelfHostedBadge/>
- Fixed a bug that prevents manage profiles and app versions in the Enterprise App Store when they have the `Uploader` role. <CloudBadge/> <SelfHostedBadge/>
- Fixed a bug that makes browser crash while viewing build logs. <CloudBadge/> <SelfHostedBadge/>
- Fixed a bug that prints the incorrect remaining limit when the license is expired. <CloudBadge/> <SelfHostedBadge/>
- Fixed a bug that threw an error while renaming the publish profile. <CloudBadge/> <SelfHostedBadge/>
- Fixed the missing default values for [Appdome Build-2Secure for Android](/workflows/android-specific-workflow-steps/appdome-build-to-secure-for-android) workflow step output. <CloudBadge/> <SelfHostedBadge/>
- Fixed the [JaCoCo](https://www.eclemma.org/jacoco/) code coverage "NilObject" error by improving the parser algorithm at the [test report](https://docs.appcircle.io/continuous-testing/android-testing/running-android-unit-tests#generating-test-report) workflow step. <CloudBadge/> <SelfHostedBadge/>
- Fixed the format of values in the publish flow step settings so that they're more user-friendly instead of "key|value" style. <CloudBadge/> <SelfHostedBadge/>
- Fixed the value of the `AC_PULL_NUMBER` environment variable in the build pipeline, which should be the merge request `iid` value for the GitLab connection. <CloudBadge/> <SelfHostedBadge/>

## 3.11.0 - 2023-12-27 - Publish Module, Change Build Profile Owner, Custom Authentication Integration

### 🆕 New Feature

- A new module called [Publish](/publish-module) is introduced in beta, which helps manage App Store, Google Play, and Huawei AppGallery deployments with more efficiency. You can now modify publishing flows, add custom scripts, and control flow logic. <CloudBadge/> <SelfHostedBadge/>
- Members in the same [organization](/account/my-organization) can take ownership of previously added build profiles. <CloudBadge/> <SelfHostedBadge/>
- The user can now add a new PAT (Personal Access Token) via the [Connections](/build/manage-the-connections/reconnect-change-provider#managing-pat-connections) page without creating a new build profile. <CloudBadge/> <SelfHostedBadge/>
- Enterprise customers can integrate their own authentication and OTP services and use them in conjunction with LDAP configuration on self-hosted installations. <SelfHostedBadge/>
- The configuration file [global.yaml](../self-hosted-appcircle/install-server/linux-package/installation/docker#3-configure) now has a validator that helps users configure the settings correctly on export and prevents them from starting the server with broken settings. <SelfHostedBadge/>
- The [certificate installer](../self-hosted-appcircle/install-server/linux-package/installation/docker#3-configure) tool now supports extracting proxy server certificates, which enable the runner to connect through a proxy without any SSL certificate error. <SelfHostedBadge/>

### :muscle: Improvement

- The starting workflow step in the build log shows the email address of the user who triggered the current build. <CloudBadge/> <SelfHostedBadge/>
- Users who have reached the build limit on their licenses will no longer be able to use Autofill while adding a new profile. <CloudBadge/> <SelfHostedBadge/>
- The motto on the login and sign-up pages has been changed to reflect our up-to-date vision. <CloudBadge/> <SelfHostedBadge/>
- The "Appcircle Standard macOS Pool (arm64)" has the latest stable [Xcode 15.1](https://developer.apple.com/documentation/xcode-release-notes/xcode-15_1-release-notes) update available on runners and can be used for iOS builds. <CloudBadge/> <SelfHostedBadge/>
- The "Appcircle Standard macOS Pool (arm64)" has [Xcode 15.2](https://developer.apple.com/documentation/xcode-release-notes/xcode-15_2-release-notes) beta-1 installed on runners. Since this is a beta release, please test your workflows extensively. <CloudBadge/> <SelfHostedBadge/>
- The LDAP configuration section in settings has a help button that redirects to the relevant documentation page for configuration details. <SelfHostedBadge/>
- A new type of role **Operator** has been added to the build profile roles that can also trigger builds. <CloudBadge/> <SelfHostedBadge/>
- You can change the [Enterprise App Store](/self-hosted-appcircle/install-server/linux-package/configure-server/integrations-and-access/ssl-configuration#enterprise-app-store) settings (domain, etc.) after installation without any `reset` action. <SelfHostedBadge/>

### 🐞 Fixed

- Fixed an issue where a connected build profile would appear as if it had not been connected before. <CloudBadge/> <SelfHostedBadge/>
- Fixed an issue that caused the user to completely restrict their own [privileges](/account/my-organization/profile-and-team/team-management) when alone in an organization. <CloudBadge/> <SelfHostedBadge/>
- Fixed the case where the build pipeline was executed on a non-selected wrong pool, which was affecting the Appcircle Linux Pool (x86_64) and the Appcircle Standard macOS Pool (arm64). <CloudBadge/>
- Fixed an issue that was affecting the first-time [connections to the GitLab](/build/manage-the-connections/adding-a-build-profile/connecting-to-gitlab) provider. <CloudBadge/> <SelfHostedBadge/>
- The bug was fixed in the re-creation of a connection that had been disconnected and had its [token revoked](/build/manage-the-connections/reconnect-change-provider#revoke-oauth-connections). <CloudBadge/> <SelfHostedBadge/>
- Fixed a redirect issue when the user tried to connect to any Git provider without an active connection. <CloudBadge/> <SelfHostedBadge/>
- Fixed an issue with the [Unit and UI test](/continuous-testing/ios-testing/running-ios-unit-and-ui-tests) screenshots in the test reports. <CloudBadge/> <SelfHostedBadge/>
- Fixed an issue that occurred in the branch list and commits after [changing the git provider](/build/manage-the-connections/reconnect-change-provider#change-git-provider-and-reconnect) connection at the build profile. <CloudBadge/> <SelfHostedBadge/>
- Fixed an issue that caused environment variables to be created with the same name in the same [environment variable](/build/build-environment-variables) group on the API. <CloudBadge/> <SelfHostedBadge/>
- An error that occurred after closing the repository list while trying to change the Git provider of a build profile connected to a repository has been fixed. <CloudBadge/> <SelfHostedBadge/>
- Fixed an issue that caused the [invited user](/account/my-organization/profile-and-team/team-management) not to be redirected to the sign up page if they were not registered. <CloudBadge/> <SelfHostedBadge/>
- Fixed an issue where the authentication logs section was not visible. <CloudBadge/>
- The error with the email hint text falling into the email field on the login and sign up pages has been fixed. <CloudBadge/> <SelfHostedBadge/>
- Fixed the [Xcodebuild for Unit and UI Tests](/workflows/ios-specific-workflow-steps/#xcodebuild-for-unit-and-ui-tests) workflow step, which was stuck in the build pipeline until timeout in some cases. <CloudBadge/> <SelfHostedBadge/>
- Fixed the crash in the [Export Build Artifacts](/workflows/common-workflow-steps#export-build-artifacts) workflow step that occurs while uploading files in the artifacts that have 0 bytes of length or no content. <CloudBadge/> <SelfHostedBadge/>
- The bundler version bug has been fixed in the [Fastlane](/workflows/common-workflow-steps/fastlane) workflow step by pinning the last bundler version compatible with the ruby version that's included in build runners. <CloudBadge/> <SelfHostedBadge/>
- The permission error that occurred while using the [Authenticate with Netrc](/workflows/common-workflow-steps#authenticate-with-netrc) workflow step was fixed. <CloudBadge/> <SelfHostedBadge/>
- The command line parameter order has been changed to fetch provisioning profiles for signing first, which fixes the broken auto-sign feature in the [Xcodebuild for Devices](/workflows/ios-specific-workflow-steps#xcodebuild-for-devices-archive--export) workflow step. <CloudBadge/> <SelfHostedBadge/>
- Fixed the errors thrown while using the [Bitbucket](/build/manage-the-connections/adding-a-build-profile/connecting-to-bitbucket) connection in build profiles. <CloudBadge/> <SelfHostedBadge/>
- In the [Azure DevOps Server 2020](/build/manage-the-connections/adding-a-build-profile/connecting-to-azure#connecting-to-azure-devops-server-repository) version, the trigger was malfunctioning due to the different JSON format received after a merge operation following a PR (Pull Request). It was fixed. <CloudBadge/> <SelfHostedBadge/>
- The bug that prevents users from changing their emails was fixed. <CloudBadge/> <SelfHostedBadge/>
- Fixed a bug about [`no_proxy`](/self-hosted-appcircle/install-server/linux-package/configure-server/integrations-and-access/proxy-configuration#2-configure-proxy-for-the-server) environment variables that broke the network connection of the self-hosted Appcircle server. <SelfHostedBadge/>
- Fixed bug that causes version output to be incorrect when [artifact registry](../self-hosted-appcircle/install-server/linux-package/installation/docker#using-3rd-party-or-self-hosted-artifact-registry) has port in URL. <SelfHostedBadge/>
- Fixed corrupted `check` command output in Ubuntu-based Linux [distributions](../self-hosted-appcircle/install-server/linux-package/installation/docker#supported-linux-distributions). <SelfHostedBadge/>

## 3.10.0 - 2023-12-01 - Connections Page, Disconnect Profile and Change Provider

### 🆕 New Feature

- Added [Connections](/build/manage-the-connections) to the Build module, where all connections (OAuth, PAT) can be viewed and edited. From here, you can disconnect, reconnect, and view the build profiles affected by the connections. <CloudBadge/> <SelfHostedBadge/>
- You can now [disconnect and reconnect](/build/manage-the-connections/reconnect-change-provider#change-git-provider-and-reconnect) to another repository or Git provider without deleting the link to an added profile. You can also change PATs for connections made with PAT. <CloudBadge/> <SelfHostedBadge/>
- The [Testinium](/workflows/common-workflow-steps/#testinium) workflow component now tries several times in case of an error from the Testinium APIs. <CloudBadge/> <SelfHostedBadge/>
- The [Appdome-Build-2Secure](/workflows/ios-specific-workflow-steps/#appdome-build-2secure-for-ios) for iOS component was added, which is the integration that allows activating security and app protection features. <CloudBadge/> <SelfHostedBadge/>

### :muscle: Improvement

- Now builds that result in a warning will also appear as a warning in the branch list. <CloudBadge/> <SelfHostedBadge/>
- Appcircle builds can now be displayed as “Appcircle/BuildProfileId” in pipelines on Git providers. <CloudBadge/> <SelfHostedBadge/>
- The URL format validation used when adding Git provider [instances](/build/manage-the-connections/adding-a-build-profile/connecting-multiple-instance) has been removed for self-hosted environments. <SelfHostedBadge/>
- The [Testinium](/workflows/common-workflow-steps/#testinium) workflow component parses result summary and outputs in seperate environment variables. <CloudBadge/> <SelfHostedBadge/>
- A user-friendly format has been introduced in the [testing distribution](/testing-distribution/create-or-select-a-distribution-profile) emails. <CloudBadge/> <SelfHostedBadge/>
- [Brute-force protection](/self-hosted-appcircle/install-server/linux-package/configure-server/advanced-configuration/ldap-brutefore) and the ability to configure it have been added when logging into the Enterprise App Store and Testing Distribution via the LDAP method in self-hosted use. <SelfHostedBadge/>
- The caching mechanism used when choosing between Testing Distribution [authentication](/testing-distribution/create-or-select-a-distribution-profile#authentication) options has been disabled for the sake of quick response. <CloudBadge/> <SelfHostedBadge/>
- You can no longer add or build Smartface projects to Appcircle. Smartface support has been removed. <CloudBadge/> <SelfHostedBadge/>
- Appcircle no longer supports purchases via Appsumo, and there is no Appsumo featured license supported on Appcircle. <CloudBadge/>
- Appcircle online documentation got several updates and improvements, including search, screenshots, and content that provides a better user experience. <CloudBadge/>

### 🐞 Fixed

- The loader did not appear when loading the [Enterprise App Store](/enterprise-app-store/enterprise-app-store-profile) page, the confusion caused by this has been fixed by adding the loader. <CloudBadge/> <SelfHostedBadge/>
- Fixed a bug when adding profiles using the [SSH connection](/build/manage-the-connections/adding-a-build-profile/connecting-to-private-repository-via-ssh) method. <CloudBadge/> <SelfHostedBadge/>
- Fixed a bug during the configuration cloning process. <CloudBadge/> <SelfHostedBadge/>
- Page redirection issues were occurring on plan upgrade, this problem has been fixed. <CloudBadge/>
- Fixed an issue with the [Xcodebuild for Devices](../build/platform-build-guides/building-ios-applications) workflow step getting stuck in the build pipeline until timing out in some cases. <CloudBadge/> <SelfHostedBadge/>
- Fixed an issue that caused a build to be started in Appcircle when one of the _Approve_, _Approve with Recommendations_, _Wait for Author_, or _Reject_ activities was selected on pull requests when using the [Azure DevOps](/build/build-process-management/build-manually-or-with-triggers#managing-triggers-for-builds) Git provider. <CloudBadge/> <SelfHostedBadge/>
- Fixed a bug that prevented screenshots from being displayed as a result of the [Unit and UI Tests](/continuous-testing/ios-testing/running-ios-unit-and-ui-tests) in the test results section. <CloudBadge/> <SelfHostedBadge/>
- Fixed the issue that caused multiple builds to be launched when only one trigger was set on Appcircle and a trigger was triggered. <CloudBadge/> <SelfHostedBadge/>
- The incorrect "Configuration" information in the [e-mail notification](/account/my-organization/notifications/email-connection) sent as a result of the build in simultaneous build triggers has been corrected. <CloudBadge/> <SelfHostedBadge/>
- When the [Environment Variables](/build/build-environment-variables) file was created from scratch and values were entered and downloaded, the downloaded file appeared empty. This error has been fixed. <CloudBadge/> <SelfHostedBadge/>

## 3.9.0 - 2023-11-01 - LDAP Support for User Authentication, Change the PAT by Build Profile, Download Environment Variables

### 🆕 New Feature

- "Self-hosted Settings" has been introduced on the admin page for self-hosted Appcircle server. It includes [LDAP Login](/self-hosted-appcircle/install-server/linux-package/configure-server/integrations-and-access/ldap-settings#appcircle-login-with-ldap) for configuring LDAP user authentication and [Login Settings](/self-hosted-appcircle/install-server/linux-package/configure-server/integrations-and-access/login-configuration#login-settings) for other login configuration options. <SelfHostedBadge/>
- Users are now allowed to manage their connections to private repositories after connecting their profiles. <CloudBadge/> <SelfHostedBadge/>
- Now users are able to download the [environment variables](/build/build-environment-variables) in JSON format. <CloudBadge/> <SelfHostedBadge/>
- Added a new environment variable called [AC_TRIGGER_REASON](/environment-variables/appcircle-specific-environment-variables#ios--android-common-environment-variables) that specifies the trigger that causes the build to start. <CloudBadge/> <SelfHostedBadge/>
- The "Appcircle Standard macOS Pool (arm64)" runners have [Xcode 15.1 beta-1](../build/platform-build-guides/building-ios-applications) installed. As this is a beta release, please test your workflows thoroughly. <CloudBadge/> <SelfHostedBadge/>
- A new filter has been added for filtering reports. Users will now be able to filter by organization and sub organization. <CloudBadge/> <SelfHostedBadge/>
- New commands `download` and `load` were introduced to the self-hosted Appcircle server in order to support [offline installation and upgrade](../self-hosted-appcircle/install-server/linux-package/configure-server/offline-installation) scenarios. <SelfHostedBadge/>
- The self-hosted Appcircle server now supports Secure LDAP, aka LDAPS, that encrypts the authentication process for enhanced security. <SelfHostedBadge/>

### :muscle: Improvement

- A parent organization can access its children's "Build History", "Signing History", "App Sharing Report", "Enterprise App Store Reports", and "Queue Waiting Reports". <CloudBadge/> <SelfHostedBadge/>
- Improvements have been made to the [email notification](/account/my-organization/notifications/email-connection) format for build events. <CloudBadge/> <SelfHostedBadge/>
- The "Appcircle Standard macOS Pool (arm64)" has the latest stable [Xcode 15.0.1](https://developer.apple.com/documentation/xcode-release-notes/xcode-15_0_1-release-notes) update available on runners. <CloudBadge/> <SelfHostedBadge/>
- We now support Azure DevOps Server 2020 connection while adding a [build profile](/build/manage-the-connections/adding-a-build-profile/connecting-to-azure). <CloudBadge/> <SelfHostedBadge/>
- The [distribution link](/testing-distribution/create-or-select-a-distribution-profile#distribution-link) in the test deployment area will now be available regardless of authentication type. <CloudBadge/> <SelfHostedBadge/>
- A bug that prevented failed builds from sending notifications to the MS Teams application has been fixed. <CloudBadge/> <SelfHostedBadge/>
- Previously, you could only select one profile for test deployment. Now you can select [multiple profiles in the distribution](/build/build-process-management/configurations#distribution-configuration) profile settings. <CloudBadge/> <SelfHostedBadge/>
- Removed the obsolete icon from the Commit ID redirect link in the build profile details. <CloudBadge/> <SelfHostedBadge/>
- The cache size was bumped to 4 GB while using the [cache push](/workflows/common-workflow-steps/#cache-push) in the build pipeline. <SelfHostedBadge/>
- We made improvements to the self-hosted server [SSL configuration](/self-hosted-appcircle/install-server/linux-package/configure-server/integrations-and-access/ssl-configuration) for enhanced security. <SelfHostedBadge/>
- The [Testinium](/workflows/common-workflow-steps/#testinium) workflow step has the latest improvements from customer feedback and enhanced stability. <CloudBadge/> <SelfHostedBadge/>

### 🐞 Fixed

- Builds that took longer than an hour showed the wrong time on the left side of the screen. This has been fixed. <CloudBadge/> <SelfHostedBadge/>
- While reviewing the build logs in the admin panel, if there is no build log, we were not showing the user an error. Now it is shown as a toast message. <CloudBadge/> <SelfHostedBadge/>
- The bug that occurred if there were no screenshots in the test project has been fixed. <CloudBadge/> <SelfHostedBadge/>
- A problem related to component caching in the runner has been resolved. <CloudBadge/> <SelfHostedBadge/>
- Without user [permission](/account/my-organization/profile-and-team/team-management#advanced-role-management), requests on the relevant screens are no longer sent to the service, so no warnings are displayed. <CloudBadge/> <SelfHostedBadge/>
- We were not showing the status of the request with the loader when a request was sent for workflows; this problem has been fixed. <CloudBadge/> <SelfHostedBadge/>
- Some spelling errors at the beginning of the workflow have been fixed, and a user-friendly appearance has been provided. <CloudBadge/> <SelfHostedBadge/>
- Fixed a bug that prevented logging in to the Enterprise App Store. <CloudBadge/> <SelfHostedBadge/>
- Fixed the error that occurred when test users emails were written in capital letters. <CloudBadge/> <SelfHostedBadge/>
- In the general profile tab in the [distribution profile](/testing-distribution/create-or-select-a-distribution-profile), the incorrect screen movement that occurred when the switch was disabled and reactivated was fixed. <CloudBadge/> <SelfHostedBadge/>
- Fixed unnecessary requests that go on report screens in the case of being a [sub organization](/account/my-organization/profile-and-team/organization-management#working-with-multiple-organizations). <CloudBadge/> <SelfHostedBadge/>
- Fixed missing versioning for the [HashiCorp Vault](https://blog.appcircle.io/article/security-in-appcircle) container image on the self-hosted server. <SelfHostedBadge/>

## 3.8.0 - 2023-10-02 - Multiple Git Providers Support, Config Clone, Pool-Based Xcode Version Selection

### 🆕 New Feature

- The user can add [multiple instances](/build/manage-the-connections/adding-a-build-profile/connecting-multiple-instance) of the Git providers and select any of them to connect to. So the user can bind and build the repositories. <CloudBadge/> <SelfHostedBadge/>
- The [Xcode version](/self-hosted-appcircle/self-hosted-runner/configure-runner/manage-pools/#pool-based-xcode-version-selection) list of runners is integrated into the custom pool selection. It can be displayed dynamically in the build configuration, and the user can choose which Xcode version to build with. <CloudBadge/> <SelfHostedBadge/>
- You can now quickly copy a configuration and create a new one from that configuration. <CloudBadge/> <SelfHostedBadge/>

### :muscle: Improvement

- Waiting times in Queue Waiting Reports are now shown in minutes instead of seconds. <SelfHostedBadge/>
- If the user selects any step that has the "Continue with the next step even if this step fails" option and gets a failure during the build on that step, this build's status is displayed as Warning. <CloudBadge/> <SelfHostedBadge/>
- Fixed the case that users belonging to more than one organization on [Azure DevOps](/build/manage-the-connections/adding-a-build-profile/connecting-to-azure) could not bind repository. <CloudBadge/> <SelfHostedBadge/>
- Improved suborganization experience in the Enterprise App Store by hiding the "Customize" and "Settings" sections, providing a more focused interface for suborganization administrators. <CloudBadge/> <SelfHostedBadge/>
- The latest stable version of [Xcode 15.0](../build/platform-build-guides/building-ios-applications) is available on both cloud and self-hosted runners. <SelfHostedBadge/> <CloudBadge/>
- The self-hosted Appcircle server now supports proxies with a [self-signed certificate.](/self-hosted-appcircle/install-server/linux-package/configure-server/integrations-and-access/proxy-configuration) <SelfHostedBadge/>
- Users can more easily switch to the self-hosted version of their choice by only [downloading](../self-hosted-appcircle/install-server/linux-package/update#1-download-latest) the server package. <SelfHostedBadge/>
- Added the [NTP configuration](../self-hosted-appcircle/self-hosted-runner/runner-vm-setup#2-configure-base-runners-ntp-settings) helper tool to the self-hosted runner package. <SelfHostedBadge/>
- Added self-signed certificate management for Node.JS to the [certificate installer](../self-hosted-appcircle/self-hosted-runner/configure-runner/custom-certificates#adding-certificates) tool. <SelfHostedBadge/>
- Now you can analyze your [SwiftLint](/workflows/ios-specific-workflow-steps/azure-bot-for-swiftlint) and [Detekt](/workflows/android-specific-workflow-steps/) reports and post the report details under the opened PR on Azure DevOps. <CloudBadge/> <SelfHostedBadge/>

### 🐞 Fixed

- Fixed the "Waiting Duration" title in the Queue Waiting Reports header. <SelfHostedBadge/>
- The role management error in the [Apple Devices](/signing-identities/apple-devices) section in the Testing Distribution module has been fixed. <CloudBadge/> <SelfHostedBadge/>
- Fixed the issue of not being able to distribute to the selected configuration in the [Testing Distribution](/testing-distribution/create-or-select-a-distribution-profile) module. <CloudBadge/> <SelfHostedBadge/>
- Fixed the issue where the branch list could not be refreshed when the user [permission](/account/my-organization) for the Build module was set to "Read Only Access". <CloudBadge/> <SelfHostedBadge/>
- Fixed the issue where the build does not appear in the list when the build starts. <CloudBadge/> <SelfHostedBadge/>
- Fixed the bug that users without permission were sending requests to the service when browsing pages. <CloudBadge/> <SelfHostedBadge/>
- In the Store Submit module, the "Huawei App ID" field in the Huawei AppGallery section was disabled. It's been fixed. <CloudBadge/> <SelfHostedBadge/>
- Flickering on the screen due to line overlap in the build module has been fixed. <CloudBadge/> <SelfHostedBadge/>
- When an invalid email was entered in the [email integration](/account/my-organization/notifications/email-connection) module, other options were reset. It's been fixed. <CloudBadge/> <SelfHostedBadge/>
- The wrong dialog modal was opening in the "never delete" option selected for the deletion of an artifact. It's been fixed, and an extra description has been added. <CloudBadge/> <SelfHostedBadge/>
- When there was a workflow step of the same name, there was a confusion of names. It's has been fixed. <CloudBadge/> <SelfHostedBadge/>
- An error message is now displayed to the user when an invalid workflow name is entered. <CloudBadge/> <SelfHostedBadge/>
- Fixed the data refresh error when the version is deleted in the [Apple Devices](/signing-identities/apple-devices) section of the Testing Distribution module. <CloudBadge/> <SelfHostedBadge/>
- Fixed the page crash problem when the user clicks on the [Triggers](/build/build-process-management/build-manually-or-with-triggers). <CloudBadge/> <SelfHostedBadge/>
- Added a toast message that is shown when the user tries to download the deleted configuration in the admin panel. <CloudBadge/> <SelfHostedBadge/>
- The case that selection of the adhoc [auto device register](/signing-identities/apple-devices) on the distribution profile settings has been fixed. <CloudBadge/> <SelfHostedBadge/>

## 3.7.0 - 2023-09-05 - Email Notification, Queue Waiting Reports

### 🆕 New Feature

- We added a new admin report for the queue waiting report. Now self-hosted enterprise customers can see the queue status and waiting durations of each build, fetch, store submit, and resign process. <SelfHostedBadge/>
- You can now send [email notifications](/account/my-organization/notifications/email-connection) for most actions taken within Appcircle (build start, store submit, etc.). <CloudBadge/> <SelfHostedBadge/>
- Self-hosted [runner](/self-hosted-appcircle/self-hosted-runner/installation) now supports installation of the latest [Xcode 15.0](/infrastructure/ios-build-infrastructure) release with all its simulator runtimes. Since this is a beta release, please test your workflows extensively. <SelfHostedBadge/>

### :muscle: Improvement

- Removed profile names will now appear as "Deleted" in corporate store reports. <CloudBadge/> <SelfHostedBadge/>
- The active build section now shows the email address that started the build, not the email address of the user who created the profile. <CloudBadge/> <SelfHostedBadge/>
- If there is a space character in the [variable group](/build/build-environment-variables) name, it can be used within double quotes while connecting the repository. <CloudBadge/> <SelfHostedBadge/>
  - `$"Variable Group:Key"`
- Self-hosted enterprise customers can download the [configurations](/build/build-process-management/configurations) of previous builds with the `.yaml` extension in "Build Details" section of the admin panel. <SelfHostedBadge/>
- Unsubscribe and resubscribe features are enabled for email notifications, distribution, and the enterprise app store. <CloudBadge/> <SelfHostedBadge/>

### 🐞 Fixed

- The confusion regarding the use of Turkish characters when creating [workflows](/workflows) and [configurations](/build/build-process-management/configurations) has been resolved. Turkish characters and some special characters can no longer be used in this section. <CloudBadge/> <SelfHostedBadge/>
- The error in [permission management](/account/my-organization) in the environment variables section has been fixed. <CloudBadge/> <SelfHostedBadge/>
- The problem with the build transaction texts above the branch name in the "Branch" section being mixed up has been fixed. <CloudBadge/> <SelfHostedBadge/>
- The error in permission management in the [Enterprise App Store](/enterprise-app-store/enterprise-app-store-profile) section has been fixed. <CloudBadge/> <SelfHostedBadge/>
- The incorrect display of the inactive steps at the beginning of the build pipeline has been fixed. It was affecting the workflow steps section in the build logs while the build was running. <CloudBadge/> <SelfHostedBadge/>
- The problem of creating groups without a group name and with an existing name on the API's side has been fixed. <CloudBadge/> <SelfHostedBadge/>
- Optional steps won't affect build status anymore. If "Continue with the next step even if this step fails" is selected, your build status will not turn failed. <CloudBadge/> <SelfHostedBadge/>

## 3.6.0 - 2023-08-03 - Azure DevOps Integration, Using Environment Variables On Git Integrations

### 🆕 New Feature

- Now you can connect repositories from [Azure DevOps Services](/build/manage-the-connections/adding-a-build-profile/connecting-to-azure) and Azure DevOps Server for your builds. <CloudBadge/> <SelfHostedBadge/>
- Added support for using [webhook](/account/my-organization/notifications/webhooks) with OAuth 2.0 and the Personal Access Token on Azure DevOps. <CloudBadge/> <SelfHostedBadge/>
- The quick add feature has been added to the new project screen for both Azure DevOps Services and Azure DevOps Server. <CloudBadge/> <SelfHostedBadge/>
- LDAP, user lookup decision strategy can be configured in global.yaml. See [LDAP settings](/self-hosted-appcircle/install-server/linux-package/configure-server/integrations-and-access/ldap-settings) for details. <SelfHostedBadge/>

### :muscle: Improvement

- The ability to use information such as [SSH and PAT](/build/manage-the-connections/adding-a-build-profile/connecting-to-private-repository-via-ssh), that is required for adding new projects with SSH has been added with environment variables. <CloudBadge/> <SelfHostedBadge/>
- The [Tag Model](/build/build-process-management/build-manually-or-with-triggers) now includes the name and email of the user who created the tag. <CloudBadge/> <SelfHostedBadge/>
- The self-hosted script can now be called from anywhere in the OS. <SelfHostedBadge/>

### 🐞 Fixed

- Fixed a bug that users were experiencing when adding to the provisioning profile. <CloudBadge/> <SelfHostedBadge/>
- Fixed a bug that caused [endpoints](/appcircle-api-and-cli/api-authentication) to not appear in the webhook module on Swagger. <CloudBadge/> <SelfHostedBadge/>
- When an event matches the trigger rules, all satisfied triggers will be executed. <CloudBadge/> <SelfHostedBadge/>
- The user is redirected to the "invitation expired" page when the [invitation](/account/my-organization) link is timed out. <CloudBadge/> <SelfHostedBadge/>
- The health check command was fixed, and it now reports the correct state both for Podman and Docker. <SelfHostedBadge/>
- The missing service on the Podman installation was fixed. <SelfHostedBadge/>

## 3.5.0 - 2023-07-13 - Configuration, Workflow Improvements, New Autofill Feature

### 🆕 New Feature

- Added the "Autofill" option when creating a new build profile and connecting it with the service. <CloudBadge/> <SelfHostedBadge/>
- [Xcode 15.0 Beta-4](/infrastructure/ios-build-infrastructure) added to build agents. Since this is a beta release, please test your workflows extensively. <CloudBadge/>

### :muscle: Improvement

- Added the feature that [LDAP](/account/my-organization/security/authentications) and [SSO](/account/my-organization/security/authentications) settings can be made once and all sub-organizations can use this setting. <CloudBadge/> <SelfHostedBadge/>
- Previous [Configuration and Workflow](/build/manage-the-connections/adding-a-build-profile) files can be downloaded in the Configuration and Workflow sections. The ability to create configuration and workflow by re-uploading downloaded `.yaml` files has been improved. <CloudBadge/> <SelfHostedBadge/>
- On the [self-hosted](../self-hosted-appcircle/self-hosted-runner) side, the feature of adding priority has been developed for online and offline runners. <CloudBadge/> <SelfHostedBadge/>
- Sequential numbering improvement was made in the naming while creating the new configuration and workflow. <CloudBadge/> <SelfHostedBadge/>
- The ability to send files from the Testing Distribution module to the Enterprise App Store added. <CloudBadge/> <SelfHostedBadge/>
- Made an improvement to prevent the subordinate from accessing the details on the 'corporate settings' page. <CloudBadge/> <SelfHostedBadge/>
- Appcircle Standard macOS Pool (arm64) is automatically selected in case of [Xcode](/infrastructure/ios-build-infrastructure) version 14.3.x and above. <CloudBadge/>
- Improved the display of device name if there is an available device on the [IOS provisioning](/signing-identities/apple-devices) profile side. <CloudBadge/> <SelfHostedBadge/>
- Subtitle would also have to be searched for components. This development has been done. <CloudBadge/> <SelfHostedBadge/>

### 🐞 Fixed

- Fixed an issue where the user could not create a [sub-organization](/account/my-organization) even though they had the required permission. <CloudBadge/> <SelfHostedBadge/>
- Fixed issue with file permissions when exporting a project for self-hosted uses. <SelfHostedBadge/>
- Fixed the problem of adding the same name while uploading the [configuration](/build/manage-the-connections/adding-a-build-profile). <CloudBadge/> <SelfHostedBadge/>
- The permissions of the applications in the Huawei AppGallery that depend on the permission to view the applications in the store submit section has been fixed. <CloudBadge/> <SelfHostedBadge/>
- The problem that the save button is not active after the changes made in the organization pool has been fixed. <CloudBadge/> <SelfHostedBadge/>
- Fixed a double slash (`//`) bug on the webhook link that caused the triggers to not work. <CloudBadge/> <SelfHostedBadge/>
- The error that the change indicator appears even though there is no change in some tabs in the config modal has been fixed. <CloudBadge/> <SelfHostedBadge/>
- Apple Devices improved, not sending device enrollment link if auto enrollment is disabled. <CloudBadge/> <SelfHostedBadge/>
- Fixed configuration creation error without giving any name. <CloudBadge/> <SelfHostedBadge/>
- Fixing UI bugs in search field in [Testing Distribution](/testing-distribution/create-or-select-a-distribution-profile) module. <CloudBadge/> <SelfHostedBadge/>
- Fixed a bug that caused triggers to be deleted. <CloudBadge/> <SelfHostedBadge/>
- The error that the save button is not active when I change the [offset](../versioning/ios-version) part of the build number has been fixed. <CloudBadge/> <SelfHostedBadge/>
- Fixed unsigned owners error on files that are not resigned in test deployment part. <CloudBadge/> <SelfHostedBadge/>
- Fixed some icons appearing properly in dark mode. <CloudBadge/> <SelfHostedBadge/>

## 3.4.0 - 2023-06-09 - Build Profile Improvements, Azure Boards

### 🆕 New Feature

- [Xcode 15.0 Beta](/infrastructure/ios-build-infrastructure) added to build agents. Since this is a beta release, please test your workflows extensively. <CloudBadge/> <SelfHostedBadge/>
- [Java 17](../infrastructure/android-build-infrastructure) added to build agents. <CloudBadge/> <SelfHostedBadge/>
- [Build Profile](/build/manage-the-connections/adding-a-build-profile) configurations are separated from branchs. It is now easier to see and manage configs from a single location. <CloudBadge/> <SelfHostedBadge/>
- [SSO](/account/my-organization/security/authentications) and [LDAP](/account/my-organization/security/authentications) Login added to Testing Distribution. <CloudBadge/> <SelfHostedBadge/>
- [Azure Boards](/workflows/common-workflow-steps/azure-board) workflow step added. <CloudBadge/> <SelfHostedBadge/>
- [Repeato](/workflows/common-workflow-steps/#repeato-mobile-test-automation) workflow step added. <CloudBadge/> <SelfHostedBadge/>
- [Snyk Secure Scan](/workflows/common-workflow-steps/#snyk-scan-security) workflow step added. <CloudBadge/> <SelfHostedBadge/>

### :muscle: Improvement

- [Xcode Build for Simulator](/workflows/ios-specific-workflow-steps/#xcodebuild-for-ios-simulator) workflow step updated. The new version allows you to create both x86_64 and arm64 simulator builds. This step can optionally install the simulator builds to run UI tests on the simulator. <CloudBadge/> <SelfHostedBadge/>
- [Test Report](/continuous-testing/ios-testing/running-ios-unit-and-ui-tests) step tries to parse JUnit files if it can't find .xctestresult files. This can be useful if your testing framework(BrowserStack, Repeato, etc.) is producing JUnit reports. <CloudBadge/> <SelfHostedBadge/>
- [Wait for Android Emulator](/workflows/android-specific-workflow-steps/#wait-for-android-emulator) step updated to install optional APK after the emulator boots. <CloudBadge/> <SelfHostedBadge/>
- The default Xcode version is bumped to 14.2 for new projects. <CloudBadge/> <SelfHostedBadge/>
- Sub-organizations can see their download reports. <CloudBadge/> <SelfHostedBadge/>
- Build configuration screen is improved. Changing the tabs no longer resets the configuration. <CloudBadge/> <SelfHostedBadge/>
- Build trigger screen is improved. <CloudBadge/> <SelfHostedBadge/>
- [Self-hosted Runer](/self-hosted-appcircle/self-hosted-runner/installation) installation script updated for new Xcode versions and other tools. <SelfHostedBadge/>
- The default configuration file that contains [Self-hosted Server](../self-hosted-appcircle/install-server/linux-package/installation/docker) settings is simplified. <SelfHostedBadge/>
- The [Self-hosted Server](../self-hosted-appcircle/install-server/linux-package/installation/docker) package has a text file that contains a list of container services. <SelfHostedBadge/>
- [Self-hosted Server](../self-hosted-appcircle/install-server/linux-package/installation/docker) Podman support added. <SelfHostedBadge/>
- [Self-hosted Server](../self-hosted-appcircle/install-server/linux-package/installation/docker) installation script `version` command updated to fix Podman compatibility. <SelfHostedBadge/>
- New script added [Self-hosted Server](../self-hosted-appcircle/install-server/linux-package/installation/docker) installation package. This script allows users to add and trust their custom self-signed certificates. <SelfHostedBadge/>
- New script added [Self-hosted Server](../self-hosted-appcircle/install-server/linux-package/installation/docker) installation package. This script allows users to add and trust their custom self-signed certificates. <SelfHostedBadge/>

### 🐞 Fixed

- Strict URL check is removed when users try to add Azure repositories. <CloudBadge/> <SelfHostedBadge/>
- An error that was occurring when you tried to add a sub-org on self-hosted Appcircle is fixed. <SelfHostedBadge/>
- Some minor cases that were occurring on the [Self-hosted Server](../self-hosted-appcircle/install-server/linux-package/installation/docker) boot process are fixed. <SelfHostedBadge/>

## 3.3.2 - 2023-05-10 - Xcode 14.3,FTP Upload

### 🆕 New Feature

- [Xcode 14.3](/infrastructure/ios-build-infrastructure) added to build agents. Since Xcode 14.3 only runs on Ventura, Appcircle Standard macOS Pool (arm64) infrastructure is also updated. Please test your workflows extensively. <CloudBadge/> <SelfHostedBadge/>
- [FTP Upload](/workflows/common-workflow-steps/#ftp-upload) workflow step added. <CloudBadge/> <SelfHostedBadge/>

### :muscle: Improvement

- [Data Theorem Mobile Secure](/workflows/common-workflow-steps/#data-theorem-mobile-secure) workflow step updated. <CloudBadge/> <SelfHostedBadge/>
- New options added to [Android Resign](/testing-distribution/resigning-binaries). <CloudBadge/> <SelfHostedBadge/>
- Sub-organizations can see their download reports. <CloudBadge/> <SelfHostedBadge/>
- Build configuration screen is improved. Changing the tabs no longer resets the configuration. <CloudBadge/> <SelfHostedBadge/>
- Build trigger screen is improved. <CloudBadge/> <SelfHostedBadge/>

### 🐞 Fixed

- Fixed a bug that makes users unable to add their GitHub repositories. <CloudBadge/> <SelfHostedBadge/>

## 3.3.0 - 2023-04-27 - Data Theorem Mobile Secure, App Center CodePush

### 🆕 New Feature

- [Data Theorem Mobile Secure](/workflows/common-workflow-steps/#data-theorem-mobile-secure) workflow step added. <CloudBadge/> <SelfHostedBadge/>
- [App Center CodePush](/workflows/react-native-specific-workflow-steps/appcircle-codepush) workflow step added. <CloudBadge/> <SelfHostedBadge/>
- Latest five build status added to build profile. <CloudBadge/> <SelfHostedBadge/>
- Slack Bot added. <CloudBadge/>

### :muscle: Improvement

- SVG images are updated <CloudBadge/> <SelfHostedBadge/>
- Build profile card design is improved. <CloudBadge/> <SelfHostedBadge/>
- Color scheme and icons are updated for dark themes. <CloudBadge/> <SelfHostedBadge/>
- Lots of UI and text improvements were made for better UX. <CloudBadge/> <SelfHostedBadge/>

### 🐞 Fixed

- Huawei AppGallery submission bug fixed. <SelfHostedBadge/>
- [Enterprise App Store](/enterprise-app-store/portal-customization) The background image bug was fixed on the login page. <SelfHostedBadge/>
- Fixed a bug that makes users unable to login to the enterprise app store in some cases. <CloudBadge/>
- Fixed a bug that gives an unexpected error on project `export` on self-hosted server installations. <SelfHostedBadge/>
- Fixed a bug that gives an unexpected error on project `up` when there is no vault image in the system. <SelfHostedBadge/>
- The default license duration for the self-hosted package is updated to 3 months for demo use cases. <SelfHostedBadge/>
- Fixed broken tag triggers which was missing to start build on some cases. <CloudBadge/> <SelfHostedBadge/>
- Store submit workflows are updated for the latest Fastlane version. <CloudBadge/> <SelfHostedBadge/>

## 3.2.0 - 2023-04-07 - Resign, Sub Organizations

### 🆕 New Feature

- [Resigning](/testing-distribution/resigning-binaries) iOS and Android binaries added to Test Distribution module. <CloudBadge/> <SelfHostedBadge/>
- Enterprise customers can create [sub organizations](/account/my-organization) to manage their users. <CloudBadge/> <SelfHostedBadge/>
- [App Center iOS Distribution](/workflows/ios-specific-workflow-steps#app-center-ios-distribution) workflow step added. <CloudBadge/> <SelfHostedBadge/>
- [App Center Android Distribution](/workflows/android-specific-workflow-steps#app-center-android-distribution) workflow step added. <CloudBadge/> <SelfHostedBadge/>

### :muscle: Improvement

- Build profile list UI is improved <CloudBadge/> <SelfHostedBadge/>
- Extra notes added to [SSH](/build/manage-the-connections/adding-a-build-profile/connecting-to-private-repository-via-ssh) key generation for Windows users. <CloudBadge/> <SelfHostedBadge/>
- User's default branch is listed at the top. <CloudBadge/> <SelfHostedBadge/>

### 🐞 Fixed

- GitLab double trigger bug fixed. <CloudBadge/> <SelfHostedBadge/>
- GitLab Self-Hosted access token now longer shows inside build logs. <CloudBadge/> <SelfHostedBadge/>
- [Enterprise App Store](/enterprise-app-store/portal-customization) 2FA Safari bug fixed. <SelfHostedBadge/>
- [Enterprise App Store](/enterprise-app-store/portal-customization) localization bug fixed. <CloudBadge/> <SelfHostedBadge/>
- [Enterprise App Store](/enterprise-app-store/portal-customization) Download bug is fixed for slow networks. <SelfHostedBadge/>

## 3.1.0 - 2023-03-17 - StoreSubmit, Self-hosted Improvements

### 🆕 New Feature

- Submissions to Google Play Console and Huawei AppGallery will now begin from the build agents. <CloudBadge/> <SelfHostedBadge/>
- It is now possible to localize some login form texts on the [Enterprise App Store](/enterprise-app-store/portal-customization) when LDAP login is activated. <SelfHostedBadge/>

### :muscle: Improvement

- [Enterprise App Store](/enterprise-app-store/portal-customization) language selection page is improved. <CloudBadge/> <SelfHostedBadge/>
- `AC_COMMIT_AUTHOR_EMAIL`, `AC_COMMIT_SUBJECT`, and `AC_COMMIT_MESSAGE` [Environment Variables](/environment-variables/appcircle-specific-environment-variables) added to build agents. <CloudBadge/> <SelfHostedBadge/>
- Unauthenticated internal SMTP server support added for Self-Hosted Appcircle. <SelfHostedBadge/>
- `global.yaml` content is improved with new configuration options. <SelfHostedBadge/>
- Confusing initial `user-secret` file generation is removed. <SelfHostedBadge/>
- New command line parameters added for Self-Hosted Appcircle CLI. <SelfHostedBadge/>

### 🐞 Fixed

- Huawei AppGallery App ID saving bug fixed. <CloudBadge/> <SelfHostedBadge/>
- [Enterprise App Store](/enterprise-app-store/portal-customization) 2FA login bug fixed. <CloudBadge/> <SelfHostedBadge/>
- Appcircle now shows a warning if it can't reach your repository due to network problems. <CloudBadge/> <SelfHostedBadge/>
- Fixed broken downloads on Enterprise App Store when an app has a name in non-ASCII characters. <CloudBadge/> <SelfHostedBadge/>
- Minor localization fixes were done on Enterprise App Store for the Turkish language. <CloudBadge/> <SelfHostedBadge/>
- Minor fixes were done on SSH key format and SSH repo connections. <CloudBadge/> <SelfHostedBadge/>
- Enterprise App Store settings' broken UI fixed when the custom domain is disabled. <SelfHostedBadge/>
- Dashboard no longer shows builds started for store submission. <CloudBadge/> <SelfHostedBadge/>
- Dashboard no longer shows builds from deleted build profiles. <CloudBadge/> <SelfHostedBadge/>

## 3.0.1 - 2023-02-28 - AppSweep, Self-hosted Improvements

### 🆕 New Feature

- [AppSweep Mobile Security Testing](/workflows/android-specific-workflow-steps/#appsweep-mobile-security-testing) component added. <CloudBadge/> <SelfHostedBadge/>
- [Self-signed certificate](/self-hosted-appcircle/install-server/linux-package/configure-server/integrations-and-access/ssl-configuration) support added for Testing Distribution. <SelfHostedBadge/>
- [Enterprise App Store](/enterprise-app-store/portal-customization) is now available in German and Turkish languages in addition to English. To switch to your preferred language, simply navigate to the language settings on your store homepage and select either German or Turkish. <CloudBadge/> <SelfHostedBadge/>
- [New APIs](https://api.appcircle.io/openapi/index.html?urls.primaryName=store) are added to directly download IPA or APK files from Enterprise App Store by using a PAT. <CloudBadge/> <SelfHostedBadge/>

### :muscle: Improvement

- New line is added to SSH private key if it doesn't exist. <CloudBadge/> <SelfHostedBadge/>
- API key selection is now mandatory for all app submissions on Google Play. <CloudBadge/> <SelfHostedBadge/>
- Autofill button respects the selected pool. <CloudBadge/> <SelfHostedBadge/>
- Self-hosted GitLab onboarding screen is improved. <CloudBadge/> <SelfHostedBadge/>
- Default pools are removed from Self-hosted instances. <SelfHostedBadge/>

### 🐞 Fixed

- Email address parse error fixed for Distribution profiles. <CloudBadge/> <SelfHostedBadge/>
- Test reports are correctly created for branches even if they don't have any configuration. <CloudBadge/> <SelfHostedBadge/>
- Dashboard no longer shows builds started with autofill. <CloudBadge/> <SelfHostedBadge/>
- Cache pull and Cache Pull components are fixed. <SelfHostedBadge/>
- [Enterprise App Store](/enterprise-app-store/portal-customization) live and beta channels access managament bug fixed <CloudBadge/> <SelfHostedBadge/>
- Store Submit permission bug fixed. <SelfHostedBadge/>

## 3.0.0 - 2023-02-14 - LDAP, Self-hosted Improvements

### 🆕 New Feature

- [Multiple LDAP](/enterprise-app-store/portal-settings#ldap-login) support added for Enterprise App Store. <CloudBadge/> <SelfHostedBadge/>
- [Self-signed certificate](/self-hosted-appcircle/install-server/linux-package/configure-server/integrations-and-access/ssl-configuration) support added for Appcircle server. <SelfHostedBadge/>
- [Self-signed certificate](/self-hosted-appcircle/install-server/linux-package/configure-server/integrations-and-access/ssl-configuration) support added for external services such as Git providers (GitLab, Bitbucket etc.) <SelfHostedBadge/>

### :muscle: Improvement

- Onboarding of React Native Android project is improved. <CloudBadge/> <SelfHostedBadge/>
- Flutter iOS build component improved. <CloudBadge/> <SelfHostedBadge/>
- [Feedback form](https://my.appcircle.io/help) added to help section. <CloudBadge/> <SelfHostedBadge/>
- CSS and icon handling is updated to improve the performance of the Enterprise App Store. <CloudBadge/> <SelfHostedBadge/>
- Self-hosted instances can be installed from a single Docker registry. <SelfHostedBadge/>
- Self-hosted instances can start without an active internet connection. <SelfHostedBadge/>
- Public and SSH repository options are added to default profile options. <SelfHostedBadge/>
- Improvements were made to the logging system to prevent big log files. <SelfHostedBadge/>

### 🐞 Fixed

- Enterprise app store cache related bugs were fixed. <CloudBadge/> <SelfHostedBadge/>
- SMTP bugs were fixed for server notifications. <SelfHostedBadge/>

## 2.9.23 - 2023-02-02 - LDAP, Jira, Microsoft Teams

### 🆕 New Feature

- [LDAP Login](/enterprise-app-store/portal-settings#ldap-login) added to Enterprise App Store.
- [Jira](/workflows/common-workflow-steps/jira-comment) component added.
- [Microsoft Teams](/account/my-organization/notifications/teams-notifications) integration added.
- [Gradle Runner](/workflows/android-specific-workflow-steps/#gradle-runner) component added.
- [Maestro Cloud Upload](/workflows/common-workflow-steps/#maestro-cloud-upload) component added.

### :muscle: Improvement

- UI improvements for the
- Build profile based device registration added to Ad Hoc provisioning profiles.

### 🐞 Fixed

- [iOS Version and Build Number Increment](../versioning/ios-version) component gracefully exits if it can't update the project.

## 2.9.22 - 2023-01-16 - Adhoc Improvements

### 🆕 New Feature

- [Apple Devices](/signing-identities/apple-devices) section will allow you to easily register new devices and add them to Ad Hoc provisioning profiles.
- [Firebase Deployment ]/workflows/flutter-specific-workflow-steps/firebase-deployment) component added.

### :muscle: Improvement

- [Firebase App Distribution](/workflows/common-workflow-steps/#firebase-app-distribution) component support service account.
- UI improvements for the custom script editor.

### 🐞 Fixed

- If you revert a commit and force push it, Appcircle will correctly handle this situation.

## 2.9.21 - 2022-12-28 - BrowserStack App Automate

### 🆕 New Feature

- [BrowserStack App Automate - Espresso](/workflows/android-specific-workflow-steps/#browserstack-app-automate---espresso) component added
- [BrowserStack App Automate - XCUI](/workflows/ios-specific-workflow-steps/#browserstack-app-automate---xcui) component added

### :muscle: Improvement

- Component YAML structure is improved. YAML files support markdown.
- UI improvements for the custom script editor.

### 🐞 Fixed

- `[retry]` comment now works on BitBucket. If your workflow failed, writing `[retry]` as a comment will start your workflow again.
- If the owner of the repository changes, you will see a new authentication dialog. After authentication, Appcircle will correctly refresh the token on behalf of the new user.
- Slack connection bug fixed.

## 2.9.20 - 2022-12-22 - Xcode 14.2, Google Play Draft Submission

### 🆕 New Feature

- Xcode 14.2 added to both Appcircle Linux Pool (x86_64) and Appcircle Standard macOS Pool (arm64).
- Submit Release as Draft. If your app has no presence on Google Play you may send it as a draft.

### :muscle: Improvement

- Repository connection errors are shown properly.
- UI improvements for Environment Variables and Testing groups.
- [Flutter Test Component](https://github.com/appcircleio/appcircle-flutter-test-component) creates a JUnit report which can be consumed by the [Test Report Component](https://github.com/appcircleio/appcircle-test-report-component).

### 🐞 Fixed

- `[skip ci]` commit message also works on Pull/Merge Requests. If you have open PR, sending a commit with `[ci skip]` or `[ci skip]` message will not trigger a workflow.
- [Test Report Component](https://github.com/appcircleio/appcircle-test-report-component) now handles multiple reports in the same folder.

## 2.9.19 - 2022-12-14 - Testinium and Firebase dSYM Upload components

### 🆕 New Feature

- [Testinium](/workflows/common-workflow-steps/#testinium) component added. This component allows you to run your test plans on [Testinium](https://testinium.com)
- [Firebase dSYM Upload](/workflows/ios-specific-workflow-steps/firebase-upload-dsym) component added. You may use this component to upload Debug Symbols to Firebase.

### :muscle: Improvement

- Help document links added to SSO section.

### 🐞 Fixed

- Github authentication issue is solved.
- Account delete bug fixed.
- Refresh button refreshes correctly and shows forced pushes as well.

## 2.9.18 - 2022-12-06 - M1 Machines

### 🆕 New Feature

- We have a big announcement today :tada: We have added an M1 Mac mini machines to our infrastructure and enabled them for every account. Both Android and iOS builds will benefit from the blazing fast M1 machines. We expect this change to be smooth for most of the users. Please be aware of the following issues.

**Firewall**:

If you’re using self hosted services and allowed Appcircle IPs in your firewall, you need to update your allowed IP list. Please check the following document.

<ContentRef url="/build/manage-the-connections/accessing-repositories-in-internal-networks-firewalls/">
Accessing Repositories in Internal Networks (Firewalls)
</ContentRef>

**Appcircle Linux Pool (x86_64)l**:

If your builds fail on Appcircle Standard macOS Pool (arm64) or if you’re not ready for the M1 migration, please go to your branch’s config screen and choose Default Appcircle Linux Pool (x86_64) from the dropdown menu.

## 2.9.17 - 2022-12-01 - Test Reports

### 🆕 New Feature

- Test Reports added for [iOS](/continuous-testing/ios-testing/running-ios-unit-and-ui-tests) and [Android](/continuous-testing/android-testing/running-android-unit-tests). Please check their documentation to learn how to set up your workflows.
- [Danger](/workflows/common-workflow-steps/#code-reviews-with-danger) component added. Danger runs during your CI process and gives teams the chance to automate common code review chores
- The emulator feature is removed.

### :muscle: Improvement

- Performance improvements for the Dashboard
- Announcement button ⚡️ added to Dashboard. You can check that section for product announcements.
- Wildcard Provisioning Profile support for manual code signing
- Setting environment variables via the `AC_ENV_FILE_PATH` environment variable now works on failed steps as well.
- Xcode versions older than 12.5 removed.

## 2.9.16 - 2022-10-07 - Triggers fallback config, Netrc, Bundlletool and Detekt components

### 🆕 New Feature

- [Fallback config](/build/build-process-management/build-manually-or-with-triggers) added for Pull/Merge Requests and Tag triggers.
- [Netrc component](/workflows/common-workflow-steps) You can use this component to add credentials for hosts such as your repositories or external hosts.
- [Bundletool Component](/workflows/android-specific-workflow-steps) You can use this component to create universal apk from the aab.
- [Detekt](/workflows/android-specific-workflow-steps) You can use this component to run your detekt gradle task.

### :muscle: Improvement

- [Added FAQs](/build/platform-build-guides/building-ios-applications#faq) related to Xcode 14 and code signing errors.

## 2.9.15 - 2022-09-30 - Fortify On Demand and Firebase App Distribution components

### 🆕 New Feature

- [Fortify On Demand Component](/workflows/common-workflow-steps) You can use Fortify On Demand uploader for all your projects.
- [Firebase App Distribution Component](/workflows/common-workflow-steps) You can use Firebase App Distribution to distribute your builds.
- [Wait for Android Emulator](/workflows/android-specific-workflow-steps) You must use this step before your UI tests to wait for the Android emulator to start.

### :muscle: Improvement

- Navigation and repository refresh speed improved.,
- Linux agents are more powerful now. They also support nested virtualizations therefore you may use Android emulators.
- Xcode default version number is changed to 13.4.x
- Android Emulator added to agents. The added emulator is based on Android 9.0 image. You may install additional emulators by using `sdkmanager`. Please check [Android Infrastructure](../infrastructure/android-build-infrastructure) to learn more. In order to use the emulator, you need to add the Wait for Android Emulator step to your workflow.

### 🐞 Fixed

- Bitbucket commit messages now show properly.
- `AC_PULL_NUMBER` environment variable added for Pull/Merge Requests.
- Changing assignee no longer triggers a build for GitLab Merge Request.
- Build statuses correctly shows on the main dashboard.

## 2.9.14 - 2022-08-18 - New Dashboard, Appium Server and SwiftLint components

### 🆕 New Feature

- [New Dashboard](https://my.appcircle.io) Appcircle has a brand new dashboard that shows an overview of your account.
- [Artifacts Management](/account/my-organization/artifacts) You can set the retention period for your build artifacts.
- [Appium Server Component](/workflows/common-workflow-steps) You can use Appium Server for iOS and Android projects.
- [SwiftLint Component](/workflows/ios-specific-workflow-steps) You can use Swiftlint for iOS projects.

### :muscle: Improvement

- Empty states are added for all modules.
- [Self-Hosted Runners](../self-hosted-appcircle/self-hosted-runner) Self hosted documentation updated.
- Docs updated to Docusaurus v2.0.1

### 🐞 Fixed

- Sharing Simulator URL fixed.

## 2.9.13 - 2022-07-27 - Self-hosted Runners, Artifacts Management, Automatic iOS Code Signing

### 🆕 New Feature

- [Self-Hosted Runners](../self-hosted-appcircle/self-hosted-runner) Self-hosted runner enables you to use your own systems and infrastructure for running Appcircle build pipelines.
- [Automatic iOS Code Signing](/signing-identities/apple-profiles#automatic-signing) If you're using Xcode 13 or later, you can now use the automatic code signing option to automatically sign your iOS apps.
- [Artifacts Management](/account/my-organization/artifacts) You can set the retention period for your build artifacts.
- [SonarQube Component](/workflows/common-workflow-steps) You can use SonarQube for iOS and Android projects.

### :muscle: Improvement

- Slack messages updated to include store name and distribution links.
- Android v2 signing support improved.

### 🐞 Fixed

- `Get help with build errors` link fixed.
- Renaming build profiles fixed.

## 2.9.12 - 2022-07-07 - Android Version Management, Enterprise App Store Improvements

### 🆕 New Feature

- [Android Versioning](../versioning/android-version) You can manage version code and version name directly with UI.
- [Enterprise App Store](/enterprise-app-store/portal-customization) You can change the display picture of your apps.

### :muscle: Improvement

- Added Open menu to actions list on build profiles.
- [Enterprise App Store](../enterprise-app-store/enterprise-reports) App usage reports update more frequently.
- [My Organization](/account/my-organization) Access Management document updated.

### 🐞 Fixed

- Creating a new branch without a commit was not triggering a build. This is fixed.
- SSO UI issues fixed
- Android Build Tools 31.0.0 corrupted error message fixed.

## 2.9.11 - 2022-06-20 - Release Notes Component, Enterprise App Store Improvements

### 🆕 New Feature

- [Release Notes Component](/workflows/common-workflow-steps/publish-release-notes) You can create release notes with Publish Release Notes component.
- [Enterprise App Store](/enterprise-app-store/portal-settings) Certificate Details added to Enterprise App Store.
- [Enterprise App Store](../enterprise-app-store/enterprise-reports) Detailed reports are added to Enterprise App Store.
- [Open API](https://api.appcircle.io/openapi/index.html?urls.primaryName=signing-identity) New API endpoints added to Certificate and Provisioning profiles upload.
- [Open API](https://api.appcircle.io/openapi/index.html?urls.primaryName=build) New API endpoint added to start a build with provided environment variables.

### :muscle: Improvement

- [iOS Stack](/infrastructure/ios-build-infrastructure) Monterey is upgraded to 12.4 for macOS agents.
- Log window is improved. It is more performant and stable.
- Added [FAQ section](/build/manage-the-connections/adding-a-build-profile/connecting-to-private-repository-via-ssh#issues-in-connecting-to-the-repositories-with-ssh) for multiple SSH keys.

### 🐞 Fixed

- Store Submit logs show properly.

## 2.9.10 - 2022-05-31 - iOS Version Management, Enterprise App Store Customizations

### 🆕 New Feature

- [Enterprise App Store Customizations](/enterprise-app-store/portal-settings). You can connect your subdomain as Enterprise App Store.
- [NodeJS Version Selection](https://docs.appcircle.io/build/building-react-native-applications#build-configuration-for-react-native-ios-applications) You can now directly set the NodeJS version on config screen.
- [Flutter Version Selection](https://docs.appcircle.io/build/building-flutter-applications#how-to-set-a-specific-flutter-version-for-the-build) You can now directly set the Flutter version on the config screen.
- [iOS Versioning](https://docs.appcircle.io/versioning/ios-version) You can manage build and version numbers directly with UI.

### :muscle: Improvement

- [Android Stack](https://docs.appcircle.io/infrastructure/android-build-infrastructure) Android Build Infrastructure updated. Now the default JAVA version is 11.
- [iOS Stack](https://docs.appcircle.io/infrastructure/ios-build-infrastructure) iOS Build Infrastructure updated. Xcode 13.4 added to iOS agents.
- [Workflow Management](https://docs.appcircle.io/workflows/#setting-up-workflows) You can now import or export your workflows as a YAML file.
- [Appcircle CLI Update](https://www.npmjs.com/package/@appcircle/cli) Getting Live and Beta versions added to CLI.
- When you download the logs, the profile and branch names will be added to the file name.

### 🐞 Fixed

- Browser UI issues fixed

## 2.9.2 - 2022-03-16 - SSO Login for Enterprise, Cached Builds

### 🆕 New Feature

- [SSO Login](https://docs.appcircle.io/account/sso/single-sign-on) is now available for all Enterprise accounts. You can connect your SAML and OpenID Provider right now!
- [Cached Builds](https://docs.appcircle.io/workflows/common-workflow-steps/#cache-push) are available to all. You can now use the Cache Push and Cache Pull components on your workflows to cache your dependencies and speed up your builds.

### 🐞 Fixed

- Browser UI issues fixed

## 2.9.1 - 2022-02-07 - Huawei AppGallery, New Components, Improved Triggers

### 🆕 New Feature

- Huawei AppGallery support added. You can submit your apk or aab files to Huawei AppGallery.
- Java 11 added to iOS agents
- [Slather](https://docs.appcircle.io/workflows/ios-specific-workflow-steps#slather),[Tuist](https://docs.appcircle.io/workflows/ios-specific-workflow-steps#tuist) and Badge components added
- You can now see all your running builds from the status bar and cancel them.
- [Skip the Workflow](https://docs.appcircle.io/build/build-process-management/build-manually-or-with-triggers/#skipping-a-workflow) if the commit message includes `[skip ci]` or `[ci skip]`
- [Retry Merge/Pull Request workflow](https://docs.appcircle.io/build/build-process-management/build-manually-or-with-triggers/#retrying-a-workflow) if the comment includes `[retry]`

### :muscle: Improvement

- [Triggers updated](https://docs.appcircle.io/build/build-process-management/build-manually-or-with-triggers/#auto-build-on-every-push). You can use a default config for new branches. You no longer need to configure every branch.
- [New environment variables](https://docs.appcircle.io/environment-variables/appcircle-specific-environment-variables/) added for commit message, build number, PR number, time stamp.
- You can now download build logs directly from the menu.
- [Node Install](https://docs.appcircle.io/workflows/react-native-specific-workflow-steps#install-node) step uses `lts` version as default.
- Error messages are clarified for build permissions.

### 🐞 Fixed

- GitLab Merge Request Webhook fixed
- Browser UI issues fixed
- Sometimes progress bar was showing on the wrong branch. Fixed.

### 📑 Documentation

- Added Huawei AppGallery section for sending your apps to Huawei AppGallery.
- Added [Huawei AppGallery](https://docs.appcircle.io/account/adding-huawei-api-key) section for creating Huawei AppGallery API Key.
- Added [FAQ section](/build/platform-build-guides/building-ios-applications#cocoapods-errros-due-to-version-mismatch) for Cocoapods version.
- Added [FAQ section](/build/platform-build-guides/building-ios-applications#provisioning-profile-error) for Provisioning Profiles.
- Added [FAQ section](/publish-module/publish-information/resign-binary#missing-entitlements) for Missing Entitlements​
- Added [FAQ section](/build/platform-build-guides/building-android-applications#gradle-build-after-bintray-shutdown) for Bintray deprecation
- Added [FAQ section](/build/platform-build-guides/building-flutter-applications#faq) for Flutter build errors
- Added [FAQ section](/build/platform-build-guides/building-flutter-applications#faq) for Flutter file naming errors
- Added [FAQ section](/build/platform-build-guides/building-flutter-applications#faq) for Flutter Firebase version
- Added [FAQ section](/build/platform-build-guides/building-react-native-applications#faq) for React native apps

## 2.9.0 - New Build Profile Detail UI, Better Artifact Upload Times

### 🆕 New Feature

- We have a brand new build profile detail UI! This new UI aims ease the access to workflows and triggers. It also has some improvements on onboarding.

### :muscle: Improvement

- Improved typography throughout the app. Working on more improvements and UI changes.
- We've improved artifact upload times drastically.

### 🐞 Fixed

- Fixed an issue where build logs were cut in half when multiple browser tabs were displaying the same build logs.

## 2.8.0 - 2021-10-25 - Improved Build Logging, Refresh Repository Connection, Persistent Notifications

### 🆕 New Feature

- A branch or a commit is missing? You can refresh repository connections for GitLab, GitHub, and Bitbucket repositories. Just look for the refresh icon on top of the branch list.

### :muscle: Improvement

- Build Notifications will sync between browsers and devices now.
- Removed unnecessary version texts from build steps on log panels.
- Build logging is improved for larger projects that have half a million lines of build logs.

### 🐞 Fixed

- Sometimes recent build logs were not displaying properly. Fixed.
- Branch pinning was not syncing between browsers.
- Some users weren't able to display the build artifacts after a successful build. It happened on way old builds too. Now they are accessible.
- Slack Distribution notifications didn't include platform info. Now they do and they won't look like double notifications for builds that have multiple distribution configs.
- Some large builds were uploading their artifacts very slowly. Now they are much faster.

## 2.7.0 - 2021-09-29 - Xcode 13.0 Support, Carthage on Workflows, Renaming Workflow Steps

### 🆕 New Feature

- You can now rename workflow steps.
- Carthage Dependency Manager for iOS is available as a workflow step
- Xcode 13.0 Public release is available.

### :muscle: Improvement

- We've added build number next to version number on artifacts distributed to testers.
- Improved commit and build listing for very large projects.
- Added iPhone 12 to emulator module.
- Improved iOS certificate and provisioning profile matching algorithm.
- Workflow name added as the title of the build logs detail screen.
- Small UI improvements

### 🐞 Fixed

- Fixed a bug where pasting SSH private key would add newlines to the key.;
- Fetch details on branch config defaults to Xcode 12.5.x instead of 12.0.
- Custom script workflow step didn't select any language initially. It selects bash now.
- Fixed some merge commits not triggering auto-build issue.
- Fixed an issue where workflow starting time was different from the user's local time.

## 2.6.0 - 2021-09-14 - Easier iOS Certificate and Provisioning Profile Management, Flutter 2.5.0 Support

With this release, we're adding the ability to connect to Apple for easier iOS Certificate and Provisioning Profile management. You can now add an App Store Connect API Key to your account and with it, Appcircle will list all the certificates and provisioning profiles you have on your Apple Developer account.

To set up an API Key, check this guide:

<ContentRef url="/account/my-organization/security/credentials/adding-an-app-store-connect-api-key">Adding an App Store Connect API Key</ContentRef>

After adding an API Key, you can add new signing identities from the Signing Identities section. For more information on how to add identities and use them, check out [Signing Identities guide](/signing-identities).

### 🆕 New Feature

- Flutter version `2.5.0` is released in their stable channel. You can now use this latest stable version on Appcircle.

## 2.5.0 - 2021-08-27 - Two Factor Authentication, Self Hosted GitLab and Bitbucket, Xcode 13 Beta 5

Within this release, we bring fully built-in Appcircle support for your Self Hosted (Enterprise) for:

- [Bitbucket Self Hosted](https://docs.appcircle.io/build/adding-a-build-profile/connecting-to-bitbucket#connecting-to-bitbucket-self-hosted-repository)
- [GitLab Self Hosted](https://docs.appcircle.io/build/adding-a-build-profile/connecting-to-gitlab#connecting-to-gitlab-self-hosted-repository)

solutions. Click on them to see how to connect your self hosted repository within Appcircle!

:::info

### Notice about GitHub OAuth

Appcircle removed GitHub OAuth connection support in the new connections. Starting from this release, the new connections will only be using GitHub App.

Your current GitHub OAuth connection will stay as is. However, Appcircle recommends you to switch to GitHub app for better support.

:::

:::caution

### Disclaimer for React Native Users

The default Node version which Appcircle uses to build React Native apps are upgraded from v13 to v16. If your app relies on v13 or another specific version of Node, [refer to this documentation](https://docs.appcircle.io/workflows/react-native-specific-workflow-steps#install-node) to configure your node version. You can change your node version on your workflow settings at **Install Node** step.

:::

If your app targets Android 11, please read the following documentation to enable V2 Signing in your Build Profile:

https://docs.appcircle.io/build/building-android-applications/android-signing-for-google-play#enable-v2-sign-in-appcircle

### 🆕 New Feature

- iOS builds will be using Xcode 13 Beta 5 if 13.0.x is selected as Xcode version.
- Appcircle is now more secure with Two Factor Authentication 🔒 Refer to [this documentation](https://docs.appcircle.io/account/my-account/authenticator-two-factor-authentication) to secure your account 🔑
- Appcircle now supports Android V2 Signature Scheme out of the box.;

### :muscle:Improvement

- Repository Connection now has a new look and feel! Refer to [this documentation](https://docs.appcircle.io/build/adding-a-build-profile#connect-your-repository) to see the new connection screens or dive right into the connection module to check our new simplified experience!

### 📑 Documentation

- If you use a single profile to produce multiple apps, we have written a [new documentation](https://docs.appcircle.io/building-multiple-apps-in-one-profile) about how to utilize your Product Variants(Android) or Multiple Targets(iOS) within Appcircle!

## 2.4.0 - 2021-07-30 - Xcode 13 Beta 4 & Manual Build Workflow Select;

This release focuses on stability with optimizing the logging of the builds.

Within this release as prior to the previous release, Appcircle also supports [Xcode 13 Beta 4](https://developer.apple.com/documentation/xcode-release-notes/xcode-13-release-notes). When 13.0.x from the Xcode Version is selected, the Xcode version will be Xcode 13 Beta 4.

### 🆕 New Feature

- iOS builds will be using Xcode 13 Beta 4 if 13.0.x is selected as Xcode version.
- Added metadata (Organization ID, OS version etc.) at the beginning of the Build Logs
- While manually building the workflow, Appcircle now lets you choose which workflow to trigger:

<Screenshot url='https://cdn.appcircle.io/docs/assets/image (215).png' />

### :muscle:Improvement

- Commit Status on PR/CR is more detailed than before, you can track your progress(not only fail/success) as well, integrated with CI/CD progresses of the repository providers. More info is located at [Sending the build status to repository providers](https://docs.appcircle.io/build/building-ios-applications#sending-the-build-status-to-the-repository-providers) documentation

### 🐞 Fixed

- Fixed a bug that on **Save **button not being activated while chaning config values on Store Submit;
- Fixed a bug that the build tab was showing an empty column when the branch is deleted
- \[UI] Fixed the style of Delete button on the version list of Testing Distribution

### ; 📑 Documentation

- Added [FAQ section](/build/build-process-management/binary-actions#artifact-storage-is-full) of how to delete old artifacts.
- Improved [Sending the build status to repository providers](https://docs.appcircle.io/build/building-ios-applications#sending-the-build-status-to-the-repository-providers) section for better CI/CD pipeline tracking.

## 2.3.0 - 2021-06-28 - Xcode Version Updates

Within this release, Appcircle now supports [Xcode 13 Beta 2](https://developer.apple.com/documentation/xcode-release-notes/xcode-13-release-notes). When 13.0.x from the Xcode Version is selected, it will be using Xcode 13 Beta 2.

### 🆕 New Feature

- iOS builds will be using Xcode 13 Beta 2 if 13.0.x is selected as Xcode version.
- iOS builds will be using Xcode 12.5.1 if 12.5.x is selected as Xcode version.
- Google Play Store submit now supports internal channel uploads.

### :muscle:Improvement

- New profiles with Flutter iOS will have `--no-codesign`\*\* \*\*and `--verbose` parameters as default for easier debugging.;
- Increased allocated size over each build, now you can build bigger projects on Appcircle 🎉
- Further optimizations towards Android side of builds. Build times are considerably faster on Android 🎉
- The Date\&Time which Appcircle uses on their logs now will show the local time instead of the server time.
- Code gloss-over for [Appcircle CLI](https://www.npmjs.com/package/@appcircle/cli).
- If you are using an internal network, check the IP addresses you need whitelist through the document below:

<ContentRef url="/build/manage-the-connections/accessing-repositories-in-internal-networks-firewalls">
  Accessing Repositories in Internal Networks (Firewalls)
</ContentRef>

### 🐞 Fixed

- Fixed a bug that **Config **section appearing disabled when connected to the repository for the first time
- Fixed a bug that causes Store Submit modules to not show correct progress while the upload is in progress.

### 📑 Documentation

- Added [React Native Specific FAQ](/build/platform-build-guides/building-react-native-applications#faq) section

## 2.2.0 - 2021-06-16 - Xcode Version and CLI Improvements

This release includes the new Xcode 13.0, a new CLI look\&feel and marketplace to peek workflows as a bulk.

:::caution

### Important Update for iOS Developers

Since April 26, Apple removed the support of Store Submission for pre Xcode 12.0 and iOS SDK 14.0 compiled apps. Make sure that your Xcode version is greater or equal to Xcode 12.0 under your repository config.

More info is located under: [https://developer.apple.com/news/?id=ib31uj1j](https://developer.apple.com/news/?id=ib31uj1j);

:::

### 🆕 New Feature

- You can specify which Xcode version to use on your builds. This can also be specified on the repository and will be seamlessly fetched from the relevant repository during the **Fetch Details** Process. Available versions: 13.0, 12.5, 12.4, 12.3, 12.2, 12.1, 12.0, 11.7, 11.6, 11.5, 11.4, 11.3, 11.2, 11.1 and 11.0
  - Latest Xcode 13 beta is used on 13.0.x
- [Appcircle CLI ](https://www.npmjs.com/package/@appcircle/cli)has a fresh look\&feel and lots of new features along with it.
- [Export Build Artifacts](https://docs.appcircle.io/workflows/common-workflow-steps#export-build-artifacts) has been added for a separate step. You can remove this step and upload your files elsewhere if your artifacts have a need to be on-premise.
- [Setting build status](https://docs.appcircle.io/build/building-ios-applications#sending-the-build-status-to-the-repository-providers) updates to the repository providers - You can now send updates about a commit to the repository providers for a complete CI/CD experience.
- A new workflow setting, **Always run this step even if the previous steps fail** has been added. The steps which have this enabled will always run.
- [Appcircle Marketplace](https://www.appcircle.io/integrations/) has been released. Checking which features are supported built-in has never been easier!

### :muscle:Improvement

- iOS Build Servers are optimized to reduce the queue time & better performance.
- Added better icons for Git providers when connecting to the repository.
- Whitelist IPs are under update process, you can follow the process under [Accessing Repositories in Internal Networks](https://docs.appcircle.io/build/manage-the-connections/accessing-repositories-in-internal-networks-firewalls/) document.

### 🐞 Fixed

- Fixed a bug that the same commit not appearing on multiple branches.
- Fixed a bug that new SSH connections being unable to fetch config.;

## 2.1.5 - 2021-05-10 - GitHub App for Repository Connections

This release includes the release of Appcircle GitHub app and the share app previews along with feature improvements.

### 🆕 New Feature

- [Appcircle GitHub App](/build/manage-the-connections/adding-a-build-profile/connecting-to-github) - You can now connect to GitHub with the Appcircle GitHub app as an alternative to the oAuth connection.
- [Share App Preview Links](/testing-distribution/create-or-select-a-distribution-profile#manual-binary-upload) - You can now share in-browser app preview links automatically with the testers as an alternative to app binaries. No physical device needed for testing.

### :muscle:Improvement

- Improved new workflow addition;
- New status bar for live build tracking and quick team switching
- Workflow and trigger user interface improvements

### 🐞 Fixed

- Workflow and trigger fixes
- User interface fixes
- Entity deletion fixes

## 2.1.0 - 2021-04-23 - Repo-Level Workflows and PR/MR Triggers

This is a major release with the complete revamp of the build workflows and autobuild triggers for repository-level workflows and triggers along with the new PR/MR trigger option.

### 🆕 New Feature

- [Repository-level workflows](/workflows) - You can now define multiple workflows in a build profile and assign them to multiple branches or assign multiple workflows to the same branch. You can also clone workflows for easier management.
- [Repository-level triggers](/build/build-process-management/build-manually-or-with-triggers) - You can now specify triggers in the build profile level with wildcards for branch names and workflow selection for each trigger for higher flexibility and manageability of the build profiles.
- [Pull request/merge request triggers](/build/build-process-management/build-manually-or-with-triggers#auto-build-pullmerge-requests) - You can now trigger builds whenever you initiate a pull request or merge request from a source branch to the target branch. The build will be done with the pull/merge result. This allows testing the PR/MR result before the actual approval of the request.

### :muscle:Improvement

- Under-the-hood improvements for logging and user authentication
- User interface improvements
- Performance improvements

### 🐞 Fixed

- License management fixes
- User interface fixes

## 2.0.0 - 2021-03-21 - Appcircle CLI and the New Customer Portal

This major release introduces the Appcircle CLI and a new customer portal for billing and plan management along with the Appcircle distribute API.

### 🆕 New Feature

- Appcircle CLI - You can now access the Appcircle platform from the command line for custom pipelines or advanced automation use cases. [Appcircle CLI is available on npm](https://www.npmjs.com/package/@appcircle/cli).
- Appcircle Distribute API - On top of the previously released build APIs, the Testing Distribution APIs are now available for programmatic access.
- New Customer Portal - Billing and plan management is now easier and more flexible with the new customer portal.

### :muscle:Improvement

- Account and organization deletion improvements
- Plan upgrade and downgrade improvements

### 🐞 Fixed

- Webhook trigger fixes
- Emulator/simulator issue reporting fixes
- API and API portal fixes

## 1.7.0 - 2021-03-07 - Appcircle Build API and Experience Improvements

This release introduces the Appcircle API with the build module and all around experience features in various areas.

### 🆕 New Feature

- Appcircle API - You can now utilize the Appcircle API for programmatic access to the platform features. This release includes the build module APIs.
- Personal API Token - You can generate a token to access the Appcircle API
- Webhook support for AWS CodeCommit and Azure DevOps git repositories
- In-browser emulator/simulator rotation and restart features
- In-browser emulator/simulator issue reporting - You can now share screenshots and notes over email while running an app preview.
- System message trace ID - You can now get the trace ID for each system message for easier troubleshooting.;

### :muscle:Improvement

- Flutter 2.0 support
- Organization ID management improvements
- Webhook URL management improvements
- Logging and reporting optimizations

### 🐞 Fixed

- Webhook support fixes
- SSH connection fixes
- Failed plan upgrade payment fix

## 1.6.0 - 2021-02-09 - Replicate Configuration, Git Webhooks and Advanced Role Management

This release introduces the two most requested features along with the enterprise-grade role management.

### 🆕 New Feature

- Copy/Set Branch Configuration - You can now copy the configuration from a branch to other branches in the same build profile for easy replication of the same configuration.;
- Webhooks for Git - With the webhook support for the compatible git providers, you can enable build triggers through SSH connections without the need for app authorization
- Advanced Role Management - You can now set submodule based access;

### :muscle:Improvement

- Branch list viewing improvements
- SSH connection improvements
- User interface optimizations

### 🐞 Fixed

- Slack notification fixes
- Environment variable management fixes
- User interface fixes
- License limit and access fixes

## 1.5.0 - 2021-01-22 - Slack Notifications for All Modules

This release includes support for Slack notifications for the major events in all modules along with minor features and fixes.

### 🆕 New Feature

- Slack Notifications for All Modules - You can now get notified for Signing Identity, Distribute and Store Submit module events through Slack (in addition to the Build module).;
- Storage Management - You can now delete build artifacts and app versions in select plans.
- Branch Pinning in Build Profiles - You can pin the primarily used branches in build profiles for easy access.

### :muscle:Improvement

- Artifact and binary management improvements
- Slack notification improvements
- Third-party connections management improvements
- Improved FAQ and troubleshooting
- User interface improvements towards better guidance

### 🐞 Fixed

- User interface issues in Safari
- Repository connection issues
- App preview sharing fixes

## 1.4.0 - 2020-12-08 - Auto Store Deployments and Emulator Starter Plan;

This release includes the automatic public store deployment feature and the introduction of a new Starter-based upgrade plan for higher Emulator/Simulator minutes.

### 🆕 New Feature

- Auto deployment to the Store Submit Module - You can now deploy your builds automatically to the Store Submit Module by enabling the setting in the build configuration
- Auto upload to Public Stores - You can now upload deployed apps automatically to Google Play Console and App Store Connect
- New Emulator Plan - This plan provides additional emulator minutes over the Starter plan, mainly for the standalone emulator/simulator users.

### :muscle:Improvement

- Store Submit Module improvements
- Under-the-hood Standalone Emulator/Simulator improvements
- Billing and plan info view improvements

### 🐞 Fixed

- Public store credential management fixes
- Various user interface fixes
- Standalone Emulator/Simulator fixes

## 1.3.0 - 2020-11-16 - Maintenance Update

This release is a maintenance update with all around improvements.

### 🆕 New Feature

- Direct signing identity uploads in the build module - You can add signing identities directly from the build configuration if the signing identities module is empty.

### :muscle:Improvement

- Reporting improvements
- Standalone Emulator interface improvements
- App sharing interface improvements
- File size display and upload dialog improvements
- Various user interface improvements

### 🐞 Fixed

- Repository connection fixes
- Preview on device report update period fix
- Emulator share link error state fix
- Emulator share expiry duration fix
- Plan limit update fixes
- Various user interface fixes

## 1.2.0 - 2020-10-27 - Standalone Emulator/Simulator

This release includes the new in-Browser Emulator/Simulator module and Amazon Device Farm Support.

### ;🆕 New Feature

- Standalone Emulator for web sites and app uploads - You can now use the "Preview on Device" feature as a standalone module with support for direct uploads and web site previews.
- Device preview share - Just like sending apps to the testers, you can now share in-browser app preview links with the testers.
- AWS Device Farm Support - AWS Device Farm is now available as a workflow step. You can deploy apps to AWS Device Farm and run tests as a part of your pipeline.

### :muscle:Improvement

- Billing-related improvements
- Preview on device fixes in line with the Standalone Emulator
- Android 11 and iOS 14 support in device previews

### 🐞 Fixed

- GitLab branch listing fix
- Large file upload fix
- Further environment variables module fixes

## 1.1.0 - 2020-10-12

This release includes experience improvements along with support for Flutter Web builds.

### ;🆕 New Feature

- Flutter Web Support - You can now build your Flutter Web apps along with Flutter iOS and Android apps.
- Centralized Credentials for Store Uploads - for Google Play and App Store Connect uploads, the credentials can now be saved for reuse.
- Apple ID with App-specific password support for App Store Connect uploads.;

### :muscle:Improvement

- Improved multi-provisioning profile support (e.g. for Apple Watch builds) in iOS builds
- User experience improvements in the Store Submit module
- User experience improvements in the Environment Variables Module

### 🐞 Fixed

- Theme-related UI fixes
- Store upload fixes
- Environment variables module fixes
- Further state preservation fixes

## 1.0.0 - 2020-09-23 - Initial Release

We are excited to announce that Appcircle beta is complete and it is fully released with version 1.0. You can now use Appcircle with full set of features.

This is of course just a start of a long journey. Follow us on Twitter [@appcircleio](https://twitter.com/appcircleio) for updates.

For any questions, feedback or feature requests, just drop us a message using the in-app messaging or raise an issue in Appcircle GitHub: [https://github.com/appcircleio](https://github.com/appcircleio)

### ;🆕 New Feature

- Send apps to Public Stores - You can now send your apps to App Store Connect through the App Store Connect API.;
- Theme support with Dark Mode - There is an Appcircle for everyone. You can now select between Light, Dark and the Darker modes.
- Upload to Amazon S3 step - You can now deploy any file or folder to an Amazon S3 bucket with the new workflow step.

### :muscle:Improvement

- Xcode 12 GM support;
- User experience improvements in line with the theme support

### 🐞 Fixed

- Multimodule support fix
- Billing plan fixes
- State preservation fixes<|MERGE_RESOLUTION|>--- conflicted
+++ resolved
@@ -48,11 +48,8 @@
 
 ### :warning: Breaking Changes
 
-<<<<<<< HEAD
+- We’ve removed the automatic conversion of uploaded AAB files to APK using the Appcircle keystore. This change is not backward compatible: AAB files can no longer be shared with testers or submitted to the Enterprise App Store. Please upload APK files directly or use the new “Convert AAB to APK” option available in manual resign operations. For detailed guidance, check out the [resigning documentation](/testing-distribution/resigning-binaries#auto-re-sign). <DistributionBadge/> <EnterpriseStoreBadge/> <CloudBadge/>
 - The [Get Approval via Email](/publish-integrations/common-publish-integrations/get-approval-via-email) publish step now requires approvers to log in to Appcircle and make their decision within the Appcircle interface. Previously, decisions could be made directly from the received email without an Appcircle account. This change ensures consistency with the Metadata Approval publish step but requires approvers to have Appcircle user access. <PublishBadge/> <CloudBadge/>
-=======
-- We’ve removed the automatic conversion of uploaded AAB files to APK using the Appcircle keystore. This change is not backward compatible: AAB files can no longer be shared with testers or submitted to the Enterprise App Store. Please upload APK files directly or use the new “Convert AAB to APK” option available in manual resign operations. For detailed guidance, check out the [resigning documentation](/testing-distribution/resigning-binaries#auto-re-sign). <DistributionBadge/> <EnterpriseStoreBadge/> <CloudBadge/>
->>>>>>> 1ab86130
 
 ## 3.29.1 - 2025-08-15 Custom Script from Git Component, Account Module Improvements and IAM Upgrade
 
