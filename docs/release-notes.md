---
title: Latest Release Notes
description: Appcircle release notes
tags: [release notes]
sidebar_position: 3
---

import Screenshot from '@site/src/components/Screenshot';
import ContentRef from '@site/src/components/ContentRef';
import RedisDomainCaution from '@site/docs/self-hosted-appcircle/install-server/linux-package/configure-server/\_redis-domain-caution.mdx';

<!-- Note to contributors: You can use the following badges to indicate the availability of the feature for modules.-->

<!-- <BuildBadge/> <APICLIBadge/> <BuildIntegrationsBadge/> <ContinuousTestingBadge/> <EnvironmentVariablesBadge/> <VersioningBadge/> <AccountBadge/> <BestPracticesBadge/> <DistributionBadge/>
<IntegrationsBadge/> <EnterpriseStoreBadge/> <FaqBadge/> <InfrastructureBadge/> <PublishBadge/> <ReportsBadge/> <SigningIdentitiesBadge/> <SelfHostedBadge/> <PublishIntegrationsBadge/> -->

# Latest Release Notes

## 3.29.5 - 2025-10-27 New Retention Period Settings, Activity Log Improvements, Bug Fixes and more

### 🆕 New Features

- The new [Artifact Report](/account/my-organization/artifacts/retention-period#artifacts-reports) has been introduced, allowing users to monitor deletion operations, including manual artifact deletions and automatic system retention deletions, with filtering capabilities. <ReportsBadge/> <CloudBadge/>

### :muscle: Improvements

- The [Appcircle macOS Pool (arm64)](/infrastructure/ios-build-infrastructure) has the latest GA release of the [Xcode 26](https://developer.apple.com/documentation/xcode-release-notes/xcode-26_0_1-release-notes) (`26.0.1` `17A400`) installed on runners. We strongly recommend extensive testing of your workflows to ensure compatibility and stability with this release. <InfrastructureBadge/> <CloudBadge/>
- A new macOS-based build stack (Sequoia 15.6.1) is released for the self-hosted Appcircle environments, which has the latest GA release of [Xcode 26](https://developer.apple.com/documentation/xcode-release-notes/xcode-26_0_1-release-notes) (`26.0.1` `17A400`) installed along with Xcode 16.x versions and up-to-date [build tools](/infrastructure/ios-build-infrastructure#ios-build-environment) for iOS and Android builds. Follow the [setup guide](/self-hosted-appcircle/self-hosted-runner/runner-vm-setup#download-macos-vm) for installation instructions. <InfrastructureBadge/> <SelfHostedBadge/>
- A warning is now displayed in the testing group creation input area when a duplicate email address is entered. <DistributionBadge/> <CloudBadge/>
- CodePush activities are now displayed in the Build Activity Log. <ReportsBadge/> <CloudBadge/>
- Overall UI and stability improvements have been made to the Account page. <AccountBadge/> <CloudBadge/>
- Re-sign notifications are now displayed under the corresponding module’s notifications. <AccountBadge/> <CloudBadge/>
<<<<<<< HEAD
- The Publish to Stores module has been renamed to Publish to Stores. <PublishBadge/> <CloudBadge/>
=======
- The Publish module has been renamed to Publish to Stores. <PublishBadge/> <CloudBadge/>
- The workflow editor UX was improved: Delete icons now provide proper cursor feedback and hover states, making it clearer which elements are draggable versus deletable. <PublishBadge/> <CloudBadge/>
- The URL structure now includes the organization ID. Users who have access to multiple organizations can directly switch to another organization and access shared resources (profiles, modules, etc.) via shared links. If they don’t have permission for the target organization, they’ll receive a permission error. When the organization ID is not present in the URL, users will automatically access the corresponding resource within their own organization. <CloudBadge/>
>>>>>>> 80252684

### 🐞 Fixes

- An issue causing display problems with live publish flow logs in some Edge browsers was fixed. <PublishBadge/> <CloudBadge/>
- An issue has been fixed where the start date was not displayed correctly at the beginning of the re-sign process but appeared properly after completion. <PublishBadge/> <CloudBadge/>
- An issue was fixed where the upload screen remained stuck in the uploading state when a user attempted to upload an existing binary on the Publish profile. <PublishBadge/> <CloudBadge/>
- An issue was fixed where clicking the status of a published binary displayed broken text in certain scenarios. <PublishBadge/> <CloudBadge/>
- An issue was fixed where marking a binary as RC through the publish flow screen did not display the app selection pop-up for Microsoft Intune–connected profiles. <PublishBadge/> <CloudBadge/>
- An issue has been fixed where publish results for some app versions were incorrectly reflected in the Publish Report. <PublishBadge/> <CloudBadge/>
- An issue has been fixed where starting a publish flow after marking another app version as a Release Candidate did not reflect updated changes. <PublishBadge/> <CloudBadge/>
- An issue has been fixed where build profile configurations required a branch to be selected for access. <BuildBadge/> <CloudBadge/>
- An issue has been fixed where sub-organization builds were incorrectly displayed in the root organization's dashboard. <BuildBadge/> <CloudBadge/>
- An issue has been fixed where build profiles using the Azure DevOps OAuth connection failed to connect and could not be updated with an alternative connection. <BuildBadge/> <CloudBadge/>
- An issue has been fixed where long repository names caused UI issues during repository selection when connecting a build profile. <BuildBadge/> <CloudBadge/>
- An issue has been fixed where users with insufficient OAuth Azure permissions were blocked from changing or disconnecting the repository connection in the UI. <BuildBadge/> <CloudBadge/>
- An issue has been fixed where the build status for some profile branches was getting stuck in the running state. <BuildBadge/> <CloudBadge/>
- An issue has been fixed where CodePush app name validation allowed names shorter than three characters, as well as special characters and spaces. <BuildBadge/> <CloudBadge/>
- An issue was fixed where the Save button in the Versioning tab of Build Profile configurations appeared active without any changes being made on Edge browsers. <BuildBadge/> <CloudBadge/>
- An issue was fixed where receiving an event message caused the branch list to refresh on Build profiles. <BuildBadge/> <CloudBadge/>
- An issue was fixed where the Auto Code Signing tab’s certificate list did not display expired tags in build configurations. <BuildBadge/> <CloudBadge/>
- An issue has been fixed where some users experienced freezing when deleting an .APK binary from their testing distribution profile. <DistributionBadge/> <CloudBadge/>
- An issue has been fixed where some users were unable to switch Android app versions within the Testing Distribution profile. <DistributionBadge/> <CloudBadge/>
- An issue has been fixed where some app versions were displayed as unsigned in the Testing Distribution profile despite being signed. <DistributionBadge/> <CloudBadge/>
- An issue has been fixed where long passwords caused login failures on the Enterprise Portal. <EnterpriseStoreBadge/> <CloudBadge/>
- An issue has been fixed where multiple notifications appeared in various areas of Appcircle. <AccountBadge/> <CloudBadge/>
- An issue has been fixed where some users were unintentionally navigated back to a previously used section after switching browser tabs. <AccountBadge/> <CloudBadge/>
- An issue has been fixed where some users received notifications from other sub-organizations. <AccountBadge/> <CloudBadge/>
- An issue has been fixed where users experienced incorrect navigation when switching between Appcircle authentication types. <AccountBadge/> <CloudBadge/>
- An issue was fixed where the Shared Credential setting displayed a sub-organization list for root organizations that did not have any sub-organizations. <AccountBadge/> <CloudBadge/>
- An issue was fixed where the Microsoft Intune credential settings did not display a help documentation link button. <AccountBadge/> <CloudBadge/>
- An issue was fixed where navigating to the dashboard from another module caused an incorrect title to appear on the browser tab. <AccountBadge/> <CloudBadge/>
- An issue was fixed where selecting the in-between time filter option caused UI issues when the user attempted to select another type of filter on report pages. <ReportsBadge/> <CloudBadge/>
- An issue was fixed where successful Microsoft Intune flow steps displayed incorrect API errors after the publish flow was completed. <PublishIntegrationsBadge/> <CloudBadge/>
- An issue was fixed where clicking the full-size button on the custom script screen did not fully expand the view. <BuildIntegrationsBadge/> <CloudBadge/>
- An issue was fixed where landscape-oriented images could not be added when uploading screenshots in the iOS Metadata screen. <PublishBadge/> <CloudBadge/>
- An issue was fixed where users could not view both organization and sub-organization data by default in the Publish Report without applying filters. <ReportsBadge/> <CloudBadge/>
- An issue was fixed where the “Package Identifier Validation for Android” feature was incorrectly applied to iOS apps as well. The validation is now properly isolated and only affects Android apps. <PublishBadge/> <CloudBadge/>
- An issue was fixed where special characters (such as Turkish letters) in app names were replaced with URL-encoded values after refreshing the page in the Publish flow. <PublishBadge/> <CloudBadge/>

## 3.29.4 - 2025-09-26 Build Activity Log, Report Improvements, Bug Fixes and more 

### 🆕 New Features

- Introducing [Build Activity Log](/build/build-activity-log) – Actions such as creating, deleting, and adding Build profiles or updating configurations performed in your Organization or Sub-Organizations can now be viewed in the Build Activity Log section. <BuildBadge/> <CloudBadge/> <SelfHostedBadge/>
- Added a new [Check Network Access component](/workflows/common-workflow-steps/check-network-access) to the Build Module to validate connectivity to common endpoints and custom URLs, ensuring early detection of network issues during workflows. <BuildIntegrationsBadge/> <CloudBadge/> <SelfHostedBadge/>
- Publish flows can now be initiated with a single click using the new Start Publish Process button located next to the action list button for each app version. <PublishBadge/> <CloudBadge/> <SelfHostedBadge/>

### :muscle: Improvements

- All organization owners will now receive an email notification when a [Domain Verification](/account/my-organization/security/domain-verification) status is changed. <AccountBadge/> <CloudBadge/> <SelfHostedBadge/>
- Improvements were made to the [In-app Notifications](/account/my-account/in-app-notifications) to display and store system-related errors across Appcircle. <AccountBadge/> <CloudBadge/> <SelfHostedBadge/>
- Users can now navigate to a specific module via a shared URL using their SSO Alias when accessing organizations with SSO authorization. The shared URL will need manual editing as shown in the example: `my.appcircle.io/sso/ssoAlias?redirectURL=...` <AccountBadge/> <CloudBadge/> <SelfHostedBadge/>
- Personal API Tokens have been renamed to [Personal Access Keys](/account/my-organization/security/personal-access-key). Refer to the [API documentation](/appcircle-api-and-cli/api-authentication) for the latest supported endpoints and models. <AccountBadge/> <CloudBadge/> <SelfHostedBadge/>
- The [Machine Plan](/infrastructure/machine-plans) of the organization will now be displayed in the Build logs. <BuildBadge/> <CloudBadge/> <SelfHostedBadge/>
- Improvements were made to the branch search functionality within Build profiles. <BuildBadge/> <CloudBadge/> <SelfHostedBadge/>
- Overall API optimizations were made to improve the performance of all endpoints. <APICLIBadge/> <CloudBadge/> <SelfHostedBadge/>
- Re-signed app versions will now display a Re-Sign label for easier identification within the Testing Portal. <DistributionBadge/> <CloudBadge/> <SelfHostedBadge/>
- A password visibility toggle has been added to the Testing Portal login screen for Static and LDAP authentication types. <DistributionBadge/> <CloudBadge/> <SelfHostedBadge/>
- The Upload Binary button for Testing Distribution profiles is now located at the top-right corner, consistent with other modules. <DistributionBadge/> <CloudBadge/> <SelfHostedBadge/>
- Non-existing provisioning profiles used in the auto re-sign process (auto-downloaded or generated) in Publish module, will now be added to the Signing Identity module. <PublishBadge/> <CloudBadge/> <SelfHostedBadge/>
- UI improvements were made to the Publish module, including updated action icons, settings, and upload binary buttons. <PublishBadge/> <CloudBadge/> <SelfHostedBadge/>
- Publish profiles will now show a progress information on the app version list during binary uploads and re-sign operations, similar to the Testing Distribution module. <PublishBadge/> <CloudBadge/> <SelfHostedBadge/>
- “Last Step” has been replaced with Publish Status, displaying store status based on track metadata along with status options (Not Started, Waiting, Running, Stopped, Warning, Failed, Succeeded, Timeout) for improved profile visibility. <PublishBadge/> <CloudBadge/> <SelfHostedBadge/>
- Overall UI and Text description improvements were applied to Auto Re-sign related configuration areas. <PublishBadge/> <CloudBadge/> <SelfHostedBadge/>
- Improvements were made to CSV reports to enhance the display of column headers and data values. <ReportsBadge/> <CloudBadge/> <SelfHostedBadge/>
- All reports across Appcircle now support caching, allowing users to save their last-used search filters for future use. <ReportsBadge/> <CloudBadge/> <SelfHostedBadge/>

### 🐞 Fixes

- An issue was fixed where the trigger user email address was incorrectly displayed for some Bitbucket-connected repositories after build actions. <BuildBadge/> <CloudBadge/> <SelfHostedBadge/>
- An issue was fixed where changes saved for the Auto Send for Review setting were reverted after the settings window was closed. <PublishBadge/> <CloudBadge/> <SelfHostedBadge/>
- An issue was fixed where users did not receive proper notifications when uploading duplicate provisioning profiles or when provisioning profiles were added through auto re-sign. <PublishBadge/> <CloudBadge/> <SelfHostedBadge/>
- An issue was fixed where users faced parsing error during Send to Microsoft Intune Publish step. <PublishBadge/> <CloudBadge/> <SelfHostedBadge/>
- An issue was fixed where newly imported provisions were not immediately displayed in the manual provision selection screen of the auto re-sign feature in the Publish module until the page was refreshed. <PublishBadge/> <CloudBadge/> <SelfHostedBadge/>
- An issue was fixed where provision profiles created or downloaded during auto re-sign were not properly imported to the Signing Identity module when using credentials shared from the root organization. <PublishBadge/> <CloudBadge/> <SelfHostedBadge/>
- An issue was fixed where provision profiles generated or downloaded through the Publish module were not correctly recognized and displayed as existing within the Get Provision Profile from App Store Connect feature in Signing Identity. <SigningIdentitiesBadge/> <CloudBadge/> <SelfHostedBadge/>
- An issue was fixed where the pop-up message for certain type-certified app versions appeared off-screen after selecting the install button on the Testing Portal. <DistributionBadge/> <CloudBadge/> <SelfHostedBadge/>
- An issue was fixed where organizations containing special characters could not be deleted. <AccountBadge/> <CloudBadge/> <SelfHostedBadge/>
- An issue was fixed where users of the self-hosted version `3.29.3` experienced problems while saving SMTP settings. <InfrastructureBadge/> <SelfHostedBadge/>

### :warning: Breaking Changes

- Following Apple’s update, 6.9” screenshot sizes are now optional, and 6.5” sizes are required. Appcircle [Metadata Details](/publish-module/publish-information/meta-data-information) UI has been updated accordingly, while still supporting 6.9” screenshots as optional. <PublishBadge/> <CloudBadge/> <SelfHostedBadge/>

## 3.29.3 - 2025-09-08 Publish and Re-sign Reports, Auto Re-sign Improvements, Bug fixes and more

### 🆕 New Features

- A [Publish Report](/publish-module/publish-report) section has been added to the Publish module, where an organization’s publish actions can be tracked with various filters such as trigger type, user, app name, and more. <PublishBadge/> <CloudBadge/> <SelfHostedBadge/>
- A [Re-sign Report](/publish-module/publish-resign-report) section has been added to the Publish module, where an organization’s re-sign processes can be tracked. <PublishBadge/> <CloudBadge/> <SelfHostedBadge/>
- Introducing [Machine Plans](/infrastructure/machine-plans) – Users can now upgrade to higher-tier machine plans (Velocity and Ultra in addition to Standard) depending on their license. This gives you access to more powerful build resources in the Cloud, helping you achieve faster and more consistent build times. <InfrastructureBadge/> <CloudBadge/>
- Now self-hosted Appcircle users can use the "GitHub App Cloud Oauth2" option while connecting to the GitHub Cloud from their self-hosted Appcircle server, similar to the cloud users. See the [guide](/self-hosted-appcircle/install-server/linux-package/configure-server/integrations-and-access/git-providers#github-app-cloud) for a detailed how-to. <InfrastructureBadge/> <SelfHostedBadge/>

### :muscle: Improvements

- [Machine Plans](/infrastructure/machine-plans) are now displayed in the Build History for each build. <BuildBadge/> <CloudBadge/> <SelfHostedBadge/>
- The autofill button is now disabled when the Build profile does not have any selected branch. <BuildBadge/> <CloudBadge/> <SelfHostedBadge/>
- The Custom Script step within the Build module has been updated to support additional languages. In addition to Ruby and Bash, scripts written in Python and NodeJS can now be run. <BuildBadge/> <CloudBadge/> <SelfHostedBadge/>
- The required permission level has been downgraded to API only for GitLab OAuth connections. <BuildBadge/> <CloudBadge/> <SelfHostedBadge/>
- Improvements were made to GitLab PAT and OAuth connection speed for repositories with a high number of branches. <BuildBadge/> <CloudBadge/> <SelfHostedBadge/>
- The active machine plan is now displayed on build configuration screens. <BuildBadge/> <CloudBadge/> <SelfHostedBadge/>
- UI improvements were made to the Microsoft Intune Release Candidate selection screen on Publish profiles, such as disabling the Mark as RC button when no changes were made and hiding the available apps when a new app was selected. <PublishBadge/> <CloudBadge/> <SelfHostedBadge/>
- Support was added for defining multiple Bundle ID and Provisioning Profile matches during auto re-signing. <PublishBadge/> <CloudBadge/> <SelfHostedBadge/>
- The Publish status is now displayed as a tag next to each publish entry in the [Publish History](/publish-module/publish-information/history#accessing-publish-history). <PublishBadge/> <CloudBadge/> <SelfHostedBadge/>
- The Bundle ID/Package ID fields have been added to the iOS and Android auto re-sign options for the Testing Distribution module, where this information can be updated to be used in auto re-sign processes. <DistributionBadge/> <CloudBadge/> <SelfHostedBadge/>
- Testing Distribution [Auto Re-sign](/testing-distribution/resigning-binaries#auto-re-sign) options have been separated into ‘iOS Auto Re-sign’ and ‘Android Auto Re-sign’ options. <DistributionBadge/> <CloudBadge/> <SelfHostedBadge/>
- Users can no longer share `.AAB` binaries to the Testing Portal via Testing Distribution profiles. The ‘Convert `.AAB` to `.APK`’ feature can be used to automatically convert them to `.APK` format. <DistributionBadge/> <CloudBadge/> <SelfHostedBadge/>
- Newly created [API Keys](/account/my-organization/security/api-keys) are now displayed with a default expiration date of 6 months, which can be edited by the user to up to 1 year. <AccountBadge/> <CloudBadge/> <SelfHostedBadge/>
- A warning email is now sent a week before an organization’s [API Key](/account/my-organization/security/api-keys) expires. <AccountBadge/> <CloudBadge/> <SelfHostedBadge/>
- The [Billing](/account/my-organization/billing) page UI was updated with spacing adjustments and color enhancements. <AccountBadge/> <CloudBadge/> <SelfHostedBadge/>
- A new filtering header system, similar to the Notification Center, was implemented in the [Build](/build/build-history), [Publish](/publish-module/publish-report), [Signing Identity](/signing-identities/signing-reports), and [Testing Distribution](/testing-distribution/reports) module reports. <ReportsBadge/> <CloudBadge/> <SelfHostedBadge/>

### 🐞 Fixes

- An issue was fixed where not all fields within the Metadata Details were being flagged as mandatory according to the Google Play rule set. <PublishBadge/> <CloudBadge/> <SelfHostedBadge/>
- An issue was fixed where Enterprise App Store profile headers were not displaying the Beta and Live tags when an app version was published to these channels. <EnterpriseStoreBadge/> <CloudBadge/> <SelfHostedBadge/>
- An issue was fixed where auto re-signed app versions were not being displayed in the app version list without refreshing the browser within the Testing Distribution profiles. <DistributionBadge/> <CloudBadge/> <SelfHostedBadge/>
- An issue was fixed where clicking on “Share with Testers” caused UI issues after an Android app version was uploaded. <DistributionBadge/> <CloudBadge/> <SelfHostedBadge/>
- An issue was fixed where some users occasionally experienced login issues with the Testing Portal. <DistributionBadge/> <CloudBadge/> <SelfHostedBadge/>
- An issue was fixed where changing the Testing Distribution profile name caused saved Auto Re-sign settings to revert. <DistributionBadge/> <CloudBadge/> <SelfHostedBadge/>
- An issue was fixed where signed `.AAB` binaries were incorrectly shown as unsigned after conversion to `.APK` in Testing Distribution profiles. <DistributionBadge/> <CloudBadge/> <SelfHostedBadge/>
- An issue was fixed where the configuration tabs within the Build profile were not redirecting users to the specific documentation link. <BuildBadge/> <CloudBadge/> <SelfHostedBadge/>
- An issue was fixed where refreshing the browser window while editing the Connection settings caused UI issues. <BuildBadge/> <CloudBadge/> <SelfHostedBadge/>
- An issue was fixed where using an in-app update secret from a Sub-organization caused problems with the app version download URL due to custom domain usage. <EnterpriseStoreBadge/> <CloudBadge/> <SelfHostedBadge/>
- An issue was fixed where organizations with special characters in their name were not being deleted. <AccountBadge/> <CloudBadge/> <SelfHostedBadge/>
- An issue was fixed where new notifications were not being displayed in the Notification Center when it was already open. <AccountBadge/> <CloudBadge/> <SelfHostedBadge/>

### :warning: Breaking Changes

- As [Microsoft announced](https://learn.microsoft.com/en-gb/appcenter/retirement) that the remaining App Center features will be retired after March 31, 2025, the App Center CodePush step in Appcircle will also be deprecated. <BuildBadge/> <CloudBadge/> <SelfHostedBadge/>
- All fields that are mandatory on App Store Connect when saving metadata and submitting the app version for review are now also mandatory in Appcircle Metadata, meaning the Metadata Details form cannot be saved unless all required fields are completed. <PublishBadge/> <CloudBadge/> <SelfHostedBadge/>
- To prevent issues with the license registration process caused by regional time formats, license registrations and expiries are now recorded in UTC format at 12 PM. <AccountBadge/> <CloudBadge/> <SelfHostedBadge/>

:::danger

#### Upgrading from `3.28.3` or older versions <SelfHostedBadge/>

Recently Appcircle made an upgrade for its IAM services, which has an important data migration related to the IAM upgrade. See the "breaking changes" note **[here](https://docs.appcircle.io/release-notes#3-29-1)** for the details.

If you have a Docker/Podman Appcircle server deployment ([standalone](https://docs.appcircle.io/self-hosted-appcircle#dockerpodman-standalone-architecture) or [DMZ-supported](https://docs.appcircle.io/self-hosted-appcircle#dockerpodman-architecture-with-dmz-support) architecture) that is `3.28.3` or an older version, as a **first step**, you must **upgrade to version `3.29.0`** successfully, take the recommended backup, and then go on with version `3.29.3` or later.

You cannot upgrade directly from `3.28.3` or an older version to `3.29.3` or later. You must have an intermediate upgrade step with version `3.29.0` in order to be sure that all previously released data migrations have been applied before the IAM upgrade.

:::

## 3.29.2 - 2025-08-22 Auto Re-sign on Testing Distribution, Build History Improvements, Bug Fixes and more

### 🆕 New Features

- The [Auto Re-sign](/testing-distribution/resigning-binaries#auto-re-sign) feature was added to the Testing Distribution module. <DistributionBadge/> <CloudBadge/> <SelfHostedBadge/>

### :muscle: Improvements

- An update was made for [Publish iOS](/account/my-organization/profile-and-team/role-management#publish-module-ios-permissions) and [Publish Android](/account/my-organization/profile-and-team/role-management#publish-module-android-permissions) operator roles, and access to Publish Flow settings was removed for them. <AccountBadge/> <PublishBadge/> <CloudBadge/> <SelfHostedBadge/>
- The “Create from existing SSO settings” option was disabled for SAML-type SSO configurations. <AccountBadge/> <CloudBadge/> <SelfHostedBadge/>
- The exact renewal time is now shown next to the expiry date on the billing page. <AccountBadge/> <CloudBadge/> <SelfHostedBadge/>
- Auto Re-sign operations will now be specifically mentioned as Auto Re-sign within notifications sent via Email, Teams, and Slack. <AccountBadge/> <CloudBadge/> <SelfHostedBadge/>
- Displayed certificates in Auto Re-sign options will now be shown according to the selected signing method. <PublishBadge/> <CloudBadge/> <SelfHostedBadge/>
- Users can now directly navigate to the relevant build logs by clicking on the build status within the build history. <BuildBadge/> <CloudBadge/> <SelfHostedBadge/>

### 🐞 Fixes

- Some inconsistencies between the descriptions of different SSO configuration types were fixed. <AccountBadge/> <CloudBadge/> <SelfHostedBadge/>
- Incorrect font and date format within the API Key creation settings were fixed. <AccountBadge/> <CloudBadge/> <SelfHostedBadge/>
- An issue was fixed where the “Leave Organization” confirmation button was displayed as “Delete” instead of “Leave.” <AccountBadge/> <CloudBadge/> <SelfHostedBadge/>
- An issue was fixed where users were able to create a sub-organization with a duplicated name. <AccountBadge/> <CloudBadge/> <SelfHostedBadge/>
- An issue was fixed where certain uploaded binaries were displayed with an incorrect icon on Publish profiles. <PublishBadge/> <CloudBadge/> <SelfHostedBadge/>
- The Marketing URL field the Metadata details has been marked mandatory in Appcircle as it is now enforced by Apple. <PublishBadge/> <CloudBadge/> <SelfHostedBadge/>
- An issue was fixed where, on certain error messages, the information link did not redirect the user to the relevant documentation. <BuildBadge/> <CloudBadge/> <SelfHostedBadge/>
- An issue was fixed where workflow and configuration names containing the ‘_’ character were being duplicated with an incorrect name. <BuildBadge/> <CloudBadge/> <SelfHostedBadge/>
- An issue was fixed where refreshing certain branches took too long. <BuildBadge/> <CloudBadge/> <SelfHostedBadge/>
- An issue where build logs displayed an incorrect Xcode version when a specific version was selected in the build configurations has been fixed. <BuildBadge/> <CloudBadge/> <SelfHostedBadge/>
- An issue was fixed where deleting the SSO configuration for Testing Distribution profiles caused UI issues on the Testing Distribution authentication settings. <DistributionBadge/> <CloudBadge/> <SelfHostedBadge/>
- An issue was fixed where using the ESC button on the “Share with Testers” step in Testing Distribution profiles caused UI issues. <DistributionBadge/> <CloudBadge/> <SelfHostedBadge/>
- An issue was fixed where expiration notifications for Apple profiles, certificates and Android keystores were sent simultaneously instead of periodically. <SigningIdentitiesBadge/> <CloudBadge/> <SelfHostedBadge/>

### :warning: Breaking Changes

- The [Get Approval via Email](/publish-integrations/common-publish-integrations/get-approval-via-email) publish step now requires approvers to log in to Appcircle and make their decision within the Appcircle interface. Previously, decisions could be made directly from the received email without an Appcircle account. This change ensures consistency with the Metadata Approval publish step but requires approvers to have Appcircle user access. <PublishBadge/> <CloudBadge/> <SelfHostedBadge/>
- We’ve removed the automatic conversion of uploaded AAB files to APK using the Appcircle keystore. This change is not backward compatible: AAB files can no longer be shared with testers. Please upload APK files directly or use the new “Convert AAB to APK” option available in resign operations. For detailed guidance, check out the [re-signing documentation](/testing-distribution/resigning-binaries#auto-re-sign). <DistributionBadge/> <EnterpriseStoreBadge/> <CloudBadge/> <SelfHostedBadge/>

<details>
  <summary><strong>Migration Steps</strong></summary>

## [Auto Re-sign](https://docs.appcircle.io/testing-distribution/resigning-binaries#android-auto-re-sign-configurations)

1. If a keystore is not yet uploaded, [upload it](https://docs.appcircle.io/signing-identities/android-keystores#2-upload-android-keystore-file).
2. Open the **Testing Distribution profile** → click the three dots **𐄛** → **Settings**.
3. Under the **Info** tab, enable **Auto Re-sign** and click **Save**.
4. From the same menu (**𐄛**), open **Auto Re-sign Configurations for Android**.
5. In the **Signing** tab, select your uploaded keystore.
6. Enable **Convert AAB to APK**.
7. Click **Save**. From now on, uploaded AABs will automatically be converted to APKs.

  ---

## [Manual Re-sign](https://docs.appcircle.io/testing-distribution/resigning-binaries#re-signing-android-binaries)

1. If a keystore is not yet uploaded, [upload it](https://docs.appcircle.io/signing-identities/android-keystores#2-upload-android-keystore-file).
2. In the **Testing Distribution profile**, click the three dots **...** next to the binary.
3. Select **Re-sign Binary**.
4. Choose your uploaded keystore.
5. Enable **Convert AAB to APK**.
6. Click **Sign**. The binary will be re-signed and converted within a few minutes.
</details>

## 3.29.1 - 2025-08-15 Custom Script from Git Component, Account Module Improvements and IAM Upgrade

### 🆕 New Features

- The [Custom Script from Git component](/workflows/common-workflow-steps/custom-script#how-do-i-store-and-re-use-custom-scripts-from-a-git-repository) now lets you pull and run your scripts directly from any Git repository. Supported script types: Bash (`.sh`), Ruby (`.rb`), Python (`.py`), Perl (`.pl`), Node.js (`.js`), and Java (`.java`). <BuildIntegrationsBadge/> <CloudBadge/> <SelfHostedBadge/>

### :muscle: Improvements

- Upgraded IAM to the latest version to enhance security and reliability. <AccountBadge/> <CloudBadge/> <SelfHostedBadge/>
- Improved the Account page UI and added a remote disconnect option. <AccountBadge/> <CloudBadge/> <SelfHostedBadge/>

### :warning: Breaking Changes

- IAM upgrade in this release makes a **data migration that cannot be reverted**. For this reason, it's **strongly recommended** that the customers who have Docker/Podman Appcircle server deployments ([standalone](https://docs.appcircle.io/self-hosted-appcircle#dockerpodman-standalone-architecture) or [DMZ-supported](https://docs.appcircle.io/self-hosted-appcircle#dockerpodman-architecture-with-dmz-support) architecture) should **take a snapshot backup** of their systems before upgrading. There is no expected incident for the IAM data migration, but in case of an incident, you must restore the backup you took before for the downgrade. <SelfHostedBadge/>

## 3.29.0 - 2025-08-08 API Keys, Webhook Improvements, Bug Fixes and more

### 🆕 New Features

- [API keys](/account/my-organization/security/api-keys) can now be used for accessing and utilizing the Appcircle API. These tokens are generated and scoped to align with organizational requirements and specific role scopes. API Keys can be created and managed from Organization's module Security section. <AccountBadge/> <CloudBadge/> <SelfHostedBadge/>
- The binary comparison feature introduced in the Publish module can now also be used within the [Testing Distribution](/testing-distribution/create-or-select-a-distribution-profile#binary-comparison) and [Enterprise App Store](/enterprise-app-store/enterprise-app-store-profile#binary-comparison) modules. <EnterpriseStoreBadge/> <DistributionBadge/> <CloudBadge/> <SelfHostedBadge/>

### :muscle: Improvements

- Builds triggered in sub-organizations are now displayed in the root organization’s active processes section, with the sub-organization name also shown. Navigation to the sub-organization where the build is taking place is enabled by clicking on the running build. <BuildBadge/> <CloudBadge/> <SelfHostedBadge/>
- Webhook secret handling was improved when connecting to Git providers. <BuildBadge/> <CloudBadge/> <SelfHostedBadge/>
- Filtered notifications in the notification center are now displayed in the same location as the rest of the notifications, instead of opening on the left side. <AccountBadge/> <CloudBadge/> <SelfHostedBadge/>
- Date formats throughout Appcircle have been updated to be displayed in the MM-DD-YYYY format. <AccountBadge/> <CloudBadge/> <SelfHostedBadge/>
- The clear notifications option will now delete only filtered notifications when filters are selected in the notification center. <AccountBadge/> <CloudBadge/> <SelfHostedBadge/>
- Owner members of sub-organizations are now displayed in the organization’s team management list for users without the organization management role scope, to provide better clarity. <AccountBadge/> <CloudBadge/> <SelfHostedBadge/>
- Changed the organization selection behavior so that updates made on one device or session are not reflected on other devices or sessions, ensuring each session operates independently. <AccountBadge/> <CloudBadge/> <SelfHostedBadge/>
- Setting descriptions have been improved within the auto re-sign configuration options. <PublishBadge/> <CloudBadge/> <SelfHostedBadge/>
- Download options and paths can now be configured before the build starts using new flags for artifacts, logs, and custom directories, providing full control over build outputs. <APICLIBadge/> <CloudBadge/> <SelfHostedBadge/>

### 🐞 Fixes

- An issue was fixed where the actual commit/tag author was not shown in the active processes and build history sections when a build was triggered via tags by another user. <BuildBadge/> <CloudBadge/> <SelfHostedBadge/>
- An issue was fixed where repositories with the same name caused incorrect build triggers within Appcircle. <BuildBadge/> <CloudBadge/> <SelfHostedBadge/>
- An issue was fixed where character limit rules were not enforced when editing existing connection PAT settings. <BuildBadge/> <CloudBadge/> <SelfHostedBadge/>
- An issue was fixed where the actual trigger user was not displayed in the build logs when a build was triggered via tags by another user. <BuildBadge/> <CloudBadge/> <SelfHostedBadge/>
- An issue was fixed where some users were unable to trigger builds by tags on SSH-connected profiles when using GitHub. <BuildBadge/> <CloudBadge/> <SelfHostedBadge/>
- An issue was fixed where concurrent builds could use an incorrect Xcode version due to the shared configuration being evaluated at execution time instead of trigger time. The selected Xcode version at the time of triggering is now reliably used for each build. <BuildBadge/> <CloudBadge/> <SelfHostedBadge/>
- An issue was fixed where the verify option in domain verification caused incorrect access error messages. <AccountBadge/> <CloudBadge/> <SelfHostedBadge/>

## 3.28.3 - 2025-07-21 Auto Re-sign for Publish, New Notification Window, UI Improvements and more

### 🆕 New Features

- The [Auto Re-sign](/publish-module/publish-information/auto-resign-configuration) feature has been added in Appcircle’s Publish module allows users to automatically re-sign their iOS (.ipa) and Android (.apk/.aab) applications with a different keystore, provisioning profile, or certificate before distribution. <PublishBadge/> <CloudBadge/> <SelfHostedBadge/>
- The [Binary comparison](/publish-module/publish-information/binary-information#binary-comparison) feature has been added to highlight differences between two binaries using color-coded indicators for easy identification. <PublishBadge/> <CloudBadge/> <SelfHostedBadge/>
- Introduced a redesigned Notification Center that provides advanced filtering options by Module, Date, Type, and Organization. The new interface allows users to easily track the total number of notifications and clear them in bulk for better management and visibility. <AccountBadge/> <CloudBadge/> <SelfHostedBadge/>
- Users can now manually delete caches from build workflows to optimize storage usage. Artifact storage remains unaffected when clearing Cache Pull/Cache Push data. <BuildBadge/> <CloudBadge/> <SelfHostedBadge/>

### :muscle: Improvements

- Character limit validation has been added to the connection setup fields for all Git provider options. <BuildBadge/> <CloudBadge/> <SelfHostedBadge/>
- Descriptions were added for versioning tab configurations within the Build Profile settings. <BuildBadge/> <CloudBadge/> <SelfHostedBadge/>
- The app icon will now be updated for Publish profiles if the marked release candidate version has a different icon. <PublishBadge/> <CloudBadge/> <SelfHostedBadge/>
- Auto Re-sign related actions were added to the Publish activity logs. <PublishBadge/> <CloudBadge/> <SelfHostedBadge/>
- Auto Re-sign credentials have been moved to the Auto Re-sign configuration, allowing the use of different credentials independent from the profile settings. <PublishBadge/> <CloudBadge/> <SelfHostedBadge/>
- Added character count validation under all input fields with character limits, including metadata input variables, to provide real-time feedback and prevent invalid entries. <PublishBadge/> <CloudBadge/> <SelfHostedBadge/>
- Added export functionality for reports and activity logs in the Signing Identity module to improve accessibility and auditing. <SigningIdentitiesBadge/> <CloudBadge/> <SelfHostedBadge/>
- Added new notification actions for manual cache clearing operations, including support for Teams, Slack, Email, and Webhook notifications. <IntegrationsBadge/> <CloudBadge/> <SelfHostedBadge/>
- Added the ability to select the base build number and version code for Auto Re-sign from App Store, TestFlight, and Play Console by choosing a source for each. <PublishBadge/> <CloudBadge/> <SelfHostedBadge/>
- Added an Information tab to the Auto Re-sign settings to display key app details for Android and iOS. <PublishBadge/> <CloudBadge/> <SelfHostedBadge/>
- Added support for selecting Enterprise API Keys in the Auto Re-sign configuration to enable re-signing apps with in-house certificates. <PublishBadge/> <CloudBadge/> <SelfHostedBadge/>

### 🐞 Fixes

- An issue was fixed where the variable name was not displayed in some notifications when the action was shown. <AccountBadge/> <CloudBadge/> <SelfHostedBadge/>
- An issue was fixed where the updated release note on the Testing Distribution profile did not appear on the screen until the browser was refreshed. <DistributionBadge/> <CloudBadge/> <SelfHostedBadge/>
- An issue was fixed where newly created Testing Distribution profiles had UI issues when attempting to distribute binaries to testers. <DistributionBadge/> <CloudBadge/> <SelfHostedBadge/>
- An issue was fixed where Publish profiles with an existing release candidate–marked app version caused a UI issue when a second release candidate binary was uploaded with Auto Re-sign and Auto Publish enabled. <PublishBadge/> <CloudBadge/> <SelfHostedBadge/>
- An issue was fixed in the Publish and Resign modules where the Version fields could not be cleared properly, causing values to reappear and lock after multiple deletion attempts. <PublishBadge/> <CloudBadge/> <SelfHostedBadge/>
- An issue was fixed where deleting binaries via checkbox did not revert the delete button back to the file upload state, forcing users to refresh the window. <PublishBadge/> <CloudBadge/> <SelfHostedBadge/>
- An issue was fixed in the Publish module where the Change button remained active after a file was selected, now properly disabling to prevent accidental re-selection. <PublishBadge/> <CloudBadge/> <SelfHostedBadge/>
- An issue was fixed in Workflows where cloned workflows were not following the expected copy naming pattern, ensuring consistent naming behavior across modules. <BuildBadge/> <CloudBadge/> <SelfHostedBadge/>
- An issue was fixed where builds triggered by Git tags showed the commit author instead of the tag author as the trigger user. <BuildBadge/> <CloudBadge/> <SelfHostedBadge/>
- An issue was fixed where CodePush profiles could not be deleted successfully. <BuildBadge/> <CloudBadge/> <SelfHostedBadge/>
- An issue was fixed where navigating to the Security page in a starter organization incorrectly displayed a Plan Limit Exceeded error. <AccountBadge/> <CloudBadge/> <SelfHostedBadge/>
- An issue was fixed in Build Configuration where the Load More button in the Environment Variables list failed to fetch additional items. <BuildBadge/> <CloudBadge/> <SelfHostedBadge/>
- An issue was fixed where the last commit hash was not being retrieved correctly in some cases. <BuildBadge/> <CloudBadge/> <SelfHostedBadge/>
- An issue was fixed where AAB files were not being signed correctly when using Auto Re-sign, which could cause problems during distribution or installation. <PublishBadge/> <CloudBadge/> <SelfHostedBadge/>

## 3.28.2 - 2025-07-09 GitHub Enterprise Support, Manual Webhook Enhancements, SMTP Configuration, Bug Fixes and more

### 🆕 New Features

- Support for the [GitHub Enterprise](build/manage-the-connections/connection-guides/connecting-to-github) connection type has been added to allow build profiles to connect to repositories using a Fine-Grained Personal Access Token. <BuildBadge/> <CloudBadge/> <SelfHostedBadge/>
- Introduced dynamic [SMTP configuration](self-hosted-appcircle/install-server/linux-package/configure-server/integrations-and-access/integration#email) for self-hosted environments, including live updates to mail server settings, and test email functionality. <AccountBadge/> <SelfHostedBadge/>
- Introduced the [Appcircle Assistant GPT](/marketplace/open-ai), a custom AI assistant that provides answers about Appcircle, including step-by-step instructions and troubleshooting support. <CloudBadge/> <SelfHostedBadge/>

### :muscle: Improvements

- The [bind](/build/build-process-management/build-manually-or-with-triggers#binding-existing-manual-webhooks-to-other-build-profiles) option can now be used by build profiles to reuse existing manual webhooks for accessing the same repository across other build profiles. <BuildBadge/> <CloudBadge/> <SelfHostedBadge/>
- Branch names that exactly match the search input are now displayed at the top of the search results within the build profile. <BuildBadge/> <CloudBadge/> <SelfHostedBadge/>
- The warning message on form validations has been improved for cases where the text input is too long. <CloudBadge/> <SelfHostedBadge/>
- The app version icon will now be displayed in the binary information option within the publish profiles. <PublishBadge/> <CloudBadge/> <SelfHostedBadge/>
- The username option has been removed from the Bitbucket repository PAT-type connection settings. <BuildBadge/> <CloudBadge/> <SelfHostedBadge/>
- Upgraded NGINX dependency to `1.29.0` to ensure up-to-date security and stability in self-hosted environments. <InfrastructureBadge/> <SelfHostedBadge/>
- Upgraded PostgreSQL to `14.18` for standalone (Docker/Podman) deployments to ensure latest security and stability improvements. <InfrastructureBadge/> <SelfHostedBadge/>
- Added support for customizing container engine network subnets to avoid conflicts with existing network subnets in standalone self-hosted Appcircle installations. <InfrastructureBadge/> <SelfHostedBadge/>
- Upgraded NGINX to an unprivileged image, enabling it to run without root and enhancing security by adhering to the principle of least privilege on self-hosted Appcircle Servers. <InfrastructureBadge/> <SelfHostedBadge/>

### 🐞 Fixes

- An issue has been fixed where, on some occasions, the webhook URL was being updated during the configuration phase. <BuildBadge/> <CloudBadge/> <SelfHostedBadge/>
- An issue has been fixed where an existing manual webhook used by a build profile was not detected by other build profiles connected to the same repository. <BuildBadge/> <CloudBadge/> <SelfHostedBadge/>
- An issue has been fixed where, on some occasions, clicking the webhook icon on the build profile caused disruptions in the webhook connection. <BuildBadge/> <CloudBadge/> <SelfHostedBadge/>
- An issue has been fixed where refreshing the browser page caused UI problems on the iOS tab of the testing distribution profiles. <DistributionBadge/> <CloudBadge/> <SelfHostedBadge/>
- Various UI issues related to testing distribution module that were experienced on Firefox browsers have been fixed. <DistributionBadge/> <CloudBadge/> <SelfHostedBadge/>
- An issue has been fixed where the current organization was being reset after login for users with inherited access to sub-organizations. <AccountBadge/> <CloudBadge/> <SelfHostedBadge/>
- An issue has been fixed where using an HTTP proxy alongside service replicas in standalone self-hosted Appcircle Server deployments could lead to network connectivity problems. <InfrastructureBadge/> <SelfHostedBadge/>
- An issue has been fixed where new branches did not appear in the Appcircle branch list if webhooks were disabled in Azure DevOps 2020 repositories. <BuildBadge/> <CloudBadge/> <SelfHostedBadge/>
- An issue has been fixed where the Metadata Approval Publish Step settings were not accepting subdomain-type email addresses. <PublishBadge/> <CloudBadge/> <SelfHostedBadge/>

### :warning: Breaking Changes

- We’ve resolved an issue where sharing an Enterprise API Key with another organization would change the key type, leading to authentication errors during API requests. This fix is not backward compatible. If you have shared an Enterprise API Key across organizations, please delete and add again only those shared keys to ensure everything works properly. <AccountBadge/> <CloudBadge/> <SelfHostedBadge/>

## 3.28.1 - 2025-06-16 New Bitbucket Repository Connection Types, UI Enhancements, Improvements and more

### 🆕 New Features

- Root organization credentials, such as [App Store Connect](/account/my-organization/security/credentials/adding-an-app-store-connect-api-key#sharing-app-store-connect-credentials) and [Google Play Developer](/account/my-organization/security/credentials/adding-google-play-service-account#sharing-google-play-developer-credentials) API keys, can now be shared with sub-organizations. <AccountBadge/> <CloudBadge/> <SelfHostedBadge/>
- The [“Hide from profile list on Testing”](/testing-distribution/create-or-select-a-distribution-profile#hide-from-profile-list) toggle can now be used in Testing Distribution profile settings to prevent the selected profile from appearing in the shared profile list within the Testing Portal. <DistributionBadge/> <CloudBadge/> <SelfHostedBadge/>
- [Bundle and Package Validation](/testing-distribution/create-or-select-a-distribution-profile#bundlepackage-identifier-validation) toggles can now be used to specify a bundle ID (for iOS) or package ID (for Android). When enabled, any app with a different bundle or package ID will be blocked from being uploaded to the Testing Distribution profile. <DistributionBadge/> <CloudBadge/> <SelfHostedBadge/>
- The [“Hide Shared Application List”](/testing-distribution/create-or-select-a-distribution-profile#hide-shared-application-list) toggle can now be used under the Authentication tab in Testing Distribution profile settings to restrict access to the shared profile list within the Testing Portal. <DistributionBadge/> <CloudBadge/> <SelfHostedBadge/>

### :muscle: Improvements

- Webhook distribution to profiles in Appcircle is now handled through a single repository-level webhook registration, streamlining integration across associated profiles. <BuildBadge/> <CloudBadge/> <SelfHostedBadge/>
- A Webhook Key Generation option has been added to the [manual webhook creation](/build/build-process-management/build-manually-or-with-triggers#setting-up-manual-webhooks-based-on-repository-connection-type) screen for build profiles with public and SSH repositories. <BuildBadge/> <CloudBadge/> <SelfHostedBadge/>
- [Repository-based](/build/manage-the-connections/connection-guides/connecting-to-bitbucket#connecting-to-bitbucket-cloud-repository) access support has been added for build profiles to be used with both Bitbucket Self-Hosted and Bitbucket Cloud. <BuildBadge/> <CloudBadge/> <SelfHostedBadge/>
- UI improvements have been made to the [connection](/build/manage-the-connections) list, where the used provider and connection type such as Personal Access Token (User)(Cloud) are now displayed as tags next to the saved PAT connections. <BuildBadge/> <CloudBadge/> <SelfHostedBadge/>
- Notification support has been added for CodePush actions across Email, Microsoft Teams, and Slack channels. <BuildBadge/> <CloudBadge/> <SelfHostedBadge/>
- Improved the error message returned when a specified deployment cannot be found during the appcircle-code-push release-react command. The message now clearly indicates that the deployment does not exist, replacing the previous generic “INTERNAL_ERROR” response. <BuildBadge/> <CloudBadge/> <SelfHostedBadge/>
- The date and time information will now be displayed alongside the latest commit message when starting builds. <BuildBadge/> <CloudBadge/> <SelfHostedBadge/>
- [Export as CSV](/testing-distribution/testing-groups#exporting-testing-group-members-as-csv) option has been added for Testing Groups to extract the tester email list as a CSV file for easier sharing and external management. <DistributionBadge/> <CloudBadge/> <SelfHostedBadge/>
- The “Show only shared version to the tester” option can now be used in the Auto Send Configuration within the Testing Distribution profile settings. <DistributionBadge/> <CloudBadge/> <SelfHostedBadge/>
- When the “Show only shared version to the tester” option is enabled, testers will be restricted from using the search bar and accessing other shared Testing Distribution profiles. <DistributionBadge/> <CloudBadge/> <SelfHostedBadge/>
- Improvements have been made to the Testing Portal mobile view, where app details are now shown within the app list when selected, instead of opening at the top of the screen. <DistributionBadge/> <CloudBadge/> <SelfHostedBadge/>
- Platform selection (iOS and macOS) has been added to the Apple Bundle Identifier creation settings. <SigningIdentitiesBadge/> <CloudBadge/> <SelfHostedBadge/>
- UTF-8 characters are now supported when naming a provisioning profile during its creation. <SigningIdentitiesBadge/> <CloudBadge/> <SelfHostedBadge/>
- The [Send to Testing Distribution](/publish-integrations/common-publish-integrations/send-to-testing-distribution) Publish step has been added, allowing users to directly send their apps from a Publish Profile to a selected Testing Distribution profile. <PublishBadge/> <CloudBadge/> <SelfHostedBadge/>
- Support has been added for using human-readable names instead of UUIDs across all [CLI](https://github.com/appcircleio/appcircle-cli/releases/tag/v2.7.0) parameters, and the `-o` JSON output formatting has been fixed. <APICLIBadge/> <CloudBadge/> <SelfHostedBadge/>

### 🐞 Fixes

- An issue was fixed where an error was thrown by the API when attempting to create a new provisioning profile with both In-House and App Store Connect types. <PublishBadge/> <CloudBadge/> <SelfHostedBadge/>
- An issue was fixed where, with Auto Publish enabled, receiving an app with a different version resulted in a new app being created on Intune instead of updating the app previously marked as RC. <PublishBadge/> <CloudBadge/> <SelfHostedBadge/>
- A UI description issue for Android binary information on Publish Profiles has been fixed. <PublishBadge/> <CloudBadge/> <SelfHostedBadge/>
- An issue was fixed where UI inconsistencies were encountered after redirection when a different organization was accessed while viewing a CodePush app page. <BuildBadge/> <CloudBadge/> <SelfHostedBadge/>
- An issue was fixed where app icons were not displayed on the email sending screen of the Testing Distribution module. <DistributionBadge/> <CloudBadge/> <SelfHostedBadge/>
- An issue was fixed where the help button for the Resign Binary feature was redirecting users to an invalid link within the Testing Distribution module. <DistributionBadge/> <CloudBadge/> <SelfHostedBadge/>
- A texture issue on the Testing Portal has been fixed. <DistributionBadge/> <CloudBadge/> <SelfHostedBadge/>
- An issue was fixed where Android binary icons were not displayed on the Testing Portal login screen for Testing Distribution profiles that did not include iOS binaries. <DistributionBadge/> <CloudBadge/> <SelfHostedBadge/>
- An issue was fixed where navigating to a sub-organization from the Organization module resulted in incorrect access error messages. <AccountBadge/> <CloudBadge/> <SelfHostedBadge/>
- The `NOT_AUTHORIZED` error that occurred while publishing apps to the App Store using Xcode 16.0-16.2 versions on macOS Sequoia runners was fixed. <InfrastructureBadge/> <CloudBadge/> <SelfHostedBadge/> 
- The `error XA5300: The Android SDK directory could not be found` issue that occurred while building MAUI Android apps on macOS Sequoia runners was fixed. <InfrastructureBadge/> <CloudBadge/> <SelfHostedBadge/>
- Fixed an issue in the Git Clone step where branch names containing special characters (e.g., (, )) caused shell syntax errors. Branch names are now properly wrapped in quotes to ensure safe execution. <BuildIntegrationsBadge/> <CloudBadge/> <SelfHostedBadge/>

## 3.28.0 - 2025-05-21 CodePush Integration, Send Email Publish Step, Improvements and more

### 🆕 New Features

- [CodePush](/code-push) has now been fully integrated with Appcircle, enabling over-the-air (OTA) updates with granular rollout control, rollback safety, and precise version targeting, thereby enhancing release agility and improving the user experience. <BuildBadge/> <CloudBadge/> <SelfHostedBadge/> 
- The new Appcircle CodePush workflow step has been introduced to automate build-time deployment: selects the deployment, bundles the JavaScript assets, and uploads the package to the Appcircle CodePush server. <BuildIntegrationsBadge/> <CloudBadge/> <SelfHostedBadge/>
- The [Send Email](/publish-integrations/common-publish-integrations/send-email) publish step has been added to the Publish Flow options to send customized email notifications during your Appcircle Publish Flow for both iOS and Android publishes. This can be used to alert stakeholders, notify of publish statuses, or provide deployment-related information. <PublishBadge/> <CloudBadge/> <SelfHostedBadge/>
- The [Hide Certificate Details](/enterprise-app-store/enterprise-app-store-profile#hide-certificate-details) toggle can now be enabled from the Enterprise App Store profile settings to hide certificate details when app versions are published to the Enterprise Portal. <EnterpriseStoreBadge/> <CloudBadge/> <SelfHostedBadge/>
- The [Appcircle Standard macOS Pool (arm64)](/infrastructure/ios-build-infrastructure) has the latest GA release of the [Xcode 16.3](https://developer.apple.com/documentation/xcode-release-notes/xcode-16_3-release-notes) installed on runners. We strongly recommend extensive testing of your workflows to ensure compatibility and stability with this release. <InfrastructureBadge/> <CloudBadge/> <SelfHostedBadge/>

### :muscle: Improvements

- The use of environment variables within the metadata detail fields, such as phone and email, in the publish module is now supported. <PublishBadge/> <CloudBadge/> <SelfHostedBadge/>
- The store status change option has been added to the notifications list. Users can now be automatically notified when the store status changes for a version within the publish module. <PublishBadge/> <CloudBadge/> <SelfHostedBadge/>
- The id key has been removed from the downloaded environment variable JSON file to simplify the structure and prevent potential conflicts during re-import or reuse. <EnvironmentVariablesBadge/> <CloudBadge/> <SelfHostedBadge/>
- “Expired” and “Exists” tags have been added to Apple provisioning profiles to improve visibility during registering operations. <SigningIdentitiesBadge/> <CloudBadge/> <SelfHostedBadge/>
- An “Available” label is now shown for certificates already registered in Appcircle during provisioning profile registration. <SigningIdentitiesBadge/> <CloudBadge/> <SelfHostedBadge/>
- Binary search by name, bundle ID, and version is now supported within the Enterprise Portal. Additionally, versions can be sorted by version number and upload date. <EnterpriseStoreBadge/> <CloudBadge/> <SelfHostedBadge/>
- A new UI warning is now displayed when too many requests are sent within a short time frame. <CloudBadge/> <SelfHostedBadge/>
- Help link buttons have been added across various module components where they were previously missing. <CloudBadge/> <SelfHostedBadge/>
- Webhook notification channels now support events related to the Publish module. <AccountBadge/> <CloudBadge/> <SelfHostedBadge/>
- Improved the sorting of organization and sub-organization lists by applying alphabetical and numeric order where applicable. <AccountBadge/> <CloudBadge/> <SelfHostedBadge/>
- A name field has been added allowing users to assign a custom name to their webhook notification integration settings. <AccountBadge/> <CloudBadge/> <SelfHostedBadge/>
- Various typos have been corrected and text improvements have been made in the webhook notification integration settings. <AccountBadge/> <CloudBadge/> <SelfHostedBadge/>
- An exit icon has been added to the “Leave Organization” button to replace the previous delete icon. <AccountBadge/> <CloudBadge/> <SelfHostedBadge/>

### 🐞 Fixes

- An issue was fixed where the Custom Domain option could not be enabled by cloud users in the Enterprise App Store settings. <EnterpriseStoreBadge/> <CloudBadge/> <SelfHostedBadge/>
- Fixed an issue where users accessing Enterprise App Store profiles via direct channel links could not view the release notes of the binaries. <EnterpriseStoreBadge/> <CloudBadge/> <SelfHostedBadge/>
- An issue was fixed where branches deleted from the repository were not removed from the list until the screen was refreshed. <BuildBadge/> <CloudBadge/> <SelfHostedBadge/>
- An issue has been fixed where the “Select All” button was not functioning for the build item list within the Build module. <BuildBadge/> <CloudBadge/> <SelfHostedBadge/>
- An issue has been fixed where refreshing the branch list caused the selected branch to be deselected. <BuildBadge/> <CloudBadge/> <SelfHostedBadge/>
- Fixed an issue where users who were members of only a single sub-organization experienced problems related to license scope. <AccountBadge/> <CloudBadge/> <SelfHostedBadge/>

### :warning: Breaking Changes

- The reserved Publish environment variable `AC_PUBLISH_WORKFLOW_NAME` has been renamed to `AC_PUBLISH_FLOW_NAME`, and its value will now be set to “Default Publish Flow” instead of the step name. <PublishBadge/> <EnvironmentVariablesBadge/> <CloudBadge/> <SelfHostedBadge/>

## 3.27.2 - 2025-05-09 Upload Option for Variable Groups, Build Enhancements, Improvements and more

### 🆕 New Features

- Downloaded Variable Group JSON files can now be [uploaded](/build/build-environment-variables#uploading-environment-variables) to existing or newly created variable groups for easier transmission. Alternatively, users can create their own JSON files and upload them, provided they follow the correct format. <BuildBadge/> <PublishBadge/> <CloudBadge/> <SelfHostedBadge/>
- The Binary Details sections of the [Enterprise App Store](/enterprise-app-store/enterprise-app-store-profile#binary-information) and [Testing Distribution](/testing-distribution/create-or-select-a-distribution-profile#binary-information) profiles will now display build metadata details, including trigger type, workflow name, source branch and more. <DistributionBadge/> <EnterpriseStoreBadge/> <CloudBadge/> <SelfHostedBadge/>

### :muscle: Improvements

- The search functionality for the Testing Distribution module has been improved by integrating a server-side component, enhancing performance and scalability. <DistributionBadge/> <CloudBadge/> <SelfHostedBadge/>
- The Upload button has been moved to the upper section of the app version list for improved visibility on Testing Distribution profiles. <DistributionBadge/> <EnvironmentVariablesBadge/> <SelfHostedBadge/>
- A sidebar summary card has been added, displaying the organization name, license plan, and license expiry date along with a quick access link to Billing page for Enterprise licensed organizations. <AccountBadge/> <CloudBadge/> <SelfHostedBadge/>
- The Last Commit ID display has been updated to Last Commit Hash within the Build module. <BuildBadge/> <CloudBadge/> <SelfHostedBadge/>
- The latest Android and iOS OS versions have been added to the Send to Microsoft Intune settings within the Publish Step. <PublishBadge/> <CloudBadge/> <SelfHostedBadge/>
- Support has been added for executing custom scripts from Git repositories in the Custom Script step, enhancing reusability and version control. <BuildIntegrationsBadge/> <CloudBadge/> <SelfHostedBadge/>

### 🐞 Fixes

- An issue was fixed where having only an Enterprise-type API key caused UI issues in the Publish module. <PublishBadge/> <CloudBadge/> <SelfHostedBadge/>
- Typographical errors have been corrected in various areas of the Signing Identity module. <SigningIdentitiesBadge/> <CloudBadge/> <SelfHostedBadge/>
- An issue was fixed where using former commit hashes on new builds caused a UI problem. <BuildBadge/> <CloudBadge/> <SelfHostedBadge/>
- An issue was fixed where some users experienced problems during fetching operations on build profiles when connected to a Bitbucket repository. <BuildBadge/> <CloudBadge/> <SelfHostedBadge/>

## 3.27.1 - 2025-04-11 Metadata Approval and Domain Verification Improvements, Bug Fixes and more

### 🆕 New Features

- Binary Tags can now be configured from the [Testing Distribution](/testing-distribution/create-or-select-a-distribution-profile#binary-tags) and [Enterprise Portal](/enterprise-app-store/enterprise-app-store-profile#binary-tags) profile settings to be displayed on the Testing and Enterprise Portals. The data for these tags is provided by the Build module. These tags help testers identify the context, source, and purpose of each app version. <DistributionBadge/> <EnterpriseStoreBadge/> <CloudBadge/> <SelfHostedBadge/>
- Support has been added for downloading build logs using the `commitId` and `buildId` parameters, with optional path support. <APICLIBadge/> <CloudBadge/> <SelfHostedBadge/>
- The **Select Java Version** step, commonly used in Android projects, has been added to the default workflows. <BuildIntegrationsBadge/> <CloudBadge/> <SelfHostedBadge/>
- The **Release Notes** component is now enriched with build Git metadata by default and added to the Default Workflow for all platforms. <BuildIntegrationsBadge/> <CloudBadge/> <SelfHostedBadge/>

### :muscle: Improvements

- The Domain Verification feature can now be used for the same domain across multiple organizations. <AccountBadge/> <CloudBadge/> <SelfHostedBadge/>
- Validation has been added for enabling SSO authorization to ensure that the configuration includes existing SSO groups, roles, and an enabled SSO authentication. <AccountBadge/> <CloudBadge/> <SelfHostedBadge/>
- A warning message will now be displayed instead of redirecting to the login screen if the user enters their SSO alias incorrectly. <AccountBadge/> <CloudBadge/> <SelfHostedBadge/>
- Users are now able to upload binaries up to 3 GB (previously 2 GB) across various modules. <AccountBadge/> <CloudBadge/> <SelfHostedBadge/>
- Improvements have been made to the display and calculation of usage numbers across various modules within the Billing page. <AccountBadge/> <CloudBadge/> <SelfHostedBadge/>
- The Publish module will now correctly display Timeout and Cancel statuses in applicable scenarios. The Publish timeout limit will align with the Build timeout limit, which can be found in the Billing area. <PublishBadge/> <CloudBadge/> <SelfHostedBadge/>
- The **Upload Certificate Signing Request** option has been removed from the **Create an Apple Certificate** process. <SigningIdentitiesBadge/> <CloudBadge/> <SelfHostedBadge/>
- Outdated commit IDs can now be used to start builds when connected to remote repositories. <BuildBadge/> <CloudBadge/> <SelfHostedBadge/>
- The error message displayed when attempting to save a trigger setting with an invalid configuration or workflow has been improved. <BuildBadge/> <CloudBadge/> <SelfHostedBadge/>
- The Testing Distribution profile cards will now display the upload dates of the iOS and Android app versions. <DistributionBadge/> <CloudBadge/> <SelfHostedBadge/>
- Performance improvements have been made to the Testing Distribution module for sending app versions to a large number of email addresses. <DistributionBadge/> <CloudBadge/> <SelfHostedBadge/>

### 🐞 Fixes

- An issue was fixed where registered LDAP Groups could not be fetched on sub-organizations for syncing with Testing Groups. <AccountBadge/> <CloudBadge/> <SelfHostedBadge/>
- An issue was fixed where SSO login via alias redirected users incorrectly in certain scenarios. <AccountBadge/> <CloudBadge/> <SelfHostedBadge/>
- Various issues have been resolved on the metadata information screen for Publish Profiles, where users were sometimes unable to see uploaded images or upload screenshots. <PublishBadge/> <CloudBadge/> <SelfHostedBadge/>
- An issue where metadata information could still be edited during the metadata approval process has been fixed. <PublishBadge/> <CloudBadge/> <SelfHostedBadge/>
- An issue was fixed where the metadata approval email did not redirect users to the correct organization if they were logged in to a different one. <PublishBadge/> <CloudBadge/> <SelfHostedBadge/>
- Typos have been fixed in various descriptions across multiple Publish steps. <PublishBadge/> <CloudBadge/> <SelfHostedBadge/>
- An issue was fixed where `.p12` files created from Apple certificates were missing the private key, resulting in Xcode build errors due to the key not being added to the keychain. <SigningIdentitiesBadge/> <CloudBadge/> <SelfHostedBadge/>
- An issue was fixed where accepted invitations were not updating the pending status in the Apple Devices section. <SigningIdentitiesBadge/> <CloudBadge/> <SelfHostedBadge/>
- An issue was fixed where users could not remove PAT connections from Sub-Organizations. <BuildBadge/> <CloudBadge/> <SelfHostedBadge/>
- An issue was fixed where the selected branch became deselected after switching to a different build profile and then navigating back to the original profile. <BuildBadge/> <CloudBadge/> <SelfHostedBadge/>
- An issue was fixed where, in some cases, the saved export method for the Automatic Code Signing option was changing incorrectly. <BuildBadge/> <CloudBadge/> <SelfHostedBadge/>
- An issue was fixed where case sensitivity in the Manage Access tab of the Enterprise App Store profile settings caused problems with access management for some users. <EnterpriseStoreBadge/> <CloudBadge/> <SelfHostedBadge/>
- An issue was fixed where the Update button was not visible on some macOS browsers in the Enterprise App Store Customization area. <EnterpriseStoreBadge/> <CloudBadge/> <SelfHostedBadge/>
- An issue was fixed where switching OS tabs while uploading an app version caused UI issues on Testing Distribution profiles. <DistributionBadge/> <CloudBadge/> <SelfHostedBadge/>
- A Missing Help button has been added, and the Upload button is now disabled while a CSV file is being uploaded, as part of the Import from CSV feature in Testing Groups. <DistributionBadge/> <CloudBadge/> <SelfHostedBadge/>

## 3.27.0 - 2025-04-04 Metadata Approval, Import Testing Group Members via CSV, Notification Improvements and more

### 🆕 New Features

- The ‘[Metadata Approval](/publish-integrations/common-publish-integrations/metadata-approval)’ Publish step can now be used for iOS and Android binaries, allowing email addresses of approvers to be added. Metadata updates for app versions can then be approved or rejected by the designated approvers. <PublishBadge/> <CloudBadge/> <SelfHostedBadge/>
- A “[Publish as Unlisted](/enterprise-app-store/enterprise-app-store-profile#publish-as-unlisted)” toggle option has been added to the Enterprise App Store profile’s publish-to-store process. When enabled, the app will be published without appearing in the Enterprise Portal and will only be accessible via Live or Beta channel links. <EnterpriseStoreBadge/> <CloudBadge/> <SelfHostedBadge/>
- A [CSV Import option](/testing-distribution/testing-groups#importing-testing-group-members-via-csv) has been added to Testing Groups, allowing users to add tester email addresses by uploading a CSV file. <DistributionBadge/> <CloudBadge/> <SelfHostedBadge/>
- The user email list of an organization can now be exported as a CSV file. <AccountBadge/> <CloudBadge/> <SelfHostedBadge/>

### :muscle: Improvements

- A Cancel button has been added to the Active Processes section at the bottom for Resign Binary operations. <PublishBadge/> <DistributionBadge/> <CloudBadge/> <SelfHostedBadge/>
- Notification and error messages throughout Appcircle modules can now be viewed separately under the Notifications tab. They can also be deleted using a newly added delete confirmation prompt. <AccountBadge/> <CloudBadge/> <SelfHostedBadge/>
- Various text and UI improvements have been made to the Domain Verification feature. <AccountBadge/> <CloudBadge/> <SelfHostedBadge/>
- A warning message will now be displayed in Build Configurations, Workflows, and Triggers if any changes are made and the user attempts to close the relevant window without saving. <BuildBadge/> <CloudBadge/> <SelfHostedBadge/>
- Users can now access the Pull Request (PR) description during the build process by using the $AC_GIT_PR_DESCRIPTION environment variable. <EnvironmentVariablesBadge/> <CloudBadge/> <SelfHostedBadge/>
- Performance optimizations have been made for the build branch search feature and the app version search in Testing Distribution. <BuildBadge/> <DistributionBadge/> <CloudBadge/> <SelfHostedBadge/>
- The warning message for reaching the download limit has been improved in the Testing Portal’s mobile view. <DistributionBadge/> <CloudBadge/> <SelfHostedBadge/>
- The Share button has been removed from the app action list within the Enterprise App Store. Instead, users can now obtain the Beta or Live channel links from the profile settings’ “[Links](/enterprise-app-store/enterprise-app-store-profile#links)” section. <EnterpriseStoreBadge/> <CloudBadge/> <SelfHostedBadge/>
- Several UI and text improvements have been made to the Enterprise App Store module within Appcircle, as well as to the Enterprise Portal. <EnterpriseStoreBadge/> <CloudBadge/> <SelfHostedBadge/>

### 🐞 Fixes

- An issue was fixed where users were able to edit user permissions even when SSO Authorization was enabled. <AccountBadge/> <CloudBadge/> <SelfHostedBadge/>
- An issue was fixed where informative text was not displayed when deleting an SSO Group. <AccountBadge/> <CloudBadge/> <SelfHostedBadge/>
- An issue was fixed where certain URLs did not redirect the receiving user to the exact location if they were not already signed in, affecting pages such as profiles and specific configurations. <CloudBadge/> <SelfHostedBadge/>
- An issue was fixed with various Help button links throughout Appcircle, and new links have been added to multiple areas, including the Enterprise App Store and Signing Identity modules. <CloudBadge/> <SelfHostedBadge/>

## 3.26.2 - 2025-03-14 Generate And Download Certificate from Appstore, Domain Verification, License Limit Notifications, Improvements and more

### 🆕 New Features

- App Store certificates can now be [generated](/signing-identities/apple-certificates#creating-an-apple-certificate) with password encryption and downloaded within the signing identity module. <SigningIdentitiesBadge/> <CloudBadge/> <SelfHostedBadge/>
- Users can now verify their domains for Appcircle organizations within the Security section of the Organization module by using [Domain Verification](/account/my-organization/security/domain-verification). This allows inviting members who do not have inboxes for verifying email addresses as part of the organization joining process. <AccountBadge/> <CloudBadge/> <SelfHostedBadge/>
- In the Publish module, when a binary is rejected with a message, users will now receive a notification containing the reject message. Additionally, a new notification type has been added to the [Notification section](account/my-organization/notifications) specifically for these reject notifications. <PublishBadge/> <CloudBadge/> <SelfHostedBadge/>
- A separate tab system has been added for Android and iOS apps in the [Testing Portal](testing-distribution/testing-portal) for devices with unknown OS, such as desktops. If the detected OS is Linux, the default tab will be set to Android.  <DistributionBadge/> <CloudBadge/> <SelfHostedBadge/>

### :muscle: Improvements

- An additional column for Profile Name has been added to the Admin Panel. <SelfHostedBadge/>
- Information regarding LDAP SMS 2FA support has been added for both Cloud and Self-hosted Appcircle servers. <SelfHostedBadge/>
- Notifications are now sent when license limits are reached, with state management preventing duplicate alerts. <AccountBadge/> <CloudBadge/> <SelfHostedBadge/>
- Starter organizations can be deleted by users with an enterprise organization, except when SSO is enabled. In such cases, the starter organization cannot be deleted. After confirmation, the organization is deleted, the session is terminated, and the user is redirected to sign in via SSO. <AccountBadge/> <CloudBadge/>
- Permission requests have been updated for [GitHub OAuth](/build/manage-the-connections/connection-guides/connecting-to-github#oauth2-and-personal-access-token-permissions-for-github-integration) repository connections in Build Profiles within Appcircle. <BuildBadge/> <CloudBadge/>
- Android submission logs are now added to the [Publish Activity Log](publish-module/publish-activity-log), including release submissions, status updates, and successfully completed transactions. <PublishBadge/> <CloudBadge/> <SelfHostedBadge/>
- A new option has been added to [Apple Devices](signing-identities/apple-devices) for users to view both active and inactive devices together. <SigningIdentitiesBadge/> <CloudBadge/> <SelfHostedBadge/>
- An improved preview screen has been added to the Apple Provision Profile Addition screen, allowing users to view Apple devices and certificates before proceeding. <SigningIdentitiesBadge/> <CloudBadge/> <SelfHostedBadge/>
- Users will now have the option to be redirected to the CSR creation screen during Apple certificate creation if no existing CSR is available. <SigningIdentitiesBadge/> <CloudBadge/> <SelfHostedBadge/>
- Performance improvements have been made to the commands used for uploading iOS and Android application binaries in Publish, Enterprise App Store, and Testing Distribution. <APICLIBadge/> <CloudBadge/> <SelfHostedBadge/>

### 🐞 Fixes

- An issue was fixed where self-hosted Appcircle users encountered issues when using SMTP servers that do not support SSL or STARTTLS. <InfrastructureBadge/> <SelfHostedBadge/>
- An issue was fixed on self-hosted Appcircle servers where invitation emails were redirecting to an error page. <AccountBadge/> <SelfHostedBadge/>
- An issue was fixed where the In-House provisioning profile type was not available when using an Enterprise API key for registration. This option is now properly provided only for the Enterprise API key, while "Ad-hoc" and "App Store Connect" remain available for the App Store Connect API key. <SigningIdentitiesBadge/> <CloudBadge/> <SelfHostedBadge/>
- An issue was fixed where registering a new profile would not work properly if no provisioning profile existed on Apple Developer. The UI now correctly handles the case when no profile is available. <SigningIdentitiesBadge/> <CloudBadge/> <SelfHostedBadge/>
- An issue was fixed where the provision type was incorrectly displayed when adding a development provision in the Signing Identity module. <SigningIdentitiesBadge/> <CloudBadge/> <SelfHostedBadge/>
- An issue was fixed where the Enterprise API Key was not filtered when creating a Publish profile from App Store Connect. It is now properly filtered as it doesn't support TestFlight or App Store Connect options. <PublishBadge/> <CloudBadge/> <SelfHostedBadge/>
- An issue was fixed where restarting the Android Publish Flow before retrieving metadata details would result in a timeout error. <PublishBadge/> <CloudBadge/> <SelfHostedBadge/>
- An issue was fixed where a failed publish step after a successful one with custom UI blocked the display of the successful step's UI. The button now correctly updates to end the live process and show the successful step's UI. <PublishBadge/> <CloudBadge/> <SelfHostedBadge/>
- An issue was fixed where the Display Name of the Resign property did not update after the resign process was completed. <PublishBadge/> <CloudBadge/> <SelfHostedBadge/>
- An issue was fixed where the 'Get help with build errors' link in the Build Log section was not working. <BuildBadge/> <CloudBadge/> <SelfHostedBadge/>
- An issue was fixed where [connections](build/manage-the-connections) (Azure, Bitbucket, GitLab, GitHub) were removed from the original organization after deleting a second root organization. The connections now remain intact in the original organization. <BuildBadge/> <CloudBadge/> <SelfHostedBadge/>
- An issue was fixed where [sharing an app version link](enterprise-app-store/enterprise-app-store-profile#links) for an Enterprise App Store configured with 'none' auth type would redirect users to the app version list instead of directly to the installation step. <EnterpriseStoreBadge/> <CloudBadge/> <SelfHostedBadge/>
- An issue was fixed in the Testing Distribution module where the [resign](testing-distribution/resigning-binaries) feature detected an empty target, preventing the binary from being resigned. <DistributionBadge/> <CloudBadge/> <SelfHostedBadge/>
- An issue was fixed where the IdP-initiated SSO flow would not work if the alias contained capital letters. <AccountBadge/> <CloudBadge/> <SelfHostedBadge/>
- An issue was fixed where retrieving an access token from Swagger would return a load fail error. <CloudBadge/>

## 3.26.1 - 2025-02-28 Distribute to Track Update for Android Publish Flow , SAML SSO Enhancement, Improvements and more

### 🚨 Announcements

:::warning New IP Block
Dear Appcircle Users,
As part of our ongoing efforts to enhance our infrastructure and improve service quality, we have added new machines to our data center.

With this update, a new IP block (77.92.102.192/28) has been assigned, and customers using Appcircle services through internal networks must update their firewall settings accordingly.

:warning: Critical: The machines associated with this new IP block has been operational since February 3rd, 2025.

To ensure uninterrupted access to Appcircle services, we kindly ask all customers to update their firewall settings. Failure to add the new IP block in advance may result in access disruptions.

To view the updated IP list and technical details, please visit the [Accessing Repositories Within Internal Networks](/build/manage-the-connections/accessing-repositories-in-internal-networks-firewalls) documentation.

If you have any questions or require assistance, feel free to contact our support team.
Thank you for your cooperation and support in ensuring uninterrupted service.
:::

### 🆕 New Features

- The [Distribute to Track](/publish-integrations/android-publish-integrations/distribute-to-track) publish flow step has been added for Android Publish, allowing users to distribute their binaries to the distribution track on Google Play Console. <PublishBadge/> <CloudBadge/> <SelfHostedBadge/>
- The [Auto Send for Review](/publish-module/publish-information/google-play-information#auto-send-for-review) option has been added to the following publish flow steps: Distribute to Track, Send to Google Play, Update Metadata, and Update App Information. <PublishBadge/> <CloudBadge/> <SelfHostedBadge/>
- A toggle option has been added to enable or disable LDAP in the LDAP authentication settings for Appcircle, Enterprise Portal, and Testing Portal. <AccountBadge/> <CloudBadge/> <SelfHostedBadge/>

### :muscle: Improvements

- The Identity Provider Entity ID field has been added to the SAML-type SSO configurations. <AccountBadge/> <CloudBadge/> <SelfHostedBadge/>
- The Distribute to Track publish step actions have been added to the Publish Activity Log. <PublishBadge/> <CloudBadge/> <SelfHostedBadge/>
- Build reports will now display the self-hosted runner name, configuration profile, and workflow profile in the build list. <BuildBadge/> <CloudBadge/> <SelfHostedBadge/>
- An option has been added to [disable](/testing-distribution/testing-groups#disable-ldap-import-settings) active LDAP import settings for Testing Groups. <DistributionBadge/> <CloudBadge/> <SelfHostedBadge/>
- The ‘@’ symbol was replaced with a mail icon for the email address text box in the Testing Groups section. <DistributionBadge/> <CloudBadge/> <SelfHostedBadge/>
- Monitoring support has been added to the **Appcircle DMZ server**, allowing it to connect to the Appcircle server’s monitoring domain to forward container logs. <InfrastructureBadge/> <SelfHostedBadge/>
- A trusted CA certificates volume has been introduced for the **Nginx service** on the Appcircle DMZ server. <InfrastructureBadge/> <SelfHostedBadge/>
- Support for custom authentication domain SSL certificates has been added to the Appcircle DMZ server. <InfrastructureBadge/> <SelfHostedBadge/>

### 🐞 Fixes

- An issue was fixed where some users experienced an error when uploading the Apple Enterprise API Key in the security section. <AccountBadge/> <CloudBadge/> <SelfHostedBadge/>
- An issue was fixed where some users were unable to disable the two-factor authentication option in the Testing Portal LDAP settings. <AccountBadge/> <CloudBadge/> <SelfHostedBadge/>
- An issue was fixed where users could not generate a Personal Access Token without having the Manager role for the Organization module. <AccountBadge/> <CloudBadge/> <SelfHostedBadge/>
- An issue was fixed where the system displayed duplicate error messages when registering an invalid API key. <AccountBadge/> <CloudBadge/>
- An issue was fixed where changes to the App Store version release date could not be saved within metadata details. <PublishBadge/> <CloudBadge/> <SelfHostedBadge/>
- An issue was fixed where ‘Package ID’ was displayed as ‘Bundle ID’ for Android binaries in the Publish module. <PublishBadge/> <CloudBadge/> <SelfHostedBadge/>
- An issue was fixed where the calendar option for the Apple Version Release Date was unreadable in the White Appcircle Theme. <PublishBadge/> <CloudBadge/> <SelfHostedBadge/>
- An issue was fixed where the Update Metadata publish step caused errors if no existing version was available on App Store Connect. <CloudBadge/> <SelfHostedBadge/>
- An issue was fixed where some users could see both Android and iOS binaries on the Testing Portal when using iPad devices. <DistributionBadge/> <CloudBadge/> <SelfHostedBadge/>
- An issue was fixed where some users were unable to resign binaries in the Testing Distribution module. <DistributionBadge/> <CloudBadge/> <SelfHostedBadge/>
- An issue was fixed where the App Store Connect option was visible for Enterprise-type Apple API keys during the provisioning profile creation step in the Signing Identities module. <SigningIdentitiesBadge/> <CloudBadge/> <SelfHostedBadge/>
- An issue in the Nginx configuration was fixed where `proxy_redirect` entries were duplicated when a custom authentication domain was enabled on the **Appcircle DMZ server**. <InfrastructureBadge/> <SelfHostedBadge/>
- A duplicate volume mount issue in the Nginx service of the Appcircle DMZ server has been resolved. <InfrastructureBadge/> <SelfHostedBadge/>
- Port mapping configurations on both the Appcircle server and the Appcircle DMZ server have been corrected. <InfrastructureBadge/> <SelfHostedBadge/>
- An issue was fixed where the custom authentication domain was not properly applied to certain environment variables. <EnvironmentVariablesBadge/> <SelfHostedBadge/>

## 3.26.0 - 2025-02-13 OpenShift Support, Artifact Storage Limit Insights, Streamlined Workflows & Stability Improvements and more

### 🆕 New Features

- We are thrilled to introduce our OpenShift [installation guide](/self-hosted-appcircle/install-server/helm-chart/installation/openshift) and support for deploying a self-hosted Appcircle server on [OpenShift](/self-hosted-appcircle/install-server/helm-chart/installation/openshift). You can install Appcircle [distributed architecture](/self-hosted-appcircle#kubernetesopenshift-architecture-using-helm-chart) on [Red Hat OpenShift](https://www.redhat.com/en/technologies/cloud-computing/openshift) application platform, which supports high availability, fault tolerance, and scalability, ensuring robust performance for production environments. <InfrastructureBadge/> <SelfHostedBadge/>

### :muscle: Improvements

- Artifact storage limits can now be viewed on the billing page for your organization. <AccountBadge/> <CloudBadge/> <SelfHostedBadge/>
- The onboarding screen will no longer be displayed to newly signed-up users with an Enterprise license. <AccountBadge/> <CloudBadge/>
- Error and warning messages have been improved across various modules for cases of expired licenses and full usage limits. <AccountBadge/> <CloudBadge/> <SelfHostedBadge/>
- When signing up to Appcircle via an organization invite, users will no longer generate a starter organization under their username. <AccountBadge/> <CloudBadge/> <SelfHostedBadge/>
- The Enterprise App Store custom domain settings have been disabled in the Dashboard for standalone self-hosted installations. <EnterpriseStoreBadge/> <SelfHostedBadge/>
- The NGINX dependency in self-hosted Appcircle has been upgraded to enhance security and performance. <InfrastructureBadge/> <SelfHostedBadge/>
- The Grafana and Loki services in self-hosted Appcircle have been upgraded to their latest versions. <InfrastructureBadge/> <SelfHostedBadge/>

### 🐞 Fixes

- An issue was fixed where email addresses in a specific format could not be removed from organizations. <AccountBadge/> <CloudBadge/> <SelfHostedBadge/>
- An issue was fixed where users were unable to delete their starter-level organization despite being members of an enterprise-level organization. <AccountBadge/> <CloudBadge/> <SelfHostedBadge/>
- An issue was fixed where the Publish History screen could not be scrolled down when containing more data than the user could view. <PublishBadge/> <CloudBadge/> <SelfHostedBadge/>
- The description of the ‘Creating a Publish Profile’ step for Android profiles has been improved for better clarity. <PublishBadge/> <CloudBadge/> <SelfHostedBadge/>
- An issue was fixed where users were redirected to the Registered Devices tab of the Apple Devices section upon refreshing the page, despite having selected other tabs. <SigningIdentitiesBadge/> <CloudBadge/> <SelfHostedBadge/>
- Development type has been added for registering a new provisioning profile within the Signing Identities module. <SigningIdentitiesBadge/> <CloudBadge/> <SelfHostedBadge/>
- An issue was fixed where the highlighting blue background for newly manually uploaded provisioning profiles did not appear for fetched profiles from App Store Connect. <SigningIdentitiesBadge/> <CloudBadge/> <SelfHostedBadge/>
- An issue was fixed where the preview screen in the Enterprise App Store customization section did not display the correct colors for the store title. <EnterpriseStoreBadge/> <CloudBadge/> <SelfHostedBadge/>
- An issue was fixed where distributing a binary from Testing Distribution to the Enterprise App Store for duplicated app versions did not display an error message. <DistributionBadge/> <CloudBadge/> <SelfHostedBadge/>
- An issue was fixed where some Publish, Testing Distribution, and Enterprise App Store profile icons were not displayed properly. <CloudBadge/> <SelfHostedBadge/>
- An issue was fixed where deleted configuration and workflow profiles saved in trigger settings were not being removed. <BuildBadge/> <CloudBadge/> <SelfHostedBadge/>
- An issue was fixed where some test reports were not displayed properly within the Build module. <BuildBadge/> <CloudBadge/> <SelfHostedBadge/>
- An issue was fixed where some build configuration profiles could not be downloaded as YAML files. <BuildBadge/> <CloudBadge/> <SelfHostedBadge/>
- An issue was fixed where iOS workflow test report components caused a CORS error. <BuildBadge/> <CloudBadge/> <SelfHostedBadge/>

## 3.25.0 - 2024-12-19 Appcircle Deployment on Kubernetes, List View Type for Build and Testing Distribution, Improvements and more

### 🆕 New Features

- We are thrilled to introduce our enhanced Helm documentation for deploying Appcircle server on [Kubernetes](/self-hosted-appcircle/install-server/helm-chart/installation/kubernetes). This new [architecture](/self-hosted-appcircle#kubernetesopenshift-architecture-using-helm-chart) supports high availability, fault tolerance, and scalability, ensuring robust performance for production environments. <InfrastructureBadge/> <SelfHostedBadge/>
- Build and Testing Distribution profiles can now be viewed in both list and profile card formats, based on the selected view type. <BuildBadge/> <DistributionBadge/> <CloudBadge/> <SelfHostedBadge/>
- App versions uploaded to the Testing Portal can now be [filtered](/testing-distribution/testing-portal#search-by-branch) by their branch and binary list can be [sorted](/testing-distribution/testing-portal#sort-binaries-by-version--date) by app version or the upload date. <DistributionBadge/> <CloudBadge/> <SelfHostedBadge/>
- Authentication settings can now be configured through the [Fastlane Marketplace Testing Distribution](/marketplace/fastlane/testing-distribution) plugin when creating new testing profiles. <BestPracticesBadge/> <CloudBadge/> <SelfHostedBadge/>
- Testing groups for the auto-send feature can now be configured through the [Fastlane Marketplace Testing Distribution](/marketplace/fastlane/testing-distribution) plugin when creating new testing profiles. <BestPracticesBadge/> <CloudBadge/> <SelfHostedBadge/>
- A new method has been added to sub-organization distributions through the [Fastlane Marketplace Testing Distribution](/marketplace/fastlane/testing-distribution) plugin. Versions can now be distributed using the Root Organization’s PAT and the sub-organization’s name when creating new testing profiles. <BestPracticesBadge/> <CloudBadge/> <SelfHostedBadge/>
- The [Appcircle Standard macOS Pool (arm64)](/infrastructure/ios-build-infrastructure) has the latest (final) release of the [Xcode 16.2](https://developer.apple.com/documentation/xcode-release-notes/xcode-16_2-release-notes) installed on runners. We strongly recommend extensive testing of your workflows to ensure compatibility and stability with this release. <InfrastructureBadge/> <CloudBadge/>
- `AC_BUILD_BRANCH_ID` [reserved environment variable](/environment-variables/appcircle-specific-environment-variables#ios--android-common-environment-variables) has been added to display a unique ID for each branch. <EnvironmentVariablesBadge/> <CloudBadge/> <SelfHostedBadge/>
- Existing messages for testers can now be edited by users to be updated for each binary on the testing portal side. <DistributionBadge/> <CloudBadge/> <SelfHostedBadge/>

### :muscle: Improvements

- The billing page will now display a warning for licenses set to expire within a week and an error for licenses that have already expired. <AccountBadge/> <CloudBadge/> <SelfHostedBadge/>
- Screenshot previews have been enhanced to allow zooming for a better view of the metadata in the Publish module. <PublishBadge/> <CloudBadge/> <SelfHostedBadge/>
- The [Binary Details](/testing-distribution/create-or-select-a-distribution-profile#binary-information) option within the Testing Distribution module has been improved to include build and extended provisioning profile and certificate information <DistributionBadge/> <CloudBadge/> <SelfHostedBadge/>
- The build logs of a binary deployed to the Publish module can now be accessed from the [Build History](/publish-module/publish-information/history#accessing-build-history) tab, even if the build artifact has been deleted in the Build module. <PublishBadge/> <CloudBadge/> <SelfHostedBadge/>
- The usage of Testing Distribution for the license is now based on the application download count from the Testing Portal, rather than the number of emails shared via Testing Distribution. <DistributionBadge/> <CloudBadge/> <SelfHostedBadge/>
- The redirection of Testing Distribution email URLs was improved for use in external browsers. <DistributionBadge/> <CloudBadge/> <SelfHostedBadge/>
- HTML codes can no longer be injected into tester messages when sending applications to the testing portal due to security concerns. <DistributionBadge/> <CloudBadge/> <SelfHostedBadge/>
- The Apple Devices option has been made visible for Apple Profiles without registered devices, with a relevant warning displayed when the option is selected by users. <SigningIdentitiesBadge/> <CloudBadge/> <SelfHostedBadge/>
- The application logo is now displayed when installing an application via the Enterprise Portal. <EnterpriseStoreBadge/> <CloudBadge/> <SelfHostedBadge/>
- The manual upload endpoints of the Testing Distribution, Publish and Enterprise App Store modules have been enhanced to provide a better experience for large file uploads. <CloudBadge/> <SelfHostedBadge/>
- Notification updates have been made for various modules across all channels have been made, resolving discrepancies between notifications for different channel types. <AccountBadge/> <CloudBadge/> <SelfHostedBadge/>
- The dashboard page will now display a Publish Count card in place of the second Testing Distribution Count card. <AccountBadge/> <CloudBadge/> <SelfHostedBadge/>
- The Appcircle theme can now be easily changed from the bottom status bar’s right corner. <AccountBadge/> <CloudBadge/> <SelfHostedBadge/>
- My Details section has been removed from the Account page. <AccountBadge/> <CloudBadge/> <SelfHostedBadge/>
- App versions marked as live or beta-published now cannot be deleted by users without unpublishing them first. <EnterpriseStoreBadge/> <CloudBadge/> <SelfHostedBadge/>
- Starter Edition license users can no longer access Captcha settings within the Enterprise App Store settings. <EnterpriseStoreBadge/> <CloudBadge/> <SelfHostedBadge/>
- The Enterprise App Store Reports will now list all binaries for the organization within the binary filter, regardless of the selected date filter. <EnterpriseStoreBadge/> <CloudBadge/> <SelfHostedBadge/>
- Node.js 22 support has been added to the Appcircle CLI. <APICLIBadge/> <CloudBadge/> <SelfHostedBadge/>

### 🐞 Fixes

- An issue was fixed where, in some cases, screenshots were being duplicated after using the Update Metadata workflow in the Publish module. <PublishBadge/> <CloudBadge/> <SelfHostedBadge/>
- An issue was fixed where some self-hosted users were unable to resign a binary within the Publish module. <PublishBadge/> <SelfHostedBadge/>
- An issue causing errors for self-hosted users when running “Add for Review” on the App Store within their publish flow has been fixed. <PublishBadge/> <SelfHostedBadge/>
- An issue was fixed for self hosted users when retrieving and attempting to update incorrect App Store app information (previously, the already deployed app was retrieved). The correct app in the “Ready for Submission” state is now retrieved and updated. <PublishBadge/> <SelfHostedBadge/>
- An issue was fixed where the iOS certificate and provisioning profile could not be uploaded directly through the build configuration. <BuildBadge/> <CloudBadge/> <SelfHostedBadge/>
- An issue was fixed where cache pull and cache push workflows did not function correctly for some self-hosted users. <BuildIntegrationsBadge/> <SelfHostedBadge/>
- A new environment variable, `ASPNETCORE_MAX_JAVA_MEMORY_SIZE`, has been created to address the issue where 4000M of heap memory was required in Java for locating the APK logo. <BuildBadge/> <CloudBadge/> <SelfHostedBadge/>
- An issue was fixed where the naming rules for build configurations were not consistent between manual creation and YAML upload. <BuildBadge/> <CloudBadge/> <SelfHostedBadge/>
- An issue was fixed where the Azure DevOps pull request merge commit message was missing due to a webhook event parsing bug in Appcircle. <BuildBadge/> <CloudBadge/> <SelfHostedBadge/>
- An issue preventing users from saving updated signing settings on certain build profiles has been fixed. <BuildBadge/> <CloudBadge/> <SelfHostedBadge/>
- An issue was fixed where deleted configuration and workflow profiles, which had already been saved in trigger settings, caused problems that were preventing the updating and deleting of existing triggers. <BuildBadge/> <CloudBadge/>
- An issue was fixed where configurations, such as the Xcode version and project paths, were being reset for iOS Flutter and React Native build profiles. <BuildBadge/> <CloudBadge/>
- An issue was fixed where long commit labels were causing problems with Bitbucket repositories. <BuildBadge/> <CloudBadge/>
- An issue was fixed where iOS certificates in use within build profiles could not be forcefully deleted by users. <SigningIdentitiesBadge/> <CloudBadge/> <SelfHostedBadge/>
- An issue was fixed where, when a synced API key was deleted, devices not registered under another API key within the organization were incorrectly listed as unregistered devices. <SigningIdentitiesBadge/> <CloudBadge/> <SelfHostedBadge/>
- An issue related to icon parsing for APK files has been fixed. <DistributionBadge/> <CloudBadge/> <SelfHostedBadge/>
- An issue was fixed where the “Import from LDAP” option was disabled for the first row entry of testing groups, despite having the relevant configuration in place. <DistributionBadge/> <CloudBadge/> <SelfHostedBadge/>
- An issue was fixed where app versions shared via distribution links were not appearing at the top of the list in the Testing Portal. <DistributionBadge/> <CloudBadge/> <SelfHostedBadge/>
- A fix was applied for reverse proxy login form error occurring in certain self-hosted environments. <DistributionBadge/> <SelfHostedBadge/>
- An issue was fixed where some self-hosted users were unable to download iOS binaries from the Testing Portal after logging in with static authentication. <DistributionBadge/> <SelfHostedBadge/>
- An issue was fixed where data could not be retrieved when attempting to download reports through the API without specifying a date range. <APICLIBadge/> <CloudBadge/> <SelfHostedBadge/>
- An issue was fixed where the Enterprise App Store report filters did not display the required data correctly. <EnterpriseStoreBadge/> <CloudBadge/> <SelfHostedBadge/>
- An issue was fixed where .ipa binaries without icons could not be downloaded. <EnterpriseStoreBadge/> <CloudBadge/> <SelfHostedBadge/>
- An issue was fixed where the binary list order on the Enterprise Portal was altered when specific binaries were selected. <EnterpriseStoreBadge/> <CloudBadge/> <SelfHostedBadge/>
- An issue was fixed where selecting certain filters removed app version graphs in the Enterprise App Store reports. <EnterpriseStoreBadge/> <CloudBadge/> <SelfHostedBadge/>
- An issue was fixed where the Manage Access settings were accessible to Enterprise App Store profiles without an authentication method. <EnterpriseStoreBadge/> <CloudBadge/> <SelfHostedBadge/>
- An issue was fixed where certain types of characters in passwords were being rewritten, leading to unsuccessful login attempts on iOS devices for LDAP logins within the Enterprise Portal. <EnterpriseStoreBadge/> <CloudBadge/>
- The incorrect user group retrieval strategy values causing LDAP user login issues have been updated. <AccountBadge/> <CloudBadge/> <SelfHostedBadge/>
- An issue was fixed where users were unable to disconnect their email settings from the notification settings. <AccountBadge/> <CloudBadge/> <SelfHostedBadge/>
- An issue was fixed where the license terms on the dashboard displayed incorrect dates for the license status. <AccountBadge/> <CloudBadge/> <SelfHostedBadge/>
- An issue where the sync interval for LDAP Mapping was not correctly displayed in the UI upon page load or reload has been fixed. <AccountBadge/> <SelfHostedBadge/>

## 3.24.0 - 2024-12-06 Publish Priority Configuration, Download Module Reports Through API, Bug Fixes and more

### 🆕 New Features

- Monthly Publish usage can now be monitored separately through the [Billing](/account/my-organization/billing) screen in the Organization module. It is no longer combined with monthly Build usage. <AccountBadge/> <CloudBadge/> <SelfHostedBadge/>
- [The Apple Devices](/signing-identities/apple-profiles#adding-device-to-provision-profile) section under the Provision Profile Action now allows users to easily add device UDIDs to the corresponding provisioning profiles. <SigningIdentitiesBadge/> <CloudBadge/> <SelfHostedBadge/>
- [Publish priorities](/publish-module/publish-settings#publish-priority) can now be configured as **High**, **Medium**, or **Low** to manage the start order of queued publish processes accordingly. Available for organizations with Enterprise License. <PublishBadge/> <CloudBadge/> <SelfHostedBadge/>
- The module reports can now be exported through API calls. <APICLIBadge/> <CloudBadge/> <SelfHostedBadge/>
- Branch names that exceed the visible length in the branch list are now displayed in full via a tooltip pop-up. <BuildBadge/> <CloudBadge/> <SelfHostedBadge/>

### :muscle: Improvements

- An update was applied to the build history reports, where some columns were removed or re-ordered, and typographical errors were corrected. <BuildBadge/> <CloudBadge/> <SelfHostedBadge/>
- The cursor is now automatically focused on the first input field when navigating between modals in the Signing Identity module. <SigningIdentitiesBadge/> <CloudBadge/> <SelfHostedBadge/>
- Search functionality for build profiles has been improved to deliver results from all profiles, even in organizations with a large number of build profiles. <BuildBadge/> <CloudBadge/> <SelfHostedBadge/>
- Enhanced the Signing Identity Activity Log to ensure all signing identity actions are displayed accurately. <SigningIdentitiesBadge/> <CloudBadge/> <SelfHostedBadge/>

### 🐞 Fixes

- An issue was fixed where multiple LDAP group mappings for organizations were overriding each other instead of being merged during sync execution. <AccountBadge/> <SelfHostedBadge/>
- An issue was fixed where notifications configured for activities in the Signing Identities module were not functioning properly. <AccountBadge/> <CloudBadge/> <SelfHostedBadge/>
- An issue where some publish flows were displayed as successful despite containing a failed step has been resolved. <PublishBadge/> <CloudBadge/> <SelfHostedBadge/>
- An issue was fixed where the build profile configurations for React Native projects had missing settings after being cloned. <BuildBadge/> <CloudBadge/> <SelfHostedBadge/>
- An issue was fixed where the InitiatedBy column displayed as N/A in build reports for automated or remote build triggers. <BuildBadge/> <CloudBadge/> <SelfHostedBadge/>
- An issue was fixed where the “Disconnect from Remote Repository” button did not appear in the build profiles on the latest versions of the Safari browser. <BuildBadge/> <CloudBadge/> <SelfHostedBadge/>
- An issue was fixed where users were unable to download the YAML configuration file from a build profile when navigating to the Versioning tab of the build configuration. <BuildBadge/> <CloudBadge/> <SelfHostedBadge/>
- An issue was fixed where users were unable to log in to the testing portal via shared distribution links when using the static authentication method. <DistributionBadge/> <CloudBadge/> <SelfHostedBadge/>
- An issue was fixed where iOS app icons did not display properly during installation on Apple devices after being downloaded from the Testing Portal. <DistributionBadge/> <CloudBadge/> <SelfHostedBadge/>
- An issue where registered testing groups were not visible in the auto-send settings after users logged into their organization or sub-organization has been resolved. <DistributionBadge/> <CloudBadge/> <SelfHostedBadge/>
- An issue was fixed where the UI failed to display an error message when a duplicate Apple certificate was uploaded in the Signing Identity module. <SigningIdentitiesBadge/> <CloudBadge/> <SelfHostedBadge/>
- An issue was fixed where the icons of certain `.APK` binaries were not being displayed properly on the Enterprise Portal and the Testing Portal. <DistributionBadge/> <EnterpriseStoreBadge/> <CloudBadge/> <SelfHostedBadge/>

## 3.23.1 - 2024-11-13 Enable Captcha for Enterprise Portal, SSO Improvements, Bug Fixes and more

### 🆕 New Features

- A [captcha](/enterprise-app-store/portal-settings#enable-captcha) security method has been added for Enterprise Portal logins, which can be configured to appear after a set number of unsuccessful login attempts, eventually blocking further access. This feature is available to organizations with an enterprise license. <EnterpriseStoreBadge/> <CloudBadge/> <SelfHostedBadge/>
- TLS versions can now be configured by self-hosted Appcircle server users for security purposes. <InfrastructureBadge/> <SelfHostedBadge/>

### :muscle: Improvements

- A logout URL option was added to SSO configuration settings, enabling users to choose between seamless SSO login/logout and fully ending the session, which requires re-authentication on the Identity Provider. <AccountBadge/> <CloudBadge/> <SelfHostedBadge/>
- SAML configurations can no longer be utilized in the “Create From Existing” feature for creating new SSO configurations. <AccountBadge/> <CloudBadge/> <SelfHostedBadge/>
- "SAML Service Provider EntityID" can now be updated when creating or updating the SAML configuration. <AccountBadge/> <CloudBadge/> <SelfHostedBadge/>
- The documentation URLs linked to the Help buttons have been updated to direct users to the appropriate documentation for SSO and LDAP configurations. <AccountBadge/> <CloudBadge/> <SelfHostedBadge/>
- Configuration labels within the LDAP Connection settings have been updated for self-hosted users. <AccountBadge/> <SelfHostedBadge/>
- The priority levels of running builds are now displayed on the Active Processes tab. <BuildBadge/> <CloudBadge/> <SelfHostedBadge/>
- The build priority configuration setting is no longer restricted to organizations with an enterprise license. <BuildBadge/> <CloudBadge/> <SelfHostedBadge/>
- The default cloud pool names have been updated as follows: The “**Default M1 Pool**” is now labeled as “Appcircle Standard macOS Pool (arm64).” The “**Default Intel Pool**” is now labeled as “Appcircle Linux Pool (x86_64).” <InfrastructureBadge/> <CloudBadge/>
- The build status information is now displayed in the [Signing Reports](/signing-identities/signing-reports) section within the signing identity module. <SigningIdentitiesBadge/> <CloudBadge/> <SelfHostedBadge/>
- An option was added to the SMTP server configuration in `global.yaml` to allow SSL validation to be disabled for non-production environments. <InfrastructureBadge/> <SelfHostedBadge/>

### 🐞 Fixes

- An issue was fixed where downloaded .yaml configuration files could not be uploaded to the same or other profiles of the same type, resulting in an error. <BuildBadge/> <CloudBadge/> <SelfHostedBadge/>
- An issue was fixed where the emails and roles of sub-organization users were not displayed in the signing activity log. <SigningIdentitiesBadge/> <CloudBadge/> <SelfHostedBadge/>
- Several security issues related to the admin module API were resolved. <APICLIBadge/> <CloudBadge/> <SelfHostedBadge/>
- An issue was fixed where the custom domain Enterprise Store URL was not displayed at times in the Safari browser for self-hosted users. <EnterpriseStoreBadge/> <SelfHostedBadge/>
- An issue was fixed where the claim name for Enterprise Portal SSO configuration was not displayed at times in the Safari browser for self-hosted users. <AccountBadge/> <SelfHostedBadge/>
- An issue was fixed where some data loss occurred in the configurations during the update of SAML settings for SSO. <AccountBadge/> <CloudBadge/> <SelfHostedBadge/>

## 3.23.0 - 2024-11-04 SSO & LDAP Improvements, Build Priority Configuration, Bug Fixes and more

### 🆕 New Features

- Existing SSO & LDAP settings can now be duplicated when creating a new SSO or LDAP configuration. <AccountBadge/> <CloudBadge/> <SelfHostedBadge/>
- [Build priorities](/build/build-process-management/configurations#build-priority) can now be configured as **High**, **Medium**, or **Low** to manage the start order of queued builds accordingly. Available for organizations with Enterprise License. <BuildBadge/> <CloudBadge/> <SelfHostedBadge/>

### :muscle: Improvements

- The **Integrations** section of the Organization module was divided into two separate sections: **Security** and **Notifications**. Related settings can now be accessed under these sections. <AccountBadge/> <CloudBadge/> <SelfHostedBadge/>
- SSO and LDAP configurations for Enterprise Portal and Testing Portal access have been separated and can now be found under Authentication Settings within the Security section of the Organization module. <AccountBadge/> <CloudBadge/> <SelfHostedBadge/>
- The login and user management settings for SSO and LDAP have been separated into dedicated sections for authentication and authorization, offering improved clarity and control over the management of these configurations. <AccountBadge/> <CloudBadge/> <SelfHostedBadge/>
- A version option has been added in the Tuist component to allow installation of a specific Tuist version. <BuildBadge/> <CloudBadge/> <SelfHostedBadge/>
- The [Tuist Commands](workflows/ios-specific-workflow-steps/tuist-commands) step has been added to the Appcircle iOS workflow to enable execution of specific Tuist commands. <BuildBadge/> <CloudBadge/> <SelfHostedBadge/>
- [React Native UI Test](continuous-testing/react-native-testing/react-native-ui-test-with-detox) and [React Native Unit Test](continuous-testing/react-native-testing/react-native-unit-test-with-jest) components have been added to Appcircle workflows to enable the execution of unit and UI tests for projects on the React Native platform. <BuildBadge/> <CloudBadge/> <SelfHostedBadge/>
- Actions in the Signing Identity module can now be monitored within the [Activity Log](/signing-identities/signing-identities-activity-log) section. <SigningIdentitiesBadge/> <CloudBadge/> <SelfHostedBadge/>
- Informative screens were added to provide users with guidance when switching authentication methods from Testing Distribution or Enterprise App Store settings. <EnterpriseStoreBadge/> <DistributionBadge/> <CloudBadge/> <SelfHostedBadge/>
- ZIP upload support has been removed from the UI in the Testing Distribution module. <DistributionBadge/> <CloudBadge/> <SelfHostedBadge/>
- [App Store Header](enterprise-app-store/portal-customization) setting has been added to the Enterprise Portal Customization section. <EnterpriseStoreBadge/> <CloudBadge/> <SelfHostedBadge/>

### 🐞 Fixes

- A typo in the organization member invitation email titles has been corrected. <AccountBadge/> <CloudBadge/> <SelfHostedBadge/>
- An issue was fixed where access to SSO Group/Role Mapping data was falsely restricted for users with the Organization Management - Viewer role. <AccountBadge/> <CloudBadge/> <SelfHostedBadge/>
- An issue was fixed where errors were encountered when using PR triggers for GitHub repositories. <BuildBadge/> <CloudBadge/> <SelfHostedBadge/>
- The app extractor command has been updated to support ZIP versions above 4.5 for APK and AAB files. <BuildBadge/> <CloudBadge/> <SelfHostedBadge/>
- An issue with the date range filter in build reports has been fixed. <BuildBadge/> <CloudBadge/> <SelfHostedBadge/>
- An issue has been resolved where the defined connections did not appear when attempting to reconnect after disconnection. <BuildBadge/> <CloudBadge/> <SelfHostedBadge/>
- An issue has been fixed where an unclear error message was displayed on Appcircle when the user of the connected GitLab repository had been deleted. <BuildBadge/> <CloudBadge/> <SelfHostedBadge/>
- An issue has been fixed where binaries marked as rejected within the publish module still had access to various binary actions. <PublishBadge/> <CloudBadge/> <SelfHostedBadge/>
- An issue has been fixed where the client ID in Enterprise App Store reports was displayed in a complex format; it is now shown in a clearer format. <EnterpriseStoreBadge/> <CloudBadge/> <SelfHostedBadge/>
- The user search filter will now be based on the selected filter items above, whereas it was previously independent. <EnterpriseStoreBadge/> <CloudBadge/> <SelfHostedBadge/>
- An issue has been fixed where icons for certain Android binaries were not displayed in the Enterprise App Store module for self-hosted users. <EnterpriseStoreBadge/> <SelfHostedBadge/>

## 3.22.1 - 2024-10-18 Editing Environment Variables, Self Hosted Updates, Enterprise Portal Login Improvement, Bug Fixes and more

### 🆕 New Features

- Unhidden text and file-formatted environment variables within the build and publish modules can now be edited by users after registration. <BuildBadge/> <PublishBadge/> <CloudBadge/> <SelfHostedBadge/>
- The Appcircle server version is now displayed in the blue bar at the bottom right corner of any page for self-hosted Appcircle server users. <InfrastructureBadge/> <SelfHostedBadge/>
- [Appcircle Standard macOS Pool (arm64)](/infrastructure/ios-build-infrastructure) has [Xcode 16.2 Beta 1](https://developer.apple.com/documentation/xcode-release-notes/xcode-16_2-release-notes) installed on runners. Since this is a beta release, workflows should be tested extensively. <InfrastructureBadge/> <CloudBadge/>

### :muscle: Improvements

- A password hide/show toggle was added to the Enterprise Portal login page for both static and LDAP authentication methods. <EnterpriseStoreBadge/> <CloudBadge/> <SelfHostedBadge/>
- The credentials for the Enterprise App Store static authentication channel will now be displayed accordingly if a password has been previously entered by the user. <EnterpriseStoreBadge/> <CloudBadge/> <SelfHostedBadge/>

### 🐞 Fixes

- An issue was fixed where publish environment variables did not function when created through a new variable group. <PublishBadge/> <CloudBadge/> <SelfHostedBadge/>
- An issue was fixed where using the `"` character in review notes or descriptions within metadata details caused errors when attempting to update the connected metadata details through the Publish module. <PublishBadge/> <CloudBadge/> <SelfHostedBadge/>
- An issue was fixed where multiline environment variables were causing errors during the “Send to TestFlight” publish step. <PublishBadge/> <CloudBadge/> <SelfHostedBadge/>
- An issue was fixed where empty metadata fields on Appcircle were being displayed as `null` on the App Store Connect side after updates. <PublishBadge/> <CloudBadge/> <SelfHostedBadge/>
- An issue was fixed where users with a ‘+’ in their email addresses could not be invited, re-invited to or deleted from an organization. <AccountBadge/> <CloudBadge/> <SelfHostedBadge/>
- An issue was fixed where users were granted access to incorrect organizations when using SSO authentication for Appcircle login. <AccountBadge/> <CloudBadge/> <SelfHostedBadge/>
- API request checks for Enterprise and Testing Portal logins were improved to display more accurate responses for security reasons. <APICLIBadge/> <CloudBadge/> <SelfHostedBadge/>
- An issue was fixed where branches deleted from Azure repositories were not being removed from the Appcircle build profile. <BuildBadge/> <CloudBadge/> <SelfHostedBadge/>
- Security improvements have been made regarding cookies, including enhanced attributes, stronger encryption, and support for updated TLS versions. <InfrastructureBadge/> <CloudBadge/> <SelfHostedBadge/>
- A bug that prevented configuring the IAM user decision strategy for self-hosted Appcircle server users has been fixed. <InfrastructureBadge/> <SelfHostedBadge/>
- An issue with LDAP authentication in the testing portal, effecting some users, has been fixed. <DistributionBadge/> <CloudBadge/> <SelfHostedBadge/>

## 3.22.0 - 2024-10-04 Apple Devices, Build Report Improvement, Auto Cancel Redundant Pipelines, Bug Fixes and more

### 🆕 New Features

- Users will now be able to view [Apple devices](/signing-identities/apple-devices) registered in various stores, enable or disable selected devices, and save device information through email invitations within the Apple Devices section of Signing Identity module. <SigningIdentitiesBadge/> <CloudBadge/> <SelfHostedBadge/>
- Failed build steps are now visible within the build CSV reports, which can be downloaded from the Build History section. <BuildBadge/> <CloudBadge/> <SelfHostedBadge/>
- The "Auto Cancel Redundant Pipelines" option has been added to Build configurations, allowing users to automatically cancel redundant pipelines which was started or queued by triggers. <BuildBadge/> <CloudBadge/> <SelfHostedBadge/>
- [Appcircle Standard macOS Pool (arm64)](/infrastructure/ios-build-infrastructure) has [Xcode 16.1 Beta 3](https://developer.apple.com/documentation/xcode-release-notes/xcode-16_1-release-notes) final release installed on runners. Since this is a beta release, workflows should be tested extensively. <InfrastructureBadge/> <CloudBadge/>
- Self-hosted Appcircle users utilizing the DMZ structure can now configure the `auth` subdomain used for internet requests with a custom domain. <InfrastructureBadge/> <SelfHostedBadge/>

### :muscle: Improvements

- The LDAP role mapping configuration page now supports role search functionality. <AccountBadge/> <CloudBadge/> <SelfHostedBadge/>
- A warning message display was added for Inherited Sub-organization users during Personal Access Token generation. <AccountBadge/> <CloudBadge/> <SelfHostedBadge/>
- The SSO creation screen has been updated to ensure that the switch buttons reflect the actual backend status (on) after an SSO is created, preventing confusion for users. <AccountBadge/> <CloudBadge/> <SelfHostedBadge/>
- `Tolerant` user [lookup decision strategy](/self-hosted-appcircle/install-server/linux-package/configure-server/integrations-and-access/ldap-settings#editing-user-lookup-decision-strategy) has been added to the LDAP settings for self-hosted configurations. <AccountBadge/> <SelfHostedBadge/>
- Store submit events were removed from the notification settings for Slack, MS Teams, and Email. Additionally, the module names within the configurations were updated. <IntegrationsBadge/> <CloudBadge/> <SelfHostedBadge/>
- The Build Profile Search feature has been enhanced through integration with our backend systems. <BuildBadge/> <CloudBadge/> <SelfHostedBadge/>
- Builds that have completed with a successful output but contain a failed step will now be displayed with a warning status in the build lists and build profile cards. <BuildBadge/> <CloudBadge/> <SelfHostedBadge/>
- The logout option has been removed from the Enterprise Portal for non-authentication type logins. <EnterpriseStoreBadge/> <CloudBadge/> <SelfHostedBadge/>
- The Enterprise Portal will no longer display empty channels as selectable tabs if they do not have any active app versions. <EnterpriseStoreBadge/> <CloudBadge/> <SelfHostedBadge/>
- The self-hosted Appcircle server logs have been optimized. <InfrastructureBadge/> <SelfHostedBadge/>

### 🐞 Fixes

- An issue was fixed where, when pushing a tag for an old commit to GitLab, Appcircle incorrectly triggered a build for the latest/head commit on the same branch. <BuildBadge/> <CloudBadge/> <SelfHostedBadge/>
- An issue was fixed in the Appcircle UI where users received two separate notifications for the same tag creation when a tag webhook was received from the Git provider. <BuildBadge/> <CloudBadge/> <SelfHostedBadge/>
- An issue was fixed where, if the `AC_COMMIT_MESSAGE` variable contained more than two lines, the commit message was not displaying to the components. <BuildBadge/> <CloudBadge/> <SelfHostedBadge/>
- An issue was fixed where workflow and configuration files could not be downloaded by users through the admin module. <BuildBadge/> <CloudBadge/> <SelfHostedBadge/>
- An issue was fixed where the selected pool was not properly displayed in a cloned iOS build profile configuration. <BuildBadge/> <CloudBadge/> <SelfHostedBadge/>
- An issue was fixed where the help links for build workflow steps were not directing users to the relevant documentation. <BuildIntegrationsBadge/> <CloudBadge/> <SelfHostedBadge/>
- An issue was fixed where the link for build logs received via notification email was changing to an incorrect format upon being used. <BuildBadge/> <CloudBadge/> <SelfHostedBadge/>
- An issue was fixed where platform names, such as Android or iOS, were being displayed in lowercase within the Publish Activity Log area. <PublishBadge/> <CloudBadge/> <SelfHostedBadge/>
- An issue was fixed where the UI displayed a false error when users navigated to a sub-organization from a root organization with SSO configuration. <AccountBadge/> <CloudBadge/> <SelfHostedBadge/>
- An issue was fixed where the selected organization name was changing format when selected again within the SSO mapping configuration page. <AccountBadge/> <CloudBadge/> <SelfHostedBadge/>
- The warning message for invalid Google API Key uploads has been improved. <AccountBadge/> <CloudBadge/> <SelfHostedBadge/>
- An issue has been fixed where the add button remained active even without selecting any LDAP group within LDAP Mapping settings. <AccountBadge/> <SelfHostedBadge/>
- The bug causing excessive CPU resource usage by the self-hosted Appcircle server after a deep health endpoint response has been resolved. <InfrastructureBadge/> <SelfHostedBadge/>
- A bug in `compose.yaml` file causing an error due to localization and decimal separator has been fixed. <InfrastructureBadge/> <SelfHostedBadge/>
- A bug that prevented labels from appearing in the self-hosted Appcircle server log monitoring UI has been fixed. <InfrastructureBadge/> <SelfHostedBadge/>
- An issue preventing the `auth` module page from being displayed in Swagger UI for self-hosted installations using self-signed certificates has been fixed. <InfrastructureBadge/> <SelfHostedBadge/>

### :warning: Breaking Changes

- Certain [role permissions](/account/my-organization/profile-and-team/role-management#signing-and-identity-permissions) from the Testing Distribution module related to the Apple Devices section have been migrated to the Signing Identities module. <SigningIdentitiesBadge/> <CloudBadge/> <SelfHostedBadge/>
- The Apple Devices section in the Testing Distribution module has been relocated to the Signing Identities module on the UI, along with its new capabilities. <SigningIdentitiesBadge/> <CloudBadge/> <SelfHostedBadge/>

## 3.21.0 - 2024-09-12 Publish Log Monitoring, SSO Mapping and Enterprise App Store Improvements, Xcode 16.0, Bug Fixes, and more

### 🆕 New Features

- Detailed logs can now be accessed and monitored in real-time as tasks are being published within the Publish module. This enhancement allows for improved tracking of progress, quick identification of issues, and ensures that tasks are processed as expected. <PublishBadge/> <CloudBadge/> <SelfHostedBadge/>
- A counter has been added to track the duration of each step when there is log activity in the Publish Details. <PublishBadge/> <CloudBadge/> <SelfHostedBadge/>
- A "None" authentication type has been added to the Enterprise App Store settings for logging into the Enterprise Store. <EnterpriseStoreBadge/> <CloudBadge/> <SelfHostedBadge/>
- The Notify action has been removed from the Enterprise App Store module. <EnterpriseStoreBadge/> <CloudBadge/> <SelfHostedBadge/>
- `.AAB` files can now be uploaded to profiles in the Enterprise App Store. <EnterpriseStoreBadge/> <CloudBadge/> <SelfHostedBadge/>
- The `.zip` file icon and description have been removed from the app version file type on the Testing Distribution page. <DistributionBadge/> <CloudBadge/> <SelfHostedBadge/>
- [Appcircle Standard macOS Pool (arm64)](/infrastructure/ios-build-infrastructure) has [Xcode 16.0](https://developer.apple.com/documentation/xcode-release-notes/xcode-16-release-notes) final release installed on runners. We strongly recommend extensive testing of your workflows to ensure compatibility and stability with this release. <InfrastructureBadge/> <CloudBadge/>

### :muscle: Improvements

- The Authentications section is now hidden for sub-organizations. <AccountBadge/> <CloudBadge/> <SelfHostedBadge/>
- Deleted SSO mapping settings will no longer appear in new configurations, ensuring data integrity. <AccountBadge/> <CloudBadge/> <SelfHostedBadge/>
- The **Order** tab has been added to the LDAP creation settings. <AccountBadge/> <SelfHostedBadge/>
- [The Android Increment Build and Version Number](/workflows/android-specific-workflow-steps/increment-build-and-version-number) workflow step is now compatible with Kotlin DSL projects, so that you can manage your app versioning within the Appcircle pipeline seamlessly. <BuildIntegrationsBadge/> <CloudBadge/> <SelfHostedBadge/>

### 🐞 Fixes

- An issue was fixed where foreign characters in `.IPA` files were preventing user artifact downloads within the Build module. <BuildBadge/> <CloudBadge/> <SelfHostedBadge/>
- An issue was resolved that prevented users from navigating between build steps while logs were being processed. <BuildBadge/> <CloudBadge/> <SelfHostedBadge/>
- An issue was fixed that could cause builds to be canceled due to a timeout on runners, particularly on self-hosted installations using a custom timezone in the runner. <BuildBadge/> <CloudBadge/> <SelfHostedBadge/>
- An issue was resolved where the custom domain toggle remained enabled in the UI after being disabled. <EnterpriseStoreBadge/> <CloudBadge/> <SelfHostedBadge/>
- An issue with the search filter on Enterprise App Store reports has been fixed. <EnterpriseStoreBadge/> <CloudBadge/> <SelfHostedBadge/>
- An issue was resolved where the organization filter did not have a default value on Enterprise App Store reports section. <EnterpriseStoreBadge/> <CloudBadge/> <SelfHostedBadge/>
- An issue was resolved where users were able to upload Android keystores with the same name. <SigningIdentitiesBadge/> <CloudBadge/> <SelfHostedBadge/>
- An issue was fixed where new users could be invited despite the Single Sign-On (SSO) mapping feature being enabled. <AccountBadge/> <SelfHostedBadge/>
- An issue was fixed where owner users could be deleted while handling SSO mapping. <AccountBadge/> <CloudBadge/> <SelfHostedBadge/>
- An issue was fixed where SSO mapping skipped users with the manager role, leaving their memberships and roles unchanged. <AccountBadge/> <CloudBadge/> <SelfHostedBadge/>
- An issue was fixed that affected access to other sub-organizations when SSO mapping was enabled. <AccountBadge/> <CloudBadge/> <SelfHostedBadge/>
- Resolved an issue where shared apps are now displayed at the top of the list with the Testing Portal. <DistributionBadge/> <CloudBadge/> <SelfHostedBadge/>

## 3.20.5 - 2024-09-02 Android Publish Improvements, In-app Updates and more

### 🆕 New Features

- [In-app updates](/enterprise-app-store/in-app-updates) can now be checked and downloaded via a profile-specific In-App Update Secret using your store URL. <EnterpriseStoreBadge/> <CloudBadge/> <SelfHostedBadge/>
- In-App Update Secrets can now be created specifically for each Enterprise App Store profile within the profile settings. <EnterpriseStoreBadge/> <CloudBadge/> <SelfHostedBadge/>
- [Google Play Console App Information](/publish-module/publish-information/google-play-information), such as primary language and contact info, can now be retrieved and updated for Android via Publish Module. <PublishBadge/> <CloudBadge/> <SelfHostedBadge/>
- [Google Play Console Metadata](/publish-module/publish-information/meta-data-information#android-metadata-information) can now be managed and imported on AppCircle, including the editing of localizations and screenshots. <PublishBadge/> <CloudBadge/> <SelfHostedBadge/>

### :muscle: Improvements

- Testing Distribution profiles with public access enabled are now accessible to all users with active authentication within the Testing Portal. <DistributionBadge/> <CloudBadge/> <SelfHostedBadge/>
- Testing Group members can now be [imported](/testing-distribution/testing-groups#importing-testing-group-members-via-ldap) through registered LDAP groups. <DistributionBadge/> <CloudBadge/> <SelfHostedBadge/>
- Help documentation and guides are now accessible based on the app and certificate type after downloading apps from the Testing Portal. <DistributionBadge/> <CloudBadge/> <SelfHostedBadge/>
- [Android profile creation](/publish-module/creating-publish-profiles#android-publish-profiles) has been separated into two options: you can either create a profile manually by typing the package ID, or select it from the Google Play Console using API credentials. <PublishBadge/> <CloudBadge/> <SelfHostedBadge/>

### 🐞 Fixes

- A UI issue where one of the provisioning files on the build configuration list disappeared when adding a new one has been fixed. <BuildBadge/> <CloudBadge/> <SelfHostedBadge/>
- The issue where the order of self-hosted runners changed after each refresh has been fixed. <InfrastructureBadge/> <SelfHostedBadge/>
- The issue where the admin module's build details failed to display logs properly for resign activities within the publish module has been resolved. <PublishBadge/> <CloudBadge/> <SelfHostedBadge/>

## 3.20.4 - 2024-08-20 Role Management Updates, Testing Distribution & Enterprise App Store Improvements, Xcode 16.1 Beta 1, Bug Fixes, and more

### 🆕 New Features

- Default roles are now shown when inviting users to an organization, both in the UI and through the [CLI](appcircle-api-and-cli/cli-authentication). This enhancement ensures clarity and ease of role assignment during the user invitation process. <AccountBadge/> <CloudBadge/> <SelfHostedBadge/>
- The ability to assign multiple module roles to users has been introduced, allowing for greater flexibility and more refined [role management](/account/my-organization/profile-and-team/team-management#advanced-role-management) within the system. <AccountBadge/> <CloudBadge/> <SelfHostedBadge/>
- A new [Membership](/account/my-organization/profile-and-team/team-management#advanced-role-management) column has been added, displaying values as `Member` or `Inherit`, and the `Assigned` label has been removed as it is no longer necessary. <AccountBadge/> <CloudBadge/> <SelfHostedBadge/>
- A new sub-organization filter has been added to the user list, allowing for more precise filtering and [user management](/account/my-organization/profile-and-team/team-management) within sub-organizations. <AccountBadge/> <CloudBadge/> <SelfHostedBadge/>
- Support for [downloading](/testing-distribution/create-or-select-a-distribution-profile#download-binary) binary in the Testing Distribution module has been added. New or updated endpoints have been documented in Swagger, enabling easy integration and automation for customers. <DistributionBadge/> <CloudBadge/> <SelfHostedBadge/>
- A new feature has been added that allows profiles marked as `Show on Top` in the Enterprise App Store to have all their shared app versions appear at the top of the store. <EnterpriseStoreBadge/> <CloudBadge/> <SelfHostedBadge/>
- The email provider used for email notifications can now be configured via `global.yaml`, which aids in troubleshooting some SMTP issues. <InfrastructureBadge/> <SelfHostedBadge/>
- [Xcode 16.1 Beta 1](https://developer.apple.com/documentation/xcode-release-notes/xcode-16_1-release-notes) has been installed on runners in the [Appcircle Standard macOS Pool (arm64)](infrastructure/ios-build-infrastructure). Since this is a beta release, workflows should be tested extensively. <InfrastructureBadge/> <CloudBadge/>

### :muscle: Improvements

- To prevent confusion during LDAP integration for Appcircle Login in Self-Hosted environments, the `Username` field and associated information text on the LDAP configuration page have been updated. <AccountBadge/> <SelfHostedBadge/>
- The visibility of user roles has been updated to ensure that roles are viewable even when organization permissions are not granted. This change allows users to see their roles regardless of their organizational access levels. <AccountBadge/> <CloudBadge/> <SelfHostedBadge/>
- Users with `Login` status will now appear at the top of the user list for easier identification. <AccountBadge/> <CloudBadge/> <SelfHostedBadge/>
- The user list has been updated to sort users alphabetically in [Team Management](account/my-organization), following the order: Own, Pending, Accepted, and Members. <AccountBadge/> <CloudBadge/> <SelfHostedBadge/>
- Password values in the UI for [Testing Distribution Settings](testing-distribution/create-or-select-a-distribution-profile#authentication) authentication are now hidden. This enhancement improves security by preventing sensitive information from being displayed, thereby protecting user credentials from unauthorized access. <DistributionBadge/> <CloudBadge/> <SelfHostedBadge/>
- The performance of the [Testing Portal](testing-distribution/testing-portal) has been enhanced to achieve faster load times. <DistributionBadge/> <CloudBadge/> <SelfHostedBadge/>
- An additional rule has been implemented to prevent the deletion of deployed versions marked as `Live` or `Beta` in the Enterprise App Store. <EnterpriseStoreBadge/> <CloudBadge/> <SelfHostedBadge/>
- An updated warning message will now be shown if the notify button is used without LDAP or SSO authentication. The message will also be tailored to cases where no emails are entered in the [***Manage Access***](enterprise-app-store/enterprise-app-store-profile#manage-access) settings, ensuring clearer notifications. <EnterpriseStoreBadge/> <CloudBadge/> <SelfHostedBadge/>
- A new rule set has been implemented in the Enterprise App Store to prevent the [deletion of versions](enterprise-app-store/enterprise-app-store-profile#delete) marked as `Live` or `Beta`. RC-marked versions cannot be deleted, the delete buttons for Live and Beta versions have been disabled. To delete these versions, they must first be unpublished <EnterpriseStoreBadge/> <CloudBadge/> <SelfHostedBadge/>
- The Build Module has been updated to enforce uniqueness for all [workflow](workflows) step names. This enhancement was implemented to prevent potential conflicts caused by duplicate names, thereby improving the clarity and reliability of build workflows. <BuildBadge/> <CloudBadge/> <SelfHostedBadge/>
- The ability to cancel the publishing process, as well as triggered and tagged builds, has been introduced. <PublishBadge/> <BuildBadge/> <CloudBadge/> <SelfHostedBadge/>
- The Store Submit display has been removed from the Self-Hosted dashboard. <SelfHostedBadge/>

### 🐞 Fixes

- The issue where the Integration & Connection Viewer permission did not properly restrict access to connection-related actions has been fixed. Users with this permission can now view the Manage button but are correctly restricted from performing any connection actions, ensuring stricter control over connection management. <AccountBadge/> <CloudBadge/> <SelfHostedBadge/>
- The issue where the SSO mapping enable/disable button was not working properly has been fixed. <AccountBadge/> <CloudBadge/> <SelfHostedBadge/>
- The issue where users could not search with partial words in the email filter of the Team Activity Log has been fixed. <AccountBadge/> <CloudBadge/> <SelfHostedBadge/>
- The issue where users could not reassign the owner role in some cases has been fixed. <AccountBadge/> <CloudBadge/> <SelfHostedBadge/>
- The issue where the side window did not close properly after a Resign operation has been fixed. This update ensures that the side window now closes correctly, preventing any confusion about the successful completion of the operation. <DistributionBadge/> <CloudBadge/> <SelfHostedBadge/>
- The issue where the distribution date in the Testing Portal displayed the previous version's distribution date when a version was resent to a tester has been fixed. <DistributionBadge/> <CloudBadge/> <SelfHostedBadge/>
- The issue where metadata updates could not be made for app versions marked as Release Candidate (RC) has been fixed. <PublishBadge/> <CloudBadge/> <SelfHostedBadge/>
- The issue where the system did not automatically select an active and suitable pool from the company's self-hosted options when no pool was selected during the publish process has been fixed. <BuildBadge/> <PublishBadge/> <SelfHostedBadge/>
- The issue where the Redis connection was throwing a readonly error for replica write on self-hosted Appcircle servers has been fixed. <InfrastructureBadge/> <SelfHostedBadge/>
- The issue with incorrect URLs in short links has been fixed, allowing seamless sharing of short URLs using the Copy Shortlink feature in the self-hosted server [Monitoring](self-hosted-appcircle/install-server/linux-package/configure-server/monitoring#accessing-to-grafana-web-ui) UI. <InfrastructureBadge/> <SelfHostedBadge/>
- The issue that caused runner IP addresses to appear as 127.0.0.1 in the build logs and runner details on the self-hosted Appcircle server has been fixed. <InfrastructureBadge/> <SelfHostedBadge/>
- The issue that created a broken system configuration file during the installation of the self-hosted Appcircle server using the Podman container engine has been fixed. <InfrastructureBadge/> <SelfHostedBadge/>

## 3.20.1 - 2024-08-05 - Role Management Updates, Enterprise App Store and Publish Improvements, Xcode 16.0 Beta 5, Bug Fixes and more

### 🆕 New Features

- [The Publish Environment Variables](/account/my-organization/profile-and-team/role-management#publish-environment-variables) Module has been added within the role management with Manager and Viewer roles. <AccountBadge/> <CloudBadge/> <SelfHostedBadge/>
- [Integrations and Connection Management](/account/my-organization/profile-and-team/role-management#integrations-and-connection-managements) roles have been added within the role management with Manager and Viewer roles. <AccountBadge/> <CloudBadge/> <SelfHostedBadge/>
- The Viewer role has been added for [Organization Management](/account/my-organization/profile-and-team/role-management#organization-management-permissions). <AccountBadge/> <CloudBadge/> <SelfHostedBadge/>
- Hyperlink support has been added to the affected build profiles on the pop-up screen when a user attempts to delete a provisioning profile that is active in a build configuration. <SigningIdentitiesBadge/> <CloudBadge/> <SelfHostedBadge/>
- The self-hosted Appcircle server script now includes a new command ([**init**](/self-hosted-appcircle/install-server/linux-package/index.md#initialize-vault)) that should be used after the `export` step once while installing the server, ensuring seamless vault initialization. <InfrastructureBadge/> <SelfHostedBadge/>

### :muscle: Improvements

- The Credentials and Authentications sections have been separated within the Integrations area of the organization module. <AccountBadge/> <CloudBadge/> <SelfHostedBadge/>
- The rule feature has been added to the cards in the Publish flow editor. <PublishBadge/> <CloudBadge/> <SelfHostedBadge/>
- Multiple app version delete support has been added for Enterprise App Store and Publish modules. <PublishBadge/> <EnterpriseStoreBadge/> <CloudBadge/> <SelfHostedBadge/>
- UI Improvements have been made for Enterprise App Store and Publish modules regarding overall texting and profile cards. <PublishBadge/> <EnterpriseStoreBadge/> <CloudBadge/> <SelfHostedBadge/>
- The profile IDs of Enterprise App Store and Testing Distribution profiles can now be copied from their settings section. <DistributionBadge/> <EnterpriseStoreBadge/> <CloudBadge/> <SelfHostedBadge/>
- The notify button will no longer be disabled if the user has static authentication; instead, a warning message will be shown. <EnterpriseStoreBadge/> <CloudBadge/> <SelfHostedBadge/>
- The self-hosted Appcircle server configuration file validator now checks the integrity of  [Enterprise App Store](/self-hosted-appcircle/install-server/linux-package/configure-server/integrations-and-access/ssl-configuration.md#custom-domain) and [Testing Distribution](/self-hosted-appcircle/install-server/linux-package/configure-server/integrations-and-access/ssl-configuration.md#custom-domain-1) ports defined in `global.yaml`. <InfrastructureBadge/> <SelfHostedBadge/>
- The [Appcircle Standard macOS Pool (arm64)](/infrastructure/ios-build-infrastructure) has [Xcode 16.0 Beta 5](https://developer.apple.com/documentation/xcode-release-notes/xcode-16-release-notes) installed on runners. Since this is a beta release, please test your workflows extensively. <InfrastructureBadge/> <CloudBadge/>

### 🐞 Fixes

- The issue where the Runner Access Token did not display the warning text properly after generation has been fixed. <AccountBadge/> <CloudBadge/> <SelfHostedBadge/>
- An issue where SSO login redirect flows were causing access denied errors has been fixed. <AccountBadge/> <CloudBadge/> <SelfHostedBadge/>
- An issue where the metadata localization list was not alphabetical has been fixed. <PublishBadge/> <CloudBadge/> <SelfHostedBadge/>
- An issue where metadata screenshots were displayed in the wrong order on some occasions has been fixed. <PublishBadge/> <CloudBadge/> <SelfHostedBadge/>
- An overall improvement has been made to the request states of the UI, resolving issues such as un-centered status texts. <PublishBadge/> <CloudBadge/> <SelfHostedBadge/>
- An issue where removing a localization setting affected uploads on metadata within the publish module has been fixed. <PublishBadge/> <CloudBadge/> <SelfHostedBadge/>
- An issue where archived logs were not being shown in the Publish History has been fixed. <PublishBadge/> <CloudBadge/> <SelfHostedBadge/>
- An issue where the UI was not displaying an error message when the user uploaded a certificate that already existed or entered the wrong password has been fixed. <SigningIdentitiesBadge/> <CloudBadge/> <SelfHostedBadge/>
- A texting issue on the UI that occurred while manually uploading app versions within the Testing Distribution Profile has been fixed. <DistributionBadge/> <CloudBadge/> <SelfHostedBadge/>
- A problem with routing when users do not have distribution settings in the configuration has been fixed. <BuildBadge/> <CloudBadge/> <SelfHostedBadge/>

## 3.20.0 - 2024-07-29 - Role Management Updates, Testing Distribution and Publish Improvements, Xcode 16.0 Beta 4, Bug Fixes and more

### 🆕 New Features

- Publisher and contact information, along with Privacy Policy and Terms of Service URLs, can now be viewed and updated under the [Info tab](/testing-distribution/create-or-select-a-distribution-profile#information) within the Testing Distribution profile settings. This information will be displayed on the Testing Portal. <DistributionBadge/> <CloudBadge/> <SelfHostedBadge/>
- [Shared App Profiles](/testing-distribution/testing-portal#navigating-between-shared-app-profiles) will now be displayed within the Testing Portal. This will allow the users to view and navigate between different Testing Distribution Profiles that have shared app versions for the same user. <DistributionBadge/> <CloudBadge/> <SelfHostedBadge/>
- For each app version, the file size and certificate version will now be shown within the [Testing Portal](/testing-distribution/testing-portal). <DistributionBadge/> <CloudBadge/> <SelfHostedBadge/>
- A new [user menu](/testing-distribution/create-or-select-a-distribution-profile#information) has been added to the Testing Portal, where the testing distribution profile's publisher information, login method, and a logout button are displayed. <DistributionBadge/> <CloudBadge/> <SelfHostedBadge/>
- When downloading app versions with an enterprise-type certificate within the Testing Portal, a [guidance message](/testing-distribution/testing-portal) will now be displayed. <DistributionBadge/> <CloudBadge/> <SelfHostedBadge/>
- Submissions with "Waiting for Review" or "In Review" status can now be [cancelled](/publish-module/publish-information/cancel-submission) on App Store Connect. <PublishBadge/> <CloudBadge/> <SelfHostedBadge/>
- App versions can now be [rejected](/publish-module/publish-information/reject-binary) by users with Manager and Operator roles. Rejected app versions cannot be marked as RC (Release Candidate); they can only be deleted or viewed. The same version can also be re-uploaded for rejected items. <PublishBadge/> <CloudBadge/> <SelfHostedBadge/>
- [App Center Migration Tool](/appcircle-api-and-cli/appcenter-migration-tool), can now be used to assist organizations and individuals in migrating their Visual Studio App Center projects, including organizations, collaborators, app profiles, and test groups, to Appcircle effortlessly. <APICLIBadge/> <CloudBadge/> <SelfHostedBadge/> 

### :muscle: Improvements

- The role structure has been expanded, with new roles added and existing roles updated. For more details, please visit the [Role Management](/account/my-organization/profile-and-team/role-management) page. <AccountBadge/> <CloudBadge/> <SelfHostedBadge/>
- French language support has now been added to [The Testing Portal](/testing-distribution/testing-portal). <DistributionBadge/> <CloudBadge/> <SelfHostedBadge/>
- [Default environment variable](/publish-module/publish-variables#reserved-variables) names have been updated. The old naming convention should no longer be used, as all Appcircle-provided default values now starts with `AC_`. <PublishBadge/> <CloudBadge/> <SelfHostedBadge/>
- Environment variables can now be used in metadata, app info, and Intune metadata forms within the Publish Module. <PublishBadge/> <CloudBadge/> <SelfHostedBadge/>
- App versions that are published to the Beta and Live channels will now be displayed on Enterprise App Store profile headers with related tags, both within the profile and the Enterprise App Store profile list, for easier visibility. <EnterpriseStoreBadge/> <CloudBadge/> <SelfHostedBadge/>
- UI improvements have been made to the actions menu of Enterprise App Store profiles. <EnterpriseStoreBadge/> <CloudBadge/> <SelfHostedBadge/>
- The [Appcircle Standard macOS Pool (arm64)](/infrastructure/ios-build-infrastructure) has [Xcode 16.0 Beta 4](https://developer.apple.com/documentation/xcode-release-notes/xcode-16-release-notes) installed on runners. Since this is a beta release, please test your workflows extensively. <InfrastructureBadge/> <CloudBadge/>

### 🐞 Fixes

- A UI issue has been fixed related to SSO Mapping toggle. <AccountBadge/> <CloudBadge/> <SelfHostedBadge/>
- An issue with the search by action filter in the Team Activity Log has been fixed, where the first available option was not displaying any results. <AccountBadge/> <CloudBadge/> <SelfHostedBadge/>
- A related message will now be received upon saving if deprecated components are present in the Publish Flow. <PublishBadge/> <CloudBadge/> <SelfHostedBadge/>
- An issue has been fixed regarding the what's the new component of metadata details within the Publish module. <PublishBadge/> <CloudBadge/> <SelfHostedBadge/>
- An issue has been fixed regarding renewing provisioning profile by adding hour and minute to the naming convention for Renewed Provisioning Profiles, allowing renewals on the same day. <PublishBadge/> <CloudBadge/> <SelfHostedBadge/>
- A UI problem affecting Safari browsers has been fixed for the App Detail preview screen in the Enterprise App Store customization section. <EnterpriseStoreBadge/> <CloudBadge/> <SelfHostedBadge/>
- An issue has been fixed where user color selections were not immediately displaying on the preview screen within the Enterprise App Store customization section. <EnterpriseStoreBadge/> <CloudBadge/> <SelfHostedBadge/>
- An issue has been fixed where colors could not be updated without also updating the store title within the Enterprise App Store customization section. <EnterpriseStoreBadge/> <CloudBadge/> <SelfHostedBadge/>
- An issue related to long texts affecting the Enterprise App Store display has been fixed by applying a character limit to the Summary and Release Notes sections of the Publish to Store feature within the Enterprise App Store module. <EnterpriseStoreBadge/> <CloudBadge/> <SelfHostedBadge/>
- A UI problem has been fixed where the save button for the static login configuration of the Enterprise App Store module remained enabled even without any changes. <EnterpriseStoreBadge/> <CloudBadge/> <SelfHostedBadge/>
- An issue has been fixed regarding binary upload process by adding status checks and failing the task if the binary could not be processed. <CloudBadge/> <SelfHostedBadge/>

### :warning: Breaking Changes

- New Ext. Operator Role has been added to Enterprise App Store, Testing Distribution and Publish modules. <AccountBadge/> <CloudBadge/> <SelfHostedBadge/>
- The Uploader role has been removed from the Enterprise App Store module and migrated to the Operator role. Additionally, the previous Operator role has been migrated to the Ext. Operator role. <AccountBadge/> <CloudBadge/> <SelfHostedBadge/>

## 3.19.1 - 2024-07-04 - Publish and Signing Identity Module Improvements, Xcode 16.0 Beta 3, Bug Fixes and more

### 🆕 New Features

- The store status of Release Candidates in the Publish profiles can now be manually checked using [Check Release Status](/publish-module/publish-information/check-release-status) feature. <PublishBadge/> <CloudBadge/> <SelfHostedBadge/>
- The self-hosted Appcircle server now supports a new [DMZ architecture](/self-hosted-appcircle/install-server/linux-package/configure-server/advanced-configuration/store-dist-dmz), allowing you to separate [Enterprise App Store](/enterprise-app-store) and [Testing Distribution](/testing-distribution) modules from the core and install them in a DMZ [(Demilitarized Zone)](https://en.wikipedia.org/wiki/DMZ_(computing)). This securely exposes these external-facing modules to internet users. <SelfHostedBadge/>

### :muscle: Improvements

- The [Appcircle Standard macOS Pool (arm64)](/infrastructure/ios-build-infrastructure) has [Xcode 16.0 Beta 3](https://developer.apple.com/documentation/xcode-release-notes/xcode-16-release-notes) installed on runners. Since this is a beta release, please test your workflows extensively. <InfrastructureBadge/> <CloudBadge/>
- To ensure the validity of the Microsoft Intune remote app connection, the binary will be unmarked as a Release Candidate after switching from other credentials to Microsoft Intune. Additionally, .aab format binaries will display a warning message when using Microsoft Intune credentials, as they are not supported. <PublishBadge/> <CloudBadge/> <SelfHostedBadge/>
- Help documentation for [Update Metadata on Microsoft Intune](/publish-integrations/common-publish-integrations/update-metadata-on-microsoft-intune) feature has been updated. <PublishBadge/> <CloudBadge/> <SelfHostedBadge/>
- Microsoft Intune metadata and App Info updates are now included in the Activity Report. <PublishBadge/> <CloudBadge/> <SelfHostedBadge/>
- App Store Connect App Info & Metadata and Microsoft Intune Metadata are now available through [Open API](https://api.appcircle.io/openapi/index.html?urls.primaryName=publish). <PublishBadge/> <CloudBadge/> <SelfHostedBadge/>
- Multiple Bundle IDs can now be selected when importing from App Store Connect. <PublishBadge/> <CloudBadge/> <SelfHostedBadge/>
- All Publish artifacts including the binary, metadata details, screenshots, App Store Connect information, and more can now be downloaded a zip file. <PublishBadge/> <CloudBadge/> <SelfHostedBadge/>
- When [inviting a new user to an organization](/account/my-organization/profile-and-team/team-management), a warning message will now be displayed if an invalid or already in-use email address is entered. <AccountBadge/> <CloudBadge/> <SelfHostedBadge/>
- Existing and newly invited organization members can now be [searched by e-mail filter](/account/my-organization/profile-and-team/team-management) within the Team Management area. <AccountBadge/> <CloudBadge/> <SelfHostedBadge/>
- When attempting to delete a provisioning profile that is already in use for a build profile, a warning message will now display. This allows you to see the affected profiles and navigate directly to their configuration. Alternatively, you can force delete the provisioning profile. <SigningIdentitiesBadge/> <CloudBadge/> <SelfHostedBadge/>
- When a Provisioning Profile within the Apple Profiles section has a mismatched Apple Certificate, a tool tip warning message will display. <SigningIdentitiesBadge/> <CloudBadge/> <SelfHostedBadge/>
- Upload multiple files at once with the new [Apple Provisioning Profile](/signing-identities/apple-profiles#upload-a-provisioning-profiles) file upload improvement. <SigningIdentitiesBadge/> <CloudBadge/> <SelfHostedBadge/>
- Multiple Provisioning Profiles can now be [force deleted](/signing-identities/apple-profiles#deleting-provisioning-profiles) by the users. <SigningIdentitiesBadge/> <CloudBadge/> <SelfHostedBadge/>

### 🐞 Fixes

- A behaviour difference between Appcircle UI and App Store Connect while registering Bundle IDs has been fixed. <PublishBadge/> <CloudBadge/> <SelfHostedBadge/>
- An issue causing indicator truncation while retrieving provisioning profiles in the Publish Module has been fixed. <PublishBadge/> <CloudBadge/> <SelfHostedBadge/>
- An issue has been fixed where, if no images are present in the metadata screenshot section for different localization settings, images from the primary language were not being displayed for guidance and explanatory purposes. <PublishBadge/> <CloudBadge/> <SelfHostedBadge/>
- The Publish profile header will no longer display the latest store status if the binary is unmarked as a release candidate. <PublishBadge/> <CloudBadge/> <SelfHostedBadge/>
- The errors that occurred on some types of projects during [Android versioning](https://docs.appcircle.io/versioning#understanding-android-versioning) were fixed, and several improvements were made to check for invalid versioning. <VersioningBadge/> <CloudBadge/> <SelfHostedBadge/>
- An issue has been resolved where the [Increment Version and Build Number for Android](/versioning/android-version) step caused formatting errors in Gradle files that use dynamic logic for versioning. <VersioningBadge/> <CloudBadge/> <SelfHostedBadge/>
- An issue has been fixed where build profile cards displayed some build results as text instead of an icon. <BuildBadge/> <CloudBadge/> <SelfHostedBadge/>
- An issue has been fixed where users with specific profiles encountered access problems when navigating between organizations. <AccountBadge/> <CloudBadge/> <SelfHostedBadge/>
- Improved and fixed help documentation links within the Signing Identities module for [Apple Profiles](signing-identities/apple-profiles), [Apple Certificates](signing-identities/apple-certificates) and [Apple Identifiers](signing-identities/apple-identifiers). <SigningIdentitiesBadge/> <CloudBadge/> <SelfHostedBadge/>

## 3.19.0 - 2024-06-27 - Publish Apps to Microsoft Intune, App Store Connect Integration, Publish and Signing Identity Enhancements, Xcode 16.0 Beta 2, Bug Fixes and more

### 🆕 New Features

- Apps can now be sent to [Microsoft Intune](/publish-integrations/common-publish-integrations/send-to-microsoft-intune) and their metadata can be updated within the Publish module. <PublishBadge/> <CloudBadge/> <SelfHostedBadge/>
- Saved [Microsoft Intune](/publish-integrations/common-publish-integrations/send-to-microsoft-intune) credentials can now be used with the Publish Profiles by integration.  <PublishBadge/> <CloudBadge/> <SelfHostedBadge/>
- Profiles can now be directly listed and imported from App Store Connect within the Publish module. <PublishBadge/> <CloudBadge/> <SelfHostedBadge/>
- [Bundle Identifiers](/signing-identities/apple-identifiers#edit-bundleid) in Apple Appstore can now be directly managed through the Appcircle interface. <PublishBadge/> <CloudBadge/> <SelfHostedBadge/>
- A Publish Profile can now be created for existing apps from [App Store Connect integration](/publish-module/creating-publish-profiles#create-from-app-store-connect). <PublishBadge/> <CloudBadge/> <SelfHostedBadge/>
- [App Store Connect Information](/publish-module/publish-information/app-information) has been added within the Publish module where users can update the required information for binary submission. <PublishBadge/> <CloudBadge/> <SelfHostedBadge/>
- A new Provisioning Profile can now be created by selecting [Apple Profiles](/signing-identities/apple-profiles) (Formerly known as Provisioning Profiles) within the Signing Identities module. <SigningIdentitiesBadge/> <CloudBadge/> <SelfHostedBadge/>
- Provisioning Profiles can now be [renewed](/signing-identities/apple-profiles#profile-actions) within the Signing Identities module. <SigningIdentitiesBadge/> <CloudBadge/> <SelfHostedBadge/>
- An [Apple Identifiers](/signing-identities/apple-identifiers) section has been added within the Signing Identities module. <SigningIdentitiesBadge/> <CloudBadge/> <SelfHostedBadge/>
- A new value display and filter have been added to the LDAP Mapping table. <IntegrationsBadge/> <SelfHostedBadge/>
- Group and role management can now be automated with [SSO](/account/my-organization/security/authentications/sso-authentication) for Appcircle Login. <AccountBadge/> <CloudBadge/> <SelfHostedBadge/>
- Efficiently distribute your apps using Appcircle’s Testing Distribution and Enterprise Store plugins, available on [GitHub](/marketplace/github-marketplace), [Fastlane](/marketplace/fastlane), and the [Visual Studio Marketplace](/marketplace/visual-studio-marketplace). <CloudBadge/> <SelfHostedBadge/>

### :muscle: Improvements

- [Xcode 16.0 Beta 2](https://developer.apple.com/documentation/xcode-release-notes/xcode-16-release-notes) has been installed on the [Appcircle Standard macOS Pool (arm64)](https://docs.appcircle.io/infrastructure/ios-build-infrastructure) runners. As this is a beta release, workflows should be tested extensively. <InfrastructureBadge/> <CloudBadge/>
- iOS binaries can now be resigned via the UI by directly providing the entitlements, without needing to upload an XML file. <PublishBadge/> <CloudBadge/> <SelfHostedBadge/>
- Any [Bundle ID](/publish-module/binary-management) can now be uploaded inside a publish profile for resign purposes. However, marking it as RC (Release Candidate) will not be possible if the app version's Bundle ID does not match the profile's main Bundle ID. <PublishBadge/> <CloudBadge/> <SelfHostedBadge/>
- Store connections will be displayed on the Publish profile cards to indicate if the profile is connected to a store such as Microsoft Intune or App Store Connect. <PublishBadge/> <CloudBadge/> <SelfHostedBadge/>
- Latest Metadata will now be cloned to newly uploaded app versions by default. <PublishBadge/> <CloudBadge/> <SelfHostedBadge/>
- The ["Add for Review"](/publish-integrations/ios-publish-integrations/add-for-review-on-app-store) step has been added to the Appstore Publish Flow within the Publish module. <PublishBadge/> <CloudBadge/> <SelfHostedBadge/>
- The ["Send to Enterprise App Store"](/publish-integrations/common-publish-integrations/send-to-enterprise-app-store) step has been added to the Appstore Publish Flow within the Publish module. <PublishBadge/> <CloudBadge/> <SelfHostedBadge/>
- Publish profile updates can now be viewed on the main dashboard. <PublishBadge/> <CloudBadge/> <SelfHostedBadge/>

### 🐞 Fixes

- An issue where users were unable to save the Xcode version on React Native build profiles without providing the optional Node.js version has been fixed. <BuildBadge/> <CloudBadge/> <SelfHostedBadge/>
- An issue has been fixed where a remotely triggered build via GitLab connection showed an incorrect branch name in the Appcircle UI during the build process. <BuildBadge/> <CloudBadge/> <SelfHostedBadge/>
- An issue has been fixed where multiple remotely triggered builds via GitLab, affecting a single pipeline, was showing incorrect build status in the Appcircle UI. <BuildBadge/> <CloudBadge/> <SelfHostedBadge/>
- An issue where localization settings caused duplicated screenshots in the Metadata Information section has been fixed. <PublishBadge/> <CloudBadge/> <SelfHostedBadge/>

## 3.18.0 - 2024-05-31 - Build Enhancements, Appcircle CLI v2.2.0, Publish Improvements and more

### 🆕 New Features

- We have significantly enhanced the performance of the build log stream feature, ensuring faster and more efficient logging processes. <BuildBadge/> <CloudBadge/> <SelfHostedBadge/>
- We are releasing [Appcircle CLI v2.2.0.](https://github.com/appcircleio/appcircle-cli/releases/tag/v2.2.0) <APICLIBadge/> <CloudBadge/> <SelfHostedBadge/>
- Users can now change the order of screenshots and previews by drag and drop in [Metadata Information](https://docs.appcircle.io/publish-module/publish-information/meta-data-information) within the Publish Module. <PublishBadge/> <CloudBadge/> <SelfHostedBadge/>
- The Testing Distribution profiles now include the signed or unsigned status information for app versions. <DistributionBadge/> <CloudBadge/> <SelfHostedBadge/>

<RedisDomainCaution/>

### :muscle: Improvements

- Resign History and Publish History components have been unified under a new History component within the Publish module. <PublishBadge/> <CloudBadge/> <SelfHostedBadge/>
- Users will now be able to see which version was used to resign the app after resigning an app version within the Publish module. <PublishBadge/> <CloudBadge/> <SelfHostedBadge/>
- The default build workflows have been updated to enhance functionality and improve the user experience. Therefore, it can be assured that the steps in the default workflows are also up-to-date. <BuildBadge/> <CloudBadge/> <SelfHostedBadge/>

### 🐞 Fixes

- We have resolved issues that could cause crashes when running multiple builds simultaneously, enhancing the overall stability and reliability of the build process. <BuildBadge/> <CloudBadge/> <SelfHostedBadge/>
- We have enhanced security for remote repository connections in the Build module.  <BuildBadge/> <CloudBadge/> <SelfHostedBadge/>
- Fixed an issue where build logs were being saved prematurely due to a time synchronization problem, causing logs to be saved before the end of the process. <BuildBadge/> <CloudBadge/> <SelfHostedBadge/>
- Fixed an issue where API returned incorrect response code for requests with invalid commitId or buildId. <BuildBadge/> <CloudBadge/> <SelfHostedBadge/>
- Fixed an issue where the Admin Build Details section showed incorrect build status for cancelled builds. <BuildBadge/> <CloudBadge/> <SelfHostedBadge/>
- Fixed an issue in Jira comments where new lines were not rendered when using [Jira REST API v2](https://docs.appcircle.io/workflows/common-workflow-steps/jira-comment#jira-rest-api-version-reference), as the payload was previously received as plain text. <BuildIntegrationsBadge/> <CloudBadge/> <SelfHostedBadge/>
- Fixed an issue where users couldn't send release notes for binaries via 'Send to Google Play'. <PublishIntegrationsBadge/> <CloudBadge/> <SelfHostedBadge/>
- Fixed an issue where the Publish Flow did not display the final step after successfully completing the process. <PublishBadge/> <CloudBadge/> <SelfHostedBadge/>

## 3.17.1 - 2024-05-23 - Publish Activity Log Enhancement, Send to Microsoft Intune, Publish Module Bug Fixes

### 🆕 New Features

- We have added the [Send to Microsoft Intune](https://docs.appcircle.io/publish-integrations/common-publish-integrations/send-to-microsoft-intune) Component to our available [Publish Flow](https://docs.appcircle.io/publish-module/publish-flow) steps for Intune Store publishing. <PublishBadge/> <CloudBadge/> <SelfHostedBadge/>

### :muscle: Improvements

- You can now monitor [Resign Binary](https://docs.appcircle.io/publish-module/publish-information/resign-binary) activities in Publish Activity Logs. <PublishBadge/> <CloudBadge/> <SelfHostedBadge/>
- We have added minimum and maximum e-mail format validations for the [Get Approval via E-mail](https://docs.appcircle.io/publish-integrations/common-publish-integrations/get-approval-via-email) Publish Flow step. <PublishBadge/> <CloudBadge/> <SelfHostedBadge/>
- The [auto-update](https://docs.appcircle.io/self-hosted-appcircle/install-server/linux-package/configure-server/auto-updating) helper tool has been improved to detect the upgrade in a more efficient way, which reduces the network payload and speeds up the process. <SelfHostedBadge/>

### 🐞 Fixes

- Fixed an issue where the restart flow rule failed in certain cases, causing invalid flow validations within the Publish Module. <PublishBadge/> <CloudBadge/> <SelfHostedBadge/>
- Fixed issues where the API allowed requests with duplicate and blank [Publish variable](https://docs.appcircle.io/publish-module/publish-variables) and group names. <PublishBadge/> <CloudBadge/> <SelfHostedBadge/>
- Fixed an issue where [Store Status](https://docs.appcircle.io/publish-module/binary-management#store-status) received from the Get Approval from Test Flight or Get Approval from App Store steps was not being displayed on the AppVersion's and Profile's Store Status. <PublishBadge/> <CloudBadge/> <SelfHostedBadge/>
- Fixed a bug at the [Jira Comment](https://docs.appcircle.io/workflows/common-workflow-steps/jira-comment) step that was throwing an unexpected JSON parse error when using [Jira REST API v3](https://docs.appcircle.io/workflows/common-workflow-steps/jira-comment#jira-rest-api-version-reference) and ensured the integrity of the payload for commit messages containing line breaks. <BuildIntegrationsBadge/> <CloudBadge/> <SelfHostedBadge/>
- Fixed a bug that was affecting Appcircle UI notifications such as build success, failure, etc. <SelfHostedBadge/>
- Fixed a problem that caused the self-hosted Appcircle server logging service to not start and work correctly when using the root user. <SelfHostedBadge/>

## 3.17.0 - 2024-05-17 - LDAP Mapping Improvements, Publish Module Bug Fixes, and more

### 🆕 New Features

- Users can now automate [Group](https://docs.appcircle.io/self-hosted-appcircle/install-server/linux-package/configure-server/integrations-and-access/ldap-settings#managing-ldap-groups-and-mappings) and [Role](https://docs.appcircle.io/self-hosted-appcircle/install-server/linux-package/configure-server/integrations-and-access/ldap-settings#ldap-role-mapping) Management using LDAP Authentication for Appcircle Login in Self-Hosted environments. <SelfHostedBadge/>
- We have introduced the [Team Activity Log](https://docs.appcircle.io/account/my-organization/profile-and-team/team-activity-log) feature within the Organization settings. This feature enables users to monitor team management actions within their organization if they are the organization owner or have the Organization Management role. <AccountBadge/> <CloudBadge/> <SelfHostedBadge/>
- The self-hosted Appcircle server now has a new configuration at `global.yaml` that helps you [enable or disable](https://docs.appcircle.io/self-hosted-appcircle/install-server/linux-package/configure-server/monitoring#disable-the-monitoring-services) the log monitoring feature on demand. <SelfHostedBadge/>

### :muscle: Improvements

- The ["Get Approval via Email"](https://docs.appcircle.io/publish-integrations/common-publish-integrations/get-approval-via-email) component now allows you to view the statuses of all users in its logs. <PublishBadge/> <CloudBadge/> <SelfHostedBadge/>
- We have added an activity log for updates to Release Notes on the [Metadata Information](https://docs.appcircle.io/publish-module/publish-information/meta-data-information) page within the Publish Module. <PublishBadge/> <CloudBadge/> <SelfHostedBadge/>
- Self-hosted users can now choose to hide the Change Password option in the account settings page by disabling the Forgot Password option in Self-Hosted Settings. <AccountBadge/> <SelfHostedBadge/>
- We have added the ability for Jira Enterprise users to choose the API version.The [Jira Comment](https://docs.appcircle.io/workflows/common-workflow-steps/jira-comment) workflow step now supports both Jira Cloud and On-Prem use cases for both Jira API v2 and v3, which makes the integration more flexible. <BuildIntegrationsBadge/> <CloudBadge/> <SelfHostedBadge/>
- We have updated the documentation links on the workflow steps to enable users to access the most current and detailed documents for integration purposes. <BuildIntegrationsBadge/> <CloudBadge/> <SelfHostedBadge/>

### 🐞 Fixes

- Performance improvements have been made on the [Testing Distribution Portal](testing-distribution/testing-portal). <DistributionBadge/> <CloudBadge/> <SelfHostedBadge/>
- If the **Auto-Register** feature is disabled on the [Testing Distribution Profile](https://docs.appcircle.io/distribute/create-or-select-a-distribution-profile), the **Register Device** button will now be hidden on the [Testing Distribution Portal](https://docs.appcircle.io/distribute/downloading-binaries). Additionally, various typos and UI issues on the [Testing Distribution Portal](https://docs.appcircle.io/distribute/downloading-binaries) have been fixed. <DistributionBadge/> <CloudBadge/> <SelfHostedBadge/>
- Deleting a [Release Candidate](https://docs.appcircle.io/publish-module/publish-information/marking-release-candidates) app version is now prevented; users must unmark it from being a [Release Candidate](https://docs.appcircle.io/publish-module/publish-information/marking-release-candidates) before deletion. <PublishBadge/> <CloudBadge/> <SelfHostedBadge/>
- Release Notes can now only be changed for [Release Candidate](https://docs.appcircle.io/publish-module/publish-information/marking-release-candidates) app versions. <PublishBadge/> <CloudBadge/> <SelfHostedBadge/>
- Fixed an issue requiring a refresh for event-based logs in the Get Approval via Email component. <PublishBadge/> <CloudBadge/> <SelfHostedBadge/>
- A bug was fixed where deleting an app version that leaves no app versions in the Publish Profile, resulted in incorrect information being displayed in the header. <PublishBadge/> <CloudBadge/> <SelfHostedBadge/>
- Fixed an issue where a refresh was causing a problem in the Publish Flow log panel. <PublishBadge/> <CloudBadge/> <SelfHostedBadge/>
- A bug was fixed where test submissions with missing compliance did not display a warning message about resolving the compliance issue before test submission to internal or external groups. <PublishBadge/> <CloudBadge/> <SelfHostedBadge/>
- Fixed a bug on UI where an app version name was cut short due to Release Candidate badge , also affected the other app version names within Publish Profile. <PublishBadge/> <CloudBadge/> <SelfHostedBadge/>
- An issue was fixed where, during the resigning of an .IPA binary, the sign button was enabled despite no Provision Profile being selected. <PublishBadge/> <CloudBadge/> <SelfHostedBadge/>
- An issue regarding the positioning of the Provisioning Profile and Read-Only Bundle ID options within Resign Binary feature has been fixed. <PublishBadge/> <CloudBadge/> <SelfHostedBadge/>
- The broken Jira transitions that the [Jira Comment](https://docs.appcircle.io/workflows/common-workflow-steps/jira-comment) step is making are now fixed so that you can update the status of Jira issues in the build pipeline. <BuildIntegrationsBadge/> <CloudBadge/> <SelfHostedBadge/>
- Android apps with special characters in their names now proceed without errors during signing and other steps. <BuildBadge/> <CloudBadge/> <SelfHostedBadge/>
- A bug fix has been applied to the auto distribution and publish features to address issues with non-existing Testing Distribution and Publish Profiles. <BuildBadge/> <CloudBadge/> <SelfHostedBadge/>
- Fixed the incorrect versioning of the [Gradle Runner](https://docs.appcircle.io/workflows/android-specific-workflow-steps/gradle-runner) step, which was breaking current workflows because of incompatible changes. <BuildIntegrationsBadge/> <CloudBadge/> <SelfHostedBadge/>
- [Testinium](https://docs.appcircle.io/workflows/common-workflow-steps/testinium-steps/testinium) step dependencies are defined for the workflow editor so that the user can easily include the integration in the correct order. <BuildIntegrationsBadge/> <CloudBadge/> <SelfHostedBadge/>
- [Maestro Cloud Upload](https://docs.appcircle.io/workflows/common-workflow-steps/maestro-cloud-upload) step dependencies are defined for the workflow editor so that the user can easily include the integration in the correct order. <BuildIntegrationsBadge/> <CloudBadge/> <SelfHostedBadge/>
- Fixed a bug that caused the [no-proxy](https://docs.appcircle.io/self-hosted-appcircle/install-server/linux-package/configure-server/integrations-and-access/proxy-configuration#edit-no_proxy-for-internal-container-network) helper tool to throw an error when the CIDR notation was used in the `no_proxy` environment variable. <SelfHostedBadge/>
- Fixed a bug that prevented the self-hosted Appcircle server logging service from being healthy when a proxy is used for network access. <SelfHostedBadge/>
- Fixed a bug that causes the wrong self-hosted server package to [download](https://docs.appcircle.io/self-hosted-appcircle/update#1-download-latest) when a specific version is preferred instead of the latest. <SelfHostedBadge/>

## 3.16.0 - 2024-05-10 - New features in Publish Module, Resigning Binary, Xcode 15.4, and more

### 🆕 New Features

- The [Resign Binary](/publish-module/publish-information/resign-binary) feature is now available for both iOS and Android applications within the Publish module. <PublishBadge/> <CloudBadge/> <SelfHostedBadge/>
- Users can now upload application screenshots and update [Metadata Information](https://docs.appcircle.io/publish-module/publish-information/meta-data-information) within the Publish module, including promotional text and descriptions, via Appcircle, without the need for the App Store Connect interface. <CloudBadge/> <SelfHostedBadge/> <PublishBadge/>
<!-- - LDAP Mapping is now supported in Appcircle, allowing seamless synchronization of user groups and roles from your LDAP directory to your Appcircle environment. This integration streamlines user management and enhances security by aligning your Appcircle roles with your organizational structures. For a detailed setup guide, visit our [LDAP Mapping documentation](/self-hosted-appcircle/install-server/linux-package/configure-server/integrations-and-access/ldap-settings#ldap-mapping) -->
- Within the Publish profile card, App Store Status will be displayed for Enterprise users, while Flow Status will be observed for non-enterprise users. Similarly, in the app version view, Enterprise users will have access to both Flow and App Store Status, whereas non-Enterprise users will only see Flow Status displayed. <CloudBadge/> <SelfHostedBadge/> <PublishBadge/>
- A new component named "Update Metadata on App Store" has been integrated to the Publish Steps section, facilitating the display of metadata information. <CloudBadge/> <SelfHostedBadge/> <PublishIntegrationsBadge/>
- On the Metadata Information page, metadata for profiles designated as Release Candidates is retrieved directly from the store. For more information, refer to the [Metadata Information](/publish-module/publish-information/meta-data-information) documentation. <CloudBadge/> <SelfHostedBadge/> <PublishBadge/>
- Users uploading .AAB files can now share the app version with testers within the [Distribution](/testing-distribution) module. <CloudBadge/> <SelfHostedBadge/> <DistributionBadge/>
- The install certificate tool bundled in the runner package now supports proxies when connecting to remote URLs on macOS. <SelfHostedBadge/>
- The [Signing Identities](/signing-identities) module features are now accessible via the command-line interface. Learn more. <CloudBadge/> <SelfHostedBadge/> <APICLIBadge/> <SigningIdentitiesBadge/>
- You can now manage [Testing Groups](testing-distribution/testing-groups) within the [Distribution](/testing-distribution) module via the command-line interface. <CloudBadge/> <SelfHostedBadge/> <APICLIBadge/> <DistributionBadge/>
- Users can configure [Distribution](/testing-distribution) settings to [automatically send builds to testers](/testing-distribution/create-or-select-a-distribution-profile#manual-binary-upload) using the command-line interface. <CloudBadge/> <SelfHostedBadge/> <APICLIBadge/> <DistributionBadge/>
- The "Default M1 pool" and "macOS VM image" now include [Xcode 15.4](https://docs.appcircle.io/infrastructure/ios-build-infrastructure#available-xcode-versions) installed on runners. We strongly recommend extensive testing of your workflows to ensure compatibility and stability with this release candidate. <CloudBadge/> <SelfHostedBadge/>
- This release introduces [a log viewing and delivery system](https://docs.appcircle.io/self-hosted-appcircle/configure-server/monitoring) for the self-hosted Appcircle server. <SelfHostedBadge/>
- Self-hosted customers can now [download](https://docs.appcircle.io/self-hosted-appcircle/configure-server/auto-updating) the Appcircle server package seamlessly and [update](https://docs.appcircle.io/self-hosted-appcircle/configure-server/auto-updating) the Appcircle server fully automated. <SelfHostedBadge/>

### :muscle: Improvements

- Users now have the capability to download comprehensive data associated with the app version, encompassing publish logs, metadata, screenshots, and build logs. <CloudBadge/> <SelfHostedBadge/>
- Users can now prepare and transmit screenshots and metadata to the App Store through the newly integrated metadata component. <CloudBadge/> <SelfHostedBadge/>
- Users can now seamlessly import metadata and screenshots from App Store Connect to establish the initial state on the Update Metadata screen. <CloudBadge/> <SelfHostedBadge/>
- The Appcircle runner package now includes a diagnostic tool that helps to identify, analyze, and troubleshoot system issues. <SelfHostedBadge/>
- Self-hosted Appcircle clients can now [download and extract](https://docs.appcircle.io/self-hosted-appcircle/self-hosted-runner/runner-vm-setup#download-the-macos-vm-and-xcode-images-automatically) the runner macOS VM in the background more robustly, particularly in cases of network connection faults. <SelfHostedBadge/>
- The install certificate tool included in the runner package, which trusts CA certificates, now extends support to Java 8, 17, and 21. <SelfHostedBadge/>
- We have added an App Store Status field within Publish Profiles and App Versions lists, providing regular updates at 30-minute intervals. For further details, please refer to the [App Store Status](/publish-module/binary-management#store-status) documentation. <CloudBadge/> <SelfHostedBadge/>

:::caution

To ensure the App Store status remains current, the following conditions must be met:

- The current profile necessitates valid store credentials defined within the Signing Identity module and must be selected.
- Alignment of the published app's identifier, version, and build number with the Appcircle app version records is essential.
- Identification of one of the app version records as the designated release candidate is required.
- The service will continue updating the app status until it reaches the 'READY_TO_SALE' or 'READY_TO_DISTRIBUTE' states.
- Initially, the service checks the App Store status; in the event of no matching records, it subsequently conducts a search within TestFlight.

:::

### 🐞 Fixes

- The self-hosted runner macOS installation now detects Homebrew anomalies that can occur after macOS upgrades and reinstalls Homebrew with package upgrades. <SelfHostedBadge/>
- Fixed various bugs that occurred during the installation of the self-hosted runner on GNU/Linux. <SelfHostedBadge/>
- Made improvements and fixed various bugs in the install certificate tool bundled in the runner package. <SelfHostedBadge/>
- Fixed a bug in the self-hosted version that prevented listing the Xcode version for the selected pool. <SelfHostedBadge/>
- Fixed a bug that caused errors during the parsing of large AAB files. <CloudBadge/> <SelfHostedBadge/>
- Fixed a bug that caused the last build time within the build profile appearing as null when a user deleted old builds. <CloudBadge/> <SelfHostedBadge/>

## 3.15.0 - 2024-04-24 - AAB to APK, Improved Testing Distribution, Publish Event Enhancement

### 🆕 New Features

- [The distribution link](testing-distribution/create-or-select-a-distribution-profile#distribution-link) in the distribution settings has been transformed into a QR code to simplify access and sharing. <CloudBadge/> <SelfHostedBadge/>
- Users can now filter the app version list on [the testing portal](testing-distribution/testing-portal) by app name, version, release notes, or build number for enhanced navigation and search capabilities. <CloudBadge/> <SelfHostedBadge/>
- The system now automatically converts uploaded or built AAB files to a universal format. It also discreetly saves the newly created APK file with the second app's resource id. <CloudBadge/> <SelfHostedBadge/>
- A new command, ["build active-list"](https://docs.appcircle.io/appcircle-api-and-cli/) has been added, allowing users to view active builds in the queue directly from their command line interface. <CloudBadge/> <SelfHostedBadge/>
- A new command, ["build view"](https://docs.appcircle.io/appcircle-api-and-cli/) has been added, enabling users to access and view detailed information about builds directly from the command line interface. <CloudBadge/> <SelfHostedBadge/>
- The "Appcircle Standard macOS Pool (arm64)" now includes [Xcode 15.4 beta-1](https://docs.appcircle.io/infrastructure/ios-build-infrastructure#available-xcode-versions) installed on runners. As this is a beta release, we strongly recommend testing your workflows extensively to ensure compatibility and stability. <CloudBadge/> <SelfHostedBadge/>

### :muscle: Improvements

- We have introduced new [Publish Events](https://docs.appcircle.io/publish-module/) like Publish Profile Created, Publish Profile Deleted, App Version Uploaded, App Version Created, and App Version Deleted to enrich the activity report. <CloudBadge/> <SelfHostedBadge/>
- We have fine-tuned branch search and filter operations for faster performance and smoother functionality. <CloudBadge/> <SelfHostedBadge/>
- We have introduced the capability for active users to store profile pins (Enterprise store profile, Distribution profile, Build Profile, and Publish Profile) individually. Previously, profile pins were stored solely on an organization-wide level. Now, each active user can set and manage their own pin independently, providing greater flexibility and customization options. <CloudBadge/> <SelfHostedBadge/>
- Added [Okta](/account/my-organization/security/authentications/sso-authentication#4-specific-provider-configuration) tile based login so users can log in to the Appcircle dashboard by clicking the Appcircle app icon on Okta side. <CloudBadge/> <SelfHostedBadge/>

### 🐞 Fixes

- We have fixed a bug that caused the report to update only once due to discrepancies between canceling after the build starts and canceling before it starts. <CloudBadge/> <SelfHostedBadge/>
- Fixed an issue where manual distribution resulted in errors when attempting to install an already existing version. Now, a pop-up warning is displayed in such cases. <CloudBadge/> <SelfHostedBadge/>
- Fixed the issue of undefined workflow name in the 'listBuildProfileWorkflows' command. <CloudBadge/> <SelfHostedBadge/>
- Fixed "workflowName" parameter in the "build start" command. <CloudBadge/> <SelfHostedBadge/>
- Fixed a bug that caused fullchain certificates installed by users to not work properly. <CloudBadge/> <SelfHostedBadge/>

## 3.14.0 - 2024-04-04 - Improved Workflow Editor, Publish Module Enhancement, Deprecated Store Submit Module

### 🆕 New Features

- In the [Publish module](https://docs.appcircle.io/publish-module), within the app information section, users can now redirect to the relevant build and profile if the publish originated from a build. <CloudBadge/> <SelfHostedBadge/>
- Release notes are now displayed in the [app information](https://docs.appcircle.io/publish-integrations/ios-publish-integrations/app-information-app-store) section within the Publish module. <CloudBadge/> <SelfHostedBadge/>
- The ["Get approval from Test Flight"](https://docs.appcircle.io/publish-integrations/ios-publish-integrations/approval-test-flight) step has been enhanced to provide additional information and actions, such as managing beta testers and addressing compliance errors. <CloudBadge/> <SelfHostedBadge/>
- Added the ability to distribute to both internal and external groups within the ["Get approval from Test Flight"](https://docs.appcircle.io/publish-integrations/ios-publish-integrations/approval-test-flight) section. <CloudBadge/> <SelfHostedBadge/>
- The compliance status is now displayed in the ["Get approval from Test Flight"](https://docs.appcircle.io/publish-integrations/ios-publish-integrations/approval-test-flight) component on the new UI page.<CloudBadge/> <SelfHostedBadge/>
- Support for obtaining multiple email approvals, with required/optional options and a minimum approval count, has been added to the [Publish Flow](https://docs.appcircle.io/publish-module/publish-flow/). <CloudBadge/> <SelfHostedBadge/>
- Added filtering support for Publish Profile list based on latest statuses. <CloudBadge/> <SelfHostedBadge/>
- You can now update the default release note of the app version provided by the Build Module. This will be sent as the "What to Test" area in [TestFlight](https://docs.appcircle.io/publish-integrations/ios-publish-integrations/sent-to-testflight). <CloudBadge/> <SelfHostedBadge/>
- Submit Store redirects have been eliminated from the site. <CloudBadge/> <SelfHostedBadge/>
- Incorporated a "Type" field into the data table within the [Environment Variable](https://docs.appcircle.io/environment-variables) sections, offering additional context regarding the type of each variable. <CloudBadge/> <SelfHostedBadge/>
- [PAT (Personal Access Token) connections](/build/manage-the-connections/reconnect-change-provider#managing-pat-connections) listed on the build connection page are now deletable, providing users with the flexibility to manage their connections more efficiently. <CloudBadge/> <SelfHostedBadge/>
- Branches are now filtered based on their status, enabling users to easily identify and navigate through branches based on their current state. <CloudBadge/> <SelfHostedBadge/>
- Users now have the capability to be redirected to their desired locations upon clicking on [Okta applications](/account/my-organization/security/authentications), enhancing navigation efficiency and user experience within the system. <CloudBadge/> <SelfHostedBadge/>
- When a build is [manually initiated](https://docs.appcircle.io/build/build-process-management/build-manually-or-with-triggers#manual-build), the system retrieves information about the user from the initiating organization. Conversely, if the build is [not initiated manually](https://docs.appcircle.io/build/build-process-management/build-manually-or-with-triggers#automatic-build), it displays the details of the user who made the commit, ensuring accurate attribution of actions within the system. <CloudBadge/> <SelfHostedBadge/>
- The self-hosted Appcircle server now supports using a custom domain for the [Testing Distribution Portal](/testing-distribution/testing-portal). Follow the instructions in the [Testing Distribution](/self-hosted-appcircle/install-server/linux-package/configure-server/integrations-and-access/ssl-configuration#testing-distribution) section of the SSL configuration. <SelfHostedBadge/>
- The self-hosted Appcircle server now adopts single-node single drive MinIO instead of multi-node single drive MinIO in the default configuration, which decreases disk consumption significantly. <SelfHostedBadge/>

:::caution
/account/my-organization/notifications/email-connection
Upgrading from older versions to `v3.14.0` or later, requires MinIO migration that should be done interactively while upgrading.

In order to migrate to single-node single drive MinIO configuration or stay with the deprecated multi-node single drive MinIO configuration, **you must follow the instructions** that are defined in the [MinIO Migration](/self-hosted-appcircle/install-server/linux-package/configure-server/minio-migration) document.

:::

:::tip

Fresh self-hosted server installations do not require any manual intervention for the MinIO configuration.

The single-node single drive [MinIO configuration](/self-hosted-appcircle/install-server/linux-package/configure-server/minio-migration) is applied by default on fresh installations.

:::

### :muscle: Improvements

- Users can now update the default release notes for app versions directly on the [Binary Information](https://docs.appcircle.io/publish-module/publish-information/binary-information) page. <CloudBadge/> <SelfHostedBadge/>
- In the [Publish module](https://docs.appcircle.io/publish-module), the names "App Info" and "Details" have been updated to prevent misunderstanding. "App Information" has been changed to "Binary Information," and "Details" has been changed to "Publish Details" for clarity. <CloudBadge/> <SelfHostedBadge/>
- In the Publish module, the [Release Candidate](https://docs.appcircle.io/publish-module/publish-information/marking-release-candidates) version is now the exclusive source for the Profile App Version, Build Number, and Icon.<CloudBadge/> <SelfHostedBadge/>
- Post-upload control for [Google Play](https://docs.appcircle.io/publish-integrations/android-publish-integrations/publish-to-google-play) and [Huawei AppGallery](https://docs.appcircle.io/publish-integrations/android-publish-integrations/publish-to-huawei-appgallery) Credential Validation against API files has been implemented. <CloudBadge/> <SelfHostedBadge/>
- Improvements have been made to the text on the download and install buttons in the Enterprise app store. <CloudBadge/> <SelfHostedBadge/>
- The user interface has been updated for disabled states, with the opacity of the corresponding switch object being reduced to improve visual clarity and indicate its disabled status more effectively. <CloudBadge/> <SelfHostedBadge/>
- The invitation link has been updated to be a clickable link instead of plain text, allowing users to easily access the invitation page with a single click for a smoother onboarding experience. <CloudBadge/> <SelfHostedBadge/>

### 🐞 Fixes

- Fixed a bug that allowed app versions with different bundle IDs to be uploaded. <CloudBadge/> <SelfHostedBadge/>
- Fixed a bug where self-hosted runners, when the only available runner systems were present, were unable to detect changes or default values of Xcode versions for App Store steps. <SelfHostedBadge/>
- Fixed a bug where the data was not updated when an app version Release Candidate (RC) was selected. <CloudBadge/> <SelfHostedBadge/>
- Fixed a bug in the pool table where, if agent information was missing, the pool was erroneously reset as if no records were present. <CloudBadge/> <SelfHostedBadge/>
- Fixed a bug that occurred when re-uploading a file with the same name. <CloudBadge/> <SelfHostedBadge/>
- Fixed a crash that occurred on the add new user screen when encountering an invited user. <CloudBadge/> <SelfHostedBadge/>
- Resolved a 404 issue that users encountered when attempting to connect to PAT (Personal Access Token). <CloudBadge/> <SelfHostedBadge/>
- Fixed a problem where versioning was being reset erroneously. <CloudBadge/> <SelfHostedBadge/>
- Fixed a bug where form validation was broken after uploading YAML files. <CloudBadge/> <SelfHostedBadge/>
- Fixed an issue where there was a problem with keystore selection on the Resign binary page <CloudBadge/> <SelfHostedBadge/>

## 3.13.0 - 2024-03-04 - Improved Publish Module, Xcode 15.3, Build Infrastructure Updates

### 🆕 New Feature

- The new "App Information" tab has been added into the Publish Detail page for the new "App Information from App Store" step. <CloudBadge/> <SelfHostedBadge/>
- Within the new "App Information" section, users can now find the Publish icon displayed for both TestFlight and App Store, offering convenient access to essential information regarding the app's publication status across these platforms. <CloudBadge/> <SelfHostedBadge/>
- The pool selection feature has been added to the [Publish Module Settings](https://docs.appcircle.io/publish-module/#publish-settings). <CloudBadge/> <SelfHostedBadge/>
- In the Publish Module, users now have the capability to upload YAML files for their flows, enabling easier management and customization. Additionally, they can download their existing flows for offline reference or modification. <CloudBadge/> <SelfHostedBadge/>
- Within the Publish Module, customers now have the capability to designate their desired app version as a Release Candidate, streamlining the process of identifying and managing versions prior to official release. <CloudBadge/> <SelfHostedBadge/>
- The "Appcircle Standard macOS Pool (arm64)" and [self-hosted macOS VM image](https://docs.appcircle.io/self-hosted-appcircle/self-hosted-runner/runner-vm-setup/) have been updated to include the latest [Xcode 15.3](https://developer.apple.com/documentation/xcode-release-notes/xcode-15_3-release-notes) release. <CloudBadge/> <SelfHostedBadge/>
- The "Appcircle Standard macOS Pool (arm64)" has been transitioned to [macOS Sonoma](https://docs.appcircle.io/infrastructure/ios-build-infrastructure), now featuring the latest Xcode and stack updates. <CloudBadge/> <SelfHostedBadge/>
- The "Appcircle Standard macOS Pool (arm64)" and the self-hosted runner environment now feature the latest [JDK 21](/workflows/common-workflow-steps/select-java-version), along with patch version upgrades for JDK 8, 11, and 17, ensuring compatibility and providing users with access to the most up-to-date Java development environment. <CloudBadge/> <SelfHostedBadge/>

### :muscle: Improvement

- Certain email templates have been upgraded to incorporate icons in build notifications, enhancing visual clarity and the user experience. <CloudBadge/> <SelfHostedBadge/>
- Self-hosted installations now have the ability to customize the "distribution not found" logo by specifying a custom SVG logo path within the tester web container. <SelfHostedBadge/>
- A scheduled task has been implemented to enhance performance by optimizing the cleaning process of outdated information-level job and job log records. <CloudBadge/> <SelfHostedBadge/>
- The login, registration, forgot password, and single sign-on (SSO) login pages have all been updated with a fresh new user interface. <CloudBadge/> <SelfHostedBadge/>
- Registration now restricts the use of common and disposable email domains for user sign-up. <CloudBadge/> <SelfHostedBadge/>
- Social login functionality is deprecated. Users attempting to log in via social platforms will now be redirected to the registration page for initial setup. However, those who have previously utilized social logins can still access this feature without interruption. <CloudBadge/> <SelfHostedBadge/>
- After logging into the application, users now have the ability to provide onboarding information. <SelfHostedBadge/>
- Dynamic title changes based on the selected language have been implemented to elevate the user experience, ensuring that users receive content in their preferred language seamlessly. <CloudBadge/> <SelfHostedBadge/>
- A new "Provision Profile Type" section has been incorporated into the "App Information" section within the App version, providing users with essential details regarding provisioning profile types associated with the application. <CloudBadge/> <SelfHostedBadge/>
- A validation has been introduced to the Email field within the "Approval via Email" section, ensuring that accurate and properly formatted email addresses are provided for submission. <CloudBadge/> <SelfHostedBadge/>
- In the "select repository" section while connecting to [Bitbucket](/build/manage-the-connections/connection-guides/connecting-to-bitbucket), [GitLab](/build/manage-the-connections/connection-guides/connecting-to-gitlab), [GitHub](/build/manage-the-connections/connection-guides/connecting-to-github), or [Azure DevOps](/build/manage-the-connections/connection-guides/connecting-to-azure), teams are now listed in alphabetical order, streamlining the process of selecting repositories and enhancing user navigation within the system. <CloudBadge/> <SelfHostedBadge/>
- A new "Connection Pool" field has been introduced in the LDAP Configuration settings, providing users with the ability to configure connection pooling for LDAP connections. <CloudBadge/> <SelfHostedBadge/>
- An "Order" field has been incorporated into the LDAP Configuration settings, enabling users to specify the order of LDAP configurations. <CloudBadge/> <SelfHostedBadge/>
- Sub-organizations can now access and manage the connection settings, allowing for more comprehensive control and customization within the system. <CloudBadge/> <SelfHostedBadge/>
- A new status has been introduced for builds. Moving forward, the "running" status will also be displayed, providing users with real-time updates on the progress of ongoing builds. <CloudBadge/> <SelfHostedBadge/>
- During self-hosted runner installation, the system now conducts checks on the host configuration. If nested virtualization is supported, the installation process includes the setup of the [Android emulator](https://docs.appcircle.io/self-hosted-appcircle/self-hosted-runner/configure-runner/android-emulator/), enhancing compatibility and enabling seamless Android development workflows. <SelfHostedBadge/>
- The "Appcircle Standard macOS Pool (arm64)" and the self-hosted runner environment have been updated to include Node.js 18 LTS as the default version, providing users with the latest features and improvements in Node.js for [Android](https://docs.appcircle.io/infrastructure/android-build-infrastructure) and [iOS](https://docs.appcircle.io/infrastructure/ios-build-infrastructure). <CloudBadge/> <SelfHostedBadge/>

### 🐞 Fixed

- Fixed a bug that prevented the display of the active publish status in the App version table field. <CloudBadge/> <SelfHostedBadge/>
- Fixed a bug that caused errors when attempting to download app versions during the publish process. <CloudBadge/> <SelfHostedBadge/>
- Fixed a bug that retained the behavior of the export build artifact step for problematic metadata exports. <CloudBadge/> <SelfHostedBadge/>
- Fixed a bug where, if the commit message was empty and there was no custom release note component, the release note wasn't being transmitted to the distribution server. <CloudBadge/> <SelfHostedBadge/>
- Fixed a bug in the Appcircle CLI config trust command that caused it to fail to locate the script. <SelfHostedBadge/>
- Fixed a bug causing multiple requests to be sent erroneously. <CloudBadge/> <SelfHostedBadge/>
- Fixed a bug where validation problems in the form were occurring. <CloudBadge/> <SelfHostedBadge/>

## 3.12.0 - 2024-01-25 - Comprehensive Revision on Permissions, Improvements for Notifications, Migrating to the Publish Module, and Appcircle CLI Updates

### 🆕 New Feature

- Permission (role) naming has been changed in [advanced role management](/account/my-organization/profile-and-team/team-management#advanced-role-management). Also, there are some new roles added for better scope management in your organization. <CloudBadge/> <SelfHostedBadge/>
- [Share with Testers](testing-distribution/create-or-select-a-distribution-profile#share-your-application-with-the-test-groups-manually) in Testing Distribution now has a new toggle option that enables you to display only the shared app version instead of all app versions. <CloudBadge/> <SelfHostedBadge/>
- Appcircle Notifications now has improvements on [Slack](/account/my-organization/notifications/slack-notifications), [Microsoft Teams](https://docs.appcircle.io/account/teams-notifications), [Email](https://docs.appcircle.io/account/email-connection), and [Webhook](https://docs.appcircle.io/account/webhooks) channels that allows you to share release notes, build logs, and test reports via notifications. <CloudBadge/> <SelfHostedBadge/>
- The Store Submit module has been deprecated and it will be replaced by the brand-new [Publish](https://docs.appcircle.io/publish-module) module. You should transfer your apps to the [Publish](https://docs.appcircle.io/publish-module) module in order to submit your apps to the stores. <CloudBadge/> <SelfHostedBadge/>
- The Appcircle CLI has undergone a complete revision to make it compatible with the latest Appcircle API. Now it also supports self-hosted Appcircle servers. You can see all the recent changes made in the [changelog](https://github.com/appcircleio/appcircle-cli/blob/main/CHANGELOG.md) and follow [configuration instructions](/self-hosted-appcircle/install-server/linux-package/configure-server/advanced-configuration/appcircle-cli) to use the CLI with a self-hosted Appcircle server. <CloudBadge/> <SelfHostedBadge/>

### :muscle: Improvement

- You can now [download](https://docs.appcircle.io/publish-module/#version-download) app version artifacts (`ipa`, `aab`, or `apk`) in the Publish module. <CloudBadge/> <SelfHostedBadge/>
- The blue status bar at the bottom has been changed to **Active Processes**. Now, not only the builds but also the active store submit and publish jobs will be seen there. <CloudBadge/> <SelfHostedBadge/>
- Enterprise users can customize their [publish flows](https://docs.appcircle.io/publish-module/#publish-flow) using the **Manage Flow** button so that they can deploy their apps to multiple targets, get approvals from different stakeholders, execute custom scripts, and even more. <CloudBadge/> <SelfHostedBadge/>
- Administrators can now enable or disable the "Edit Username" feature from **Login Settings** on the self-hosted Appcircle server. <SelfHostedBadge/>
- `Manager`, `Operator`, and `Viewer` build profile roles have view permission for the [self-hosted runners](https://docs.appcircle.io/self-hosted-appcircle/self-hosted-runner/configure-runner/manage-runners) list but cannot enable or disable any runner on the list. <CloudBadge/> <SelfHostedBadge/>
- License limits for monthly tester emails and artifact storage size were removed from "Organization > Billing > Usages". Keep in mind that for fair usage, the limits exist but are higher when compared to previous plan limits. <CloudBadge/> <SelfHostedBadge/>
- Now only the underscore character ("\_") can be used in [environment variable](https://docs.appcircle.io/environment-variables/managing-variables) group naming. Appcircle will not allow other special characters in group names. <CloudBadge/> <SelfHostedBadge/>
- [Enterprise App Store](https://docs.appcircle.io/account/my-organization#enterprise-app-store-permissions) permissions have undergone revision with new roles that enable users to configure authorization in detail. <CloudBadge/> <SelfHostedBadge/>
- [User invitation](/account/my-organization/profile-and-team/team-management) and membership update notification emails have been improved and now include additional information, such as sub-organizations. <CloudBadge/> <SelfHostedBadge/>
- User redirection when invited to the organization was improved according to several different cases, like registered, not registered, or SSO login. <CloudBadge/> <SelfHostedBadge/>
- Now you can enhance the SSO login experience by eliminating the "SSO Alias" requirement on the login screen. For this, you should create an Appcircle-compatible login URL so that users can pass through the "SSO Alias" step when they access Appcircle using your custom login URL. <CloudBadge/> <SelfHostedBadge/>
- Publish flow step statuses, and the last step status in the [version list](https://docs.appcircle.io/publish-module/#publish-versions) will be in `waiting` status unless the runner executes them. <CloudBadge/> <SelfHostedBadge/>
- The contact button at the bottom right of the page has been removed. You can reach us through the [Contact](https://appcircle.io/contact) or [Slack](https://slack.appcircle.io/) channels. <CloudBadge/>
- The duration and results of internal scheduled tasks can now be tracked by the schedule manager in the infrastructure. <CloudBadge/> <SelfHostedBadge/>
- You can see the Git URL under the repository name while selecting the repository on a new connection, which avoids confusion when the team has the same repository name in different locations. <CloudBadge/> <SelfHostedBadge/>
- Queue waiting records with a waiting time of 0 min will no longer appear in the queue waiting reports for better experience. <SelfHostedBadge/>
- Supported Xcode versions that you see in the "starting workflow" step in build logs are ordered descending (latest first) for better readability. <CloudBadge/> <SelfHostedBadge/>
- Testing Distribution [distribution profile](/account/my-organization/profile-and-team/role-management#testing-distribution-permissions) permissions have undergone revision with new `Operator` role and other role naming changes. <CloudBadge/> <SelfHostedBadge/>
- The self-hosted runner macOS image is the same VM image as in the cloud Appcircle, which will keep you always up-to-date with the latest without waiting for special self-hosted updates. <SelfHostedBadge/>

### 🐞 Fixed

- The time to check the active status of self-hosted runners has been increased from 2 hours to 3 days, which also fixes self-hosted pool availability in the build profile configuration. <SelfHostedBadge/>
- Fixed a typo and a broken re-login redirection when an invalid OTP attempt was made in custom authentication. <SelfHostedBadge/>
- Fixed a bug that prevents sub-organizations from seeing their own enterprise app store download reports. <CloudBadge/> <SelfHostedBadge/>
- Fixed a bug that throws an "branch and commit are not active" toast error when a new branch is added to the repository and not refreshed on the Appcircle side. <CloudBadge/> <SelfHostedBadge/>
- Fixed cache invalidation issues on the login screen. <CloudBadge/> <SelfHostedBadge/>
- Fixed a bug that prevents users from manually uploading `aab` files in the Publish module. <CloudBadge/> <SelfHostedBadge/>
- Fixed a bug for correct step listing in Build module workflow and Publish module flow steps. <CloudBadge/> <SelfHostedBadge/>
- Fixed a bug that prevents user to click on "disconnect" but at Slack integration. <CloudBadge/> <SelfHostedBadge/>
- Fixed bugs that occur while deleting the store API keys in integrations. <CloudBadge/> <SelfHostedBadge/>
- Fixed a bug that enables users to distribute apps to the Enterprise App Store, although they do not have sufficient permission in the Enterprise App Store. <CloudBadge/> <SelfHostedBadge/>
- Fixed unnecessary toast errors when the user has relevant permission in Distribution Profile and opens the build profile configuration. <CloudBadge/> <SelfHostedBadge/>
- Fixed a bug that throws toast errors messages when the user opens the build configuration signing tab. <CloudBadge/> <SelfHostedBadge/>
- Fixed a bug that prevents the correct display of the "Published At" in Enterprise App Store profiles. <CloudBadge/> <SelfHostedBadge/>
- Fixed a bug where the user can enter invalid values into license limits at license details. <CloudBadge/> <SelfHostedBadge/>
- Fixed a bug that prevents manage profiles and app versions in the Enterprise App Store when they have the `Uploader` role. <CloudBadge/> <SelfHostedBadge/>
- Fixed a bug that makes browser crash while viewing build logs. <CloudBadge/> <SelfHostedBadge/>
- Fixed a bug that prints the incorrect remaining limit when the license is expired. <CloudBadge/> <SelfHostedBadge/>
- Fixed a bug that threw an error while renaming the publish profile. <CloudBadge/> <SelfHostedBadge/>
- Fixed the missing default values for [Appdome Build-2Secure for Android](/workflows/android-specific-workflow-steps/appdome-build-to-secure-for-android) workflow step output. <CloudBadge/> <SelfHostedBadge/>
- Fixed the [JaCoCo](https://www.eclemma.org/jacoco/) code coverage "NilObject" error by improving the parser algorithm at the [test report](https://docs.appcircle.io/continuous-testing/android-testing/running-android-unit-tests#generating-test-report) workflow step. <CloudBadge/> <SelfHostedBadge/>
- Fixed the format of values in the publish flow step settings so that they're more user-friendly instead of "key|value" style. <CloudBadge/> <SelfHostedBadge/>
- Fixed the value of the `AC_PULL_NUMBER` environment variable in the build pipeline, which should be the merge request `iid` value for the GitLab connection. <CloudBadge/> <SelfHostedBadge/>

## 3.11.0 - 2023-12-27 - Publish Module, Change Build Profile Owner, Custom Authentication Integration

### 🆕 New Feature

- A new module called [Publish](/publish-module) is introduced in beta, which helps manage App Store, Google Play, and Huawei AppGallery deployments with more efficiency. You can now modify publishing flows, add custom scripts, and control flow logic. <CloudBadge/> <SelfHostedBadge/>
- Members in the same [organization](/account/my-organization) can take ownership of previously added build profiles. <CloudBadge/> <SelfHostedBadge/>
- The user can now add a new PAT (Personal Access Token) via the [Connections](/build/manage-the-connections/reconnect-change-provider#managing-pat-connections) page without creating a new build profile. <CloudBadge/> <SelfHostedBadge/>
- Enterprise customers can integrate their own authentication and OTP services and use them in conjunction with LDAP configuration on self-hosted installations. <SelfHostedBadge/>
- The configuration file [global.yaml](../self-hosted-appcircle/install-server/linux-package/installation/docker#3-configure) now has a validator that helps users configure the settings correctly on export and prevents them from starting the server with broken settings. <SelfHostedBadge/>
- The [certificate installer](../self-hosted-appcircle/install-server/linux-package/installation/docker#3-configure) tool now supports extracting proxy server certificates, which enable the runner to connect through a proxy without any SSL certificate error. <SelfHostedBadge/>

### :muscle: Improvement

- The starting workflow step in the build log shows the email address of the user who triggered the current build. <CloudBadge/> <SelfHostedBadge/>
- Users who have reached the build limit on their licenses will no longer be able to use Autofill while adding a new profile. <CloudBadge/> <SelfHostedBadge/>
- The motto on the login and sign-up pages has been changed to reflect our up-to-date vision. <CloudBadge/> <SelfHostedBadge/>
- The "Appcircle Standard macOS Pool (arm64)" has the latest stable [Xcode 15.1](https://developer.apple.com/documentation/xcode-release-notes/xcode-15_1-release-notes) update available on runners and can be used for iOS builds. <CloudBadge/> <SelfHostedBadge/>
- The "Appcircle Standard macOS Pool (arm64)" has [Xcode 15.2](https://developer.apple.com/documentation/xcode-release-notes/xcode-15_2-release-notes) beta-1 installed on runners. Since this is a beta release, please test your workflows extensively. <CloudBadge/> <SelfHostedBadge/>
- The LDAP configuration section in settings has a help button that redirects to the relevant documentation page for configuration details. <SelfHostedBadge/>
- A new type of role **Operator** has been added to the build profile roles that can also trigger builds. <CloudBadge/> <SelfHostedBadge/>
- You can change the [Enterprise App Store](/self-hosted-appcircle/install-server/linux-package/configure-server/integrations-and-access/ssl-configuration#enterprise-app-store) settings (domain, etc.) after installation without any `reset` action. <SelfHostedBadge/>

### 🐞 Fixed

- Fixed an issue where a connected build profile would appear as if it had not been connected before. <CloudBadge/> <SelfHostedBadge/>
- Fixed an issue that caused the user to completely restrict their own [privileges](/account/my-organization/profile-and-team/team-management) when alone in an organization. <CloudBadge/> <SelfHostedBadge/>
- Fixed the case where the build pipeline was executed on a non-selected wrong pool, which was affecting the Appcircle Linux Pool (x86_64) and the Appcircle Standard macOS Pool (arm64). <CloudBadge/>
- Fixed an issue that was affecting the first-time [connections to the GitLab](/build/manage-the-connections/connection-guides/connecting-to-gitlab) provider. <CloudBadge/> <SelfHostedBadge/>
- The bug was fixed in the re-creation of a connection that had been disconnected and had its [token revoked](/build/manage-the-connections/reconnect-change-provider#revoke-oauth-connections). <CloudBadge/> <SelfHostedBadge/>
- Fixed a redirect issue when the user tried to connect to any Git provider without an active connection. <CloudBadge/> <SelfHostedBadge/>
- Fixed an issue with the [Unit and UI test](/continuous-testing/ios-testing/running-ios-unit-and-ui-tests) screenshots in the test reports. <CloudBadge/> <SelfHostedBadge/>
- Fixed an issue that occurred in the branch list and commits after [changing the git provider](/build/manage-the-connections/reconnect-change-provider#change-git-provider-and-reconnect) connection at the build profile. <CloudBadge/> <SelfHostedBadge/>
- Fixed an issue that caused environment variables to be created with the same name in the same [environment variable](/build/build-environment-variables) group on the API. <CloudBadge/> <SelfHostedBadge/>
- An error that occurred after closing the repository list while trying to change the Git provider of a build profile connected to a repository has been fixed. <CloudBadge/> <SelfHostedBadge/>
- Fixed an issue that caused the [invited user](/account/my-organization/profile-and-team/team-management) not to be redirected to the sign up page if they were not registered. <CloudBadge/> <SelfHostedBadge/>
- Fixed an issue where the authentication logs section was not visible. <CloudBadge/>
- The error with the email hint text falling into the email field on the login and sign up pages has been fixed. <CloudBadge/> <SelfHostedBadge/>
- Fixed the [Xcodebuild for Unit and UI Tests](/workflows/ios-specific-workflow-steps/#xcodebuild-for-unit-and-ui-tests) workflow step, which was stuck in the build pipeline until timeout in some cases. <CloudBadge/> <SelfHostedBadge/>
- Fixed the crash in the [Export Build Artifacts](/workflows/common-workflow-steps#export-build-artifacts) workflow step that occurs while uploading files in the artifacts that have 0 bytes of length or no content. <CloudBadge/> <SelfHostedBadge/>
- The bundler version bug has been fixed in the [Fastlane](/workflows/common-workflow-steps/fastlane) workflow step by pinning the last bundler version compatible with the ruby version that's included in build runners. <CloudBadge/> <SelfHostedBadge/>
- The permission error that occurred while using the [Authenticate with Netrc](/workflows/common-workflow-steps#authenticate-with-netrc) workflow step was fixed. <CloudBadge/> <SelfHostedBadge/>
- The command line parameter order has been changed to fetch provisioning profiles for signing first, which fixes the broken auto-sign feature in the [Xcodebuild for Devices](/workflows/ios-specific-workflow-steps#xcodebuild-for-devices-archive--export) workflow step. <CloudBadge/> <SelfHostedBadge/>
- Fixed the errors thrown while using the [Bitbucket](/build/manage-the-connections/connection-guides/connecting-to-bitbucket) connection in build profiles. <CloudBadge/> <SelfHostedBadge/>
- In the [Azure DevOps Server 2020](/build/manage-the-connections/connection-guides/connecting-to-azure#connecting-to-azure-devops-server-repository) version, the trigger was malfunctioning due to the different JSON format received after a merge operation following a PR (Pull Request). It was fixed. <CloudBadge/> <SelfHostedBadge/>
- The bug that prevents users from changing their emails was fixed. <CloudBadge/> <SelfHostedBadge/>
- Fixed a bug about [`no_proxy`](/self-hosted-appcircle/install-server/linux-package/configure-server/integrations-and-access/proxy-configuration#2-configure-proxy-for-the-server) environment variables that broke the network connection of the self-hosted Appcircle server. <SelfHostedBadge/>
- Fixed bug that causes version output to be incorrect when [artifact registry](../self-hosted-appcircle/install-server/linux-package/installation/docker#using-3rd-party-or-self-hosted-artifact-registry) has port in URL. <SelfHostedBadge/>
- Fixed corrupted `check` command output in Ubuntu-based Linux [distributions](../self-hosted-appcircle/install-server/linux-package/installation/docker#supported-linux-distributions). <SelfHostedBadge/>

## 3.10.0 - 2023-12-01 - Connections Page, Disconnect Profile and Change Provider

### 🆕 New Feature

- Added [Connections](/build/manage-the-connections) to the Build module, where all connections (OAuth, PAT) can be viewed and edited. From here, you can disconnect, reconnect, and view the build profiles affected by the connections. <CloudBadge/> <SelfHostedBadge/>
- You can now [disconnect and reconnect](/build/manage-the-connections/reconnect-change-provider#change-git-provider-and-reconnect) to another repository or Git provider without deleting the link to an added profile. You can also change PATs for connections made with PAT. <CloudBadge/> <SelfHostedBadge/>
- The [Testinium](/workflows/common-workflow-steps/#testinium) workflow component now tries several times in case of an error from the Testinium APIs. <CloudBadge/> <SelfHostedBadge/>
- The [Appdome-Build-2Secure](/workflows/ios-specific-workflow-steps/#appdome-build-2secure-for-ios) for iOS component was added, which is the integration that allows activating security and app protection features. <CloudBadge/> <SelfHostedBadge/>

### :muscle: Improvement

- Now builds that result in a warning will also appear as a warning in the branch list. <CloudBadge/> <SelfHostedBadge/>
- Appcircle builds can now be displayed as “Appcircle/BuildProfileId” in pipelines on Git providers. <CloudBadge/> <SelfHostedBadge/>
- The URL format validation used when adding Git provider [instances](/build/manage-the-connections/connection-guides/connecting-multiple-instance) has been removed for self-hosted environments. <SelfHostedBadge/>
- The [Testinium](/workflows/common-workflow-steps/#testinium) workflow component parses result summary and outputs in seperate environment variables. <CloudBadge/> <SelfHostedBadge/>
- A user-friendly format has been introduced in the [testing distribution](/testing-distribution/create-or-select-a-distribution-profile) emails. <CloudBadge/> <SelfHostedBadge/>
- [Brute-force protection](/self-hosted-appcircle/install-server/linux-package/configure-server/advanced-configuration/ldap-brutefore) and the ability to configure it have been added when logging into the Enterprise App Store and Testing Distribution via the LDAP method in self-hosted use. <SelfHostedBadge/>
- The caching mechanism used when choosing between Testing Distribution [authentication](/testing-distribution/create-or-select-a-distribution-profile#authentication) options has been disabled for the sake of quick response. <CloudBadge/> <SelfHostedBadge/>
- You can no longer add or build Smartface projects to Appcircle. Smartface support has been removed. <CloudBadge/> <SelfHostedBadge/>
- Appcircle no longer supports purchases via Appsumo, and there is no Appsumo featured license supported on Appcircle. <CloudBadge/>
- Appcircle online documentation got several updates and improvements, including search, screenshots, and content that provides a better user experience. <CloudBadge/>

### 🐞 Fixed

- The loader did not appear when loading the [Enterprise App Store](/enterprise-app-store/enterprise-app-store-profile) page, the confusion caused by this has been fixed by adding the loader. <CloudBadge/> <SelfHostedBadge/>
- Fixed a bug when adding profiles using the [SSH connection](/build/manage-the-connections/connection-guides/connecting-to-private-repository-via-ssh) method. <CloudBadge/> <SelfHostedBadge/>
- Fixed a bug during the configuration cloning process. <CloudBadge/> <SelfHostedBadge/>
- Page redirection issues were occurring on plan upgrade, this problem has been fixed. <CloudBadge/>
- Fixed an issue with the [Xcodebuild for Devices](../build/platform-build-guides/building-ios-applications) workflow step getting stuck in the build pipeline until timing out in some cases. <CloudBadge/> <SelfHostedBadge/>
- Fixed an issue that caused a build to be started in Appcircle when one of the _Approve_, _Approve with Recommendations_, _Wait for Author_, or _Reject_ activities was selected on pull requests when using the [Azure DevOps](/build/build-process-management/build-manually-or-with-triggers#managing-triggers-for-builds) Git provider. <CloudBadge/> <SelfHostedBadge/>
- Fixed a bug that prevented screenshots from being displayed as a result of the [Unit and UI Tests](/continuous-testing/ios-testing/running-ios-unit-and-ui-tests) in the test results section. <CloudBadge/> <SelfHostedBadge/>
- Fixed the issue that caused multiple builds to be launched when only one trigger was set on Appcircle and a trigger was triggered. <CloudBadge/> <SelfHostedBadge/>
- The incorrect "Configuration" information in the [e-mail notification](/account/my-organization/notifications/email-connection) sent as a result of the build in simultaneous build triggers has been corrected. <CloudBadge/> <SelfHostedBadge/>
- When the [Environment Variables](/build/build-environment-variables) file was created from scratch and values were entered and downloaded, the downloaded file appeared empty. This error has been fixed. <CloudBadge/> <SelfHostedBadge/>

## 3.9.0 - 2023-11-01 - LDAP Support for User Authentication, Change the PAT by Build Profile, Download Environment Variables

### 🆕 New Feature

- "Self-hosted Settings" has been introduced on the admin page for self-hosted Appcircle server. It includes [LDAP Login](/self-hosted-appcircle/install-server/linux-package/configure-server/integrations-and-access/ldap-settings#appcircle-login-with-ldap) for configuring LDAP user authentication and [Login Settings](/self-hosted-appcircle/install-server/linux-package/configure-server/integrations-and-access/login-configuration#login-settings) for other login configuration options. <SelfHostedBadge/>
- Users are now allowed to manage their connections to private repositories after connecting their profiles. <CloudBadge/> <SelfHostedBadge/>
- Now users are able to download the [environment variables](/build/build-environment-variables) in JSON format. <CloudBadge/> <SelfHostedBadge/>
- Added a new environment variable called [AC_TRIGGER_REASON](/environment-variables/appcircle-specific-environment-variables#ios--android-common-environment-variables) that specifies the trigger that causes the build to start. <CloudBadge/> <SelfHostedBadge/>
- The "Appcircle Standard macOS Pool (arm64)" runners have [Xcode 15.1 beta-1](../build/platform-build-guides/building-ios-applications) installed. As this is a beta release, please test your workflows thoroughly. <CloudBadge/> <SelfHostedBadge/>
- A new filter has been added for filtering reports. Users will now be able to filter by organization and sub organization. <CloudBadge/> <SelfHostedBadge/>
- New commands `download` and `load` were introduced to the self-hosted Appcircle server in order to support [offline installation and upgrade](../self-hosted-appcircle/install-server/linux-package/configure-server/offline-installation) scenarios. <SelfHostedBadge/>
- The self-hosted Appcircle server now supports Secure LDAP, aka LDAPS, that encrypts the authentication process for enhanced security. <SelfHostedBadge/>

### :muscle: Improvement

- A parent organization can access its children's "Build History", "Signing History", "App Sharing Report", "Enterprise App Store Reports", and "Queue Waiting Reports". <CloudBadge/> <SelfHostedBadge/>
- Improvements have been made to the [email notification](/account/my-organization/notifications/email-connection) format for build events. <CloudBadge/> <SelfHostedBadge/>
- The "Appcircle Standard macOS Pool (arm64)" has the latest stable [Xcode 15.0.1](https://developer.apple.com/documentation/xcode-release-notes/xcode-15_0_1-release-notes) update available on runners. <CloudBadge/> <SelfHostedBadge/>
- We now support Azure DevOps Server 2020 connection while adding a [build profile](/build/manage-the-connections/connection-guides/connecting-to-azure). <CloudBadge/> <SelfHostedBadge/>
- The [distribution link](/testing-distribution/create-or-select-a-distribution-profile#distribution-link) in the test deployment area will now be available regardless of authentication type. <CloudBadge/> <SelfHostedBadge/>
- A bug that prevented failed builds from sending notifications to the MS Teams application has been fixed. <CloudBadge/> <SelfHostedBadge/>
- Previously, you could only select one profile for test deployment. Now you can select [multiple profiles in the distribution](/build/build-process-management/configurations#distribution-configuration) profile settings. <CloudBadge/> <SelfHostedBadge/>
- Removed the obsolete icon from the Commit ID redirect link in the build profile details. <CloudBadge/> <SelfHostedBadge/>
- The cache size was bumped to 4 GB while using the [cache push](/workflows/common-workflow-steps/#cache-push) in the build pipeline. <SelfHostedBadge/>
- We made improvements to the self-hosted server [SSL configuration](/self-hosted-appcircle/install-server/linux-package/configure-server/integrations-and-access/ssl-configuration) for enhanced security. <SelfHostedBadge/>
- The [Testinium](/workflows/common-workflow-steps/#testinium) workflow step has the latest improvements from customer feedback and enhanced stability. <CloudBadge/> <SelfHostedBadge/>

### 🐞 Fixed

- Builds that took longer than an hour showed the wrong time on the left side of the screen. This has been fixed. <CloudBadge/> <SelfHostedBadge/>
- While reviewing the build logs in the admin panel, if there is no build log, we were not showing the user an error. Now it is shown as a toast message. <CloudBadge/> <SelfHostedBadge/>
- The bug that occurred if there were no screenshots in the test project has been fixed. <CloudBadge/> <SelfHostedBadge/>
- A problem related to component caching in the runner has been resolved. <CloudBadge/> <SelfHostedBadge/>
- Without user [permission](/account/my-organization/profile-and-team/team-management#advanced-role-management), requests on the relevant screens are no longer sent to the service, so no warnings are displayed. <CloudBadge/> <SelfHostedBadge/>
- We were not showing the status of the request with the loader when a request was sent for workflows; this problem has been fixed. <CloudBadge/> <SelfHostedBadge/>
- Some spelling errors at the beginning of the workflow have been fixed, and a user-friendly appearance has been provided. <CloudBadge/> <SelfHostedBadge/>
- Fixed a bug that prevented logging in to the Enterprise App Store. <CloudBadge/> <SelfHostedBadge/>
- Fixed the error that occurred when test users emails were written in capital letters. <CloudBadge/> <SelfHostedBadge/>
- In the general profile tab in the [distribution profile](/testing-distribution/create-or-select-a-distribution-profile), the incorrect screen movement that occurred when the switch was disabled and reactivated was fixed. <CloudBadge/> <SelfHostedBadge/>
- Fixed unnecessary requests that go on report screens in the case of being a [sub organization](/account/my-organization/profile-and-team/organization-management#working-with-multiple-organizations). <CloudBadge/> <SelfHostedBadge/>
- Fixed missing versioning for the [HashiCorp Vault](https://blog.appcircle.io/article/security-in-appcircle) container image on the self-hosted server. <SelfHostedBadge/>

## 3.8.0 - 2023-10-02 - Multiple Git Providers Support, Config Clone, Pool-Based Xcode Version Selection

### 🆕 New Feature

- The user can add [multiple instances](/build/manage-the-connections/connection-guides/connecting-multiple-instance) of the Git providers and select any of them to connect to. So the user can bind and build the repositories. <CloudBadge/> <SelfHostedBadge/>
- The [Xcode version](/self-hosted-appcircle/self-hosted-runner/configure-runner/manage-pools/#pool-based-xcode-version-selection) list of runners is integrated into the custom pool selection. It can be displayed dynamically in the build configuration, and the user can choose which Xcode version to build with. <CloudBadge/> <SelfHostedBadge/>
- You can now quickly copy a configuration and create a new one from that configuration. <CloudBadge/> <SelfHostedBadge/>

### :muscle: Improvement

- Waiting times in Queue Waiting Reports are now shown in minutes instead of seconds. <SelfHostedBadge/>
- If the user selects any step that has the "Continue with the next step even if this step fails" option and gets a failure during the build on that step, this build's status is displayed as Warning. <CloudBadge/> <SelfHostedBadge/>
- Fixed the case that users belonging to more than one organization on [Azure DevOps](/build/manage-the-connections/connection-guides/connecting-to-azure) could not bind repository. <CloudBadge/> <SelfHostedBadge/>
- Improved suborganization experience in the Enterprise App Store by hiding the "Customize" and "Settings" sections, providing a more focused interface for suborganization administrators. <CloudBadge/> <SelfHostedBadge/>
- The latest stable version of [Xcode 15.0](../build/platform-build-guides/building-ios-applications) is available on both cloud and self-hosted runners. <SelfHostedBadge/> <CloudBadge/>
- The self-hosted Appcircle server now supports proxies with a [self-signed certificate.](/self-hosted-appcircle/install-server/linux-package/configure-server/integrations-and-access/proxy-configuration) <SelfHostedBadge/>
- Users can more easily switch to the self-hosted version of their choice by only [downloading](../self-hosted-appcircle/install-server/linux-package/update#1-download-latest) the server package. <SelfHostedBadge/>
- Added the [NTP configuration](../self-hosted-appcircle/self-hosted-runner/runner-vm-setup#2-configure-base-runners-ntp-settings) helper tool to the self-hosted runner package. <SelfHostedBadge/>
- Added self-signed certificate management for Node.JS to the [certificate installer](../self-hosted-appcircle/self-hosted-runner/configure-runner/custom-certificates#adding-certificates) tool. <SelfHostedBadge/>
- Now you can analyze your [SwiftLint](/workflows/ios-specific-workflow-steps/azure-bot-for-swiftlint) and [Detekt](/workflows/android-specific-workflow-steps/) reports and post the report details under the opened PR on Azure DevOps. <CloudBadge/> <SelfHostedBadge/>

### 🐞 Fixed

- Fixed the "Waiting Duration" title in the Queue Waiting Reports header. <SelfHostedBadge/>
- The role management error in the [Apple Devices](/signing-identities/apple-devices) section in the Testing Distribution module has been fixed. <CloudBadge/> <SelfHostedBadge/>
- Fixed the issue of not being able to distribute to the selected configuration in the [Testing Distribution](/testing-distribution/create-or-select-a-distribution-profile) module. <CloudBadge/> <SelfHostedBadge/>
- Fixed the issue where the branch list could not be refreshed when the user [permission](/account/my-organization) for the Build module was set to "Read Only Access". <CloudBadge/> <SelfHostedBadge/>
- Fixed the issue where the build does not appear in the list when the build starts. <CloudBadge/> <SelfHostedBadge/>
- Fixed the bug that users without permission were sending requests to the service when browsing pages. <CloudBadge/> <SelfHostedBadge/>
- In the Store Submit module, the "Huawei App ID" field in the Huawei AppGallery section was disabled. It's been fixed. <CloudBadge/> <SelfHostedBadge/>
- Flickering on the screen due to line overlap in the build module has been fixed. <CloudBadge/> <SelfHostedBadge/>
- When an invalid email was entered in the [email integration](/account/my-organization/notifications/email-connection) module, other options were reset. It's been fixed. <CloudBadge/> <SelfHostedBadge/>
- The wrong dialog modal was opening in the "never delete" option selected for the deletion of an artifact. It's been fixed, and an extra description has been added. <CloudBadge/> <SelfHostedBadge/>
- When there was a workflow step of the same name, there was a confusion of names. It's has been fixed. <CloudBadge/> <SelfHostedBadge/>
- An error message is now displayed to the user when an invalid workflow name is entered. <CloudBadge/> <SelfHostedBadge/>
- Fixed the data refresh error when the version is deleted in the [Apple Devices](/signing-identities/apple-devices) section of the Testing Distribution module. <CloudBadge/> <SelfHostedBadge/>
- Fixed the page crash problem when the user clicks on the [Triggers](/build/build-process-management/build-manually-or-with-triggers). <CloudBadge/> <SelfHostedBadge/>
- Added a toast message that is shown when the user tries to download the deleted configuration in the admin panel. <CloudBadge/> <SelfHostedBadge/>
- The case that selection of the adhoc [auto device register](/signing-identities/apple-devices) on the distribution profile settings has been fixed. <CloudBadge/> <SelfHostedBadge/>

## 3.7.0 - 2023-09-05 - Email Notification, Queue Waiting Reports

### 🆕 New Feature

- We added a new admin report for the queue waiting report. Now self-hosted enterprise customers can see the queue status and waiting durations of each build, fetch, store submit, and resign process. <SelfHostedBadge/>
- You can now send [email notifications](/account/my-organization/notifications/email-connection) for most actions taken within Appcircle (build start, store submit, etc.). <CloudBadge/> <SelfHostedBadge/>
- Self-hosted [runner](/self-hosted-appcircle/self-hosted-runner/installation) now supports installation of the latest [Xcode 15.0](/infrastructure/ios-build-infrastructure) release with all its simulator runtimes. Since this is a beta release, please test your workflows extensively. <SelfHostedBadge/>

### :muscle: Improvement

- Removed profile names will now appear as "Deleted" in corporate store reports. <CloudBadge/> <SelfHostedBadge/>
- The active build section now shows the email address that started the build, not the email address of the user who created the profile. <CloudBadge/> <SelfHostedBadge/>
- If there is a space character in the [variable group](/build/build-environment-variables) name, it can be used within double quotes while connecting the repository. <CloudBadge/> <SelfHostedBadge/>
  - `$"Variable Group:Key"`
- Self-hosted enterprise customers can download the [configurations](/build/build-process-management/configurations) of previous builds with the `.yaml` extension in "Build Details" section of the admin panel. <SelfHostedBadge/>
- Unsubscribe and resubscribe features are enabled for email notifications, distribution, and the enterprise app store. <CloudBadge/> <SelfHostedBadge/>

### 🐞 Fixed

- The confusion regarding the use of Turkish characters when creating [workflows](/workflows) and [configurations](/build/build-process-management/configurations) has been resolved. Turkish characters and some special characters can no longer be used in this section. <CloudBadge/> <SelfHostedBadge/>
- The error in [permission management](/account/my-organization) in the environment variables section has been fixed. <CloudBadge/> <SelfHostedBadge/>
- The problem with the build transaction texts above the branch name in the "Branch" section being mixed up has been fixed. <CloudBadge/> <SelfHostedBadge/>
- The error in permission management in the [Enterprise App Store](/enterprise-app-store/enterprise-app-store-profile) section has been fixed. <CloudBadge/> <SelfHostedBadge/>
- The incorrect display of the inactive steps at the beginning of the build pipeline has been fixed. It was affecting the workflow steps section in the build logs while the build was running. <CloudBadge/> <SelfHostedBadge/>
- The problem of creating groups without a group name and with an existing name on the API's side has been fixed. <CloudBadge/> <SelfHostedBadge/>
- Optional steps won't affect build status anymore. If "Continue with the next step even if this step fails" is selected, your build status will not turn failed. <CloudBadge/> <SelfHostedBadge/>

## 3.6.0 - 2023-08-03 - Azure DevOps Integration, Using Environment Variables On Git Integrations

### 🆕 New Feature

- Now you can connect repositories from [Azure DevOps Services](/build/manage-the-connections/connection-guides/connecting-to-azure) and Azure DevOps Server for your builds. <CloudBadge/> <SelfHostedBadge/>
- Added support for using [webhook](/account/my-organization/notifications/webhooks) with OAuth 2.0 and the Personal Access Token on Azure DevOps. <CloudBadge/> <SelfHostedBadge/>
- The quick add feature has been added to the new project screen for both Azure DevOps Services and Azure DevOps Server. <CloudBadge/> <SelfHostedBadge/>
- LDAP, user lookup decision strategy can be configured in global.yaml. See [LDAP settings](/self-hosted-appcircle/install-server/linux-package/configure-server/integrations-and-access/ldap-settings) for details. <SelfHostedBadge/>

### :muscle: Improvement

- The ability to use information such as [SSH and PAT](/build/manage-the-connections/connection-guides/connecting-to-private-repository-via-ssh), that is required for adding new projects with SSH has been added with environment variables. <CloudBadge/> <SelfHostedBadge/>
- The [Tag Model](/build/build-process-management/build-manually-or-with-triggers) now includes the name and email of the user who created the tag. <CloudBadge/> <SelfHostedBadge/>
- The self-hosted script can now be called from anywhere in the OS. <SelfHostedBadge/>

### 🐞 Fixed

- Fixed a bug that users were experiencing when adding to the provisioning profile. <CloudBadge/> <SelfHostedBadge/>
- Fixed a bug that caused [endpoints](/appcircle-api-and-cli/api-authentication) to not appear in the webhook module on Swagger. <CloudBadge/> <SelfHostedBadge/>
- When an event matches the trigger rules, all satisfied triggers will be executed. <CloudBadge/> <SelfHostedBadge/>
- The user is redirected to the "invitation expired" page when the [invitation](/account/my-organization) link is timed out. <CloudBadge/> <SelfHostedBadge/>
- The health check command was fixed, and it now reports the correct state both for Podman and Docker. <SelfHostedBadge/>
- The missing service on the Podman installation was fixed. <SelfHostedBadge/>

## 3.5.0 - 2023-07-13 - Configuration, Workflow Improvements, New Autofill Feature

### 🆕 New Feature

- Added the "Autofill" option when creating a new build profile and connecting it with the service. <CloudBadge/> <SelfHostedBadge/>
- [Xcode 15.0 Beta-4](/infrastructure/ios-build-infrastructure) added to build agents. Since this is a beta release, please test your workflows extensively. <CloudBadge/>

### :muscle: Improvement

- Added the feature that [LDAP](/account/my-organization/security/authentications) and [SSO](/account/my-organization/security/authentications) settings can be made once and all sub-organizations can use this setting. <CloudBadge/> <SelfHostedBadge/>
- Previous [Configuration and Workflow](/build/manage-the-connections/connection-guides) files can be downloaded in the Configuration and Workflow sections. The ability to create configuration and workflow by re-uploading downloaded `.yaml` files has been improved. <CloudBadge/> <SelfHostedBadge/>
- On the [self-hosted](../self-hosted-appcircle/self-hosted-runner) side, the feature of adding priority has been developed for online and offline runners. <CloudBadge/> <SelfHostedBadge/>
- Sequential numbering improvement was made in the naming while creating the new configuration and workflow. <CloudBadge/> <SelfHostedBadge/>
- The ability to send files from the Testing Distribution module to the Enterprise App Store added. <CloudBadge/> <SelfHostedBadge/>
- Made an improvement to prevent the subordinate from accessing the details on the 'corporate settings' page. <CloudBadge/> <SelfHostedBadge/>
- Appcircle Standard macOS Pool (arm64) is automatically selected in case of [Xcode](/infrastructure/ios-build-infrastructure) version 14.3.x and above. <CloudBadge/>
- Improved the display of device name if there is an available device on the [IOS provisioning](/signing-identities/apple-devices) profile side. <CloudBadge/> <SelfHostedBadge/>
- Subtitle would also have to be searched for components. This development has been done. <CloudBadge/> <SelfHostedBadge/>

### 🐞 Fixed

- Fixed an issue where the user could not create a [sub-organization](/account/my-organization) even though they had the required permission. <CloudBadge/> <SelfHostedBadge/>
- Fixed issue with file permissions when exporting a project for self-hosted uses. <SelfHostedBadge/>
- Fixed the problem of adding the same name while uploading the [configuration](/build/manage-the-connections/connection-guides). <CloudBadge/> <SelfHostedBadge/>
- The permissions of the applications in the Huawei AppGallery that depend on the permission to view the applications in the store submit section has been fixed. <CloudBadge/> <SelfHostedBadge/>
- The problem that the save button is not active after the changes made in the organization pool has been fixed. <CloudBadge/> <SelfHostedBadge/>
- Fixed a double slash (`//`) bug on the webhook link that caused the triggers to not work. <CloudBadge/> <SelfHostedBadge/>
- The error that the change indicator appears even though there is no change in some tabs in the config modal has been fixed. <CloudBadge/> <SelfHostedBadge/>
- Apple Devices improved, not sending device enrollment link if auto enrollment is disabled. <CloudBadge/> <SelfHostedBadge/>
- Fixed configuration creation error without giving any name. <CloudBadge/> <SelfHostedBadge/>
- Fixing UI bugs in search field in [Testing Distribution](/testing-distribution/create-or-select-a-distribution-profile) module. <CloudBadge/> <SelfHostedBadge/>
- Fixed a bug that caused triggers to be deleted. <CloudBadge/> <SelfHostedBadge/>
- The error that the save button is not active when I change the [offset](../versioning/ios-version) part of the build number has been fixed. <CloudBadge/> <SelfHostedBadge/>
- Fixed unsigned owners error on files that are not resigned in test deployment part. <CloudBadge/> <SelfHostedBadge/>
- Fixed some icons appearing properly in dark mode. <CloudBadge/> <SelfHostedBadge/>

## 3.4.0 - 2023-06-09 - Build Profile Improvements, Azure Boards

### 🆕 New Feature

- [Xcode 15.0 Beta](/infrastructure/ios-build-infrastructure) added to build agents. Since this is a beta release, please test your workflows extensively. <CloudBadge/> <SelfHostedBadge/>
- [Java 17](../infrastructure/android-build-infrastructure) added to build agents. <CloudBadge/> <SelfHostedBadge/>
- [Build Profile](/build/manage-the-connections/connection-guides) configurations are separated from branchs. It is now easier to see and manage configs from a single location. <CloudBadge/> <SelfHostedBadge/>
- [SSO](/account/my-organization/security/authentications) and [LDAP](/account/my-organization/security/authentications) Login added to Testing Distribution. <CloudBadge/> <SelfHostedBadge/>
- [Azure Boards](/workflows/common-workflow-steps/azure-board) workflow step added. <CloudBadge/> <SelfHostedBadge/>
- [Repeato](/workflows/common-workflow-steps/#repeato-mobile-test-automation) workflow step added. <CloudBadge/> <SelfHostedBadge/>
- [Snyk Secure Scan](/workflows/common-workflow-steps/#snyk-scan-security) workflow step added. <CloudBadge/> <SelfHostedBadge/>

### :muscle: Improvement

- [Xcode Build for Simulator](/workflows/ios-specific-workflow-steps/#xcodebuild-for-ios-simulator) workflow step updated. The new version allows you to create both x86_64 and arm64 simulator builds. This step can optionally install the simulator builds to run UI tests on the simulator. <CloudBadge/> <SelfHostedBadge/>
- [Test Report](/continuous-testing/ios-testing/running-ios-unit-and-ui-tests) step tries to parse JUnit files if it can't find .xctestresult files. This can be useful if your testing framework(BrowserStack, Repeato, etc.) is producing JUnit reports. <CloudBadge/> <SelfHostedBadge/>
- [Wait for Android Emulator](/workflows/android-specific-workflow-steps/#wait-for-android-emulator) step updated to install optional APK after the emulator boots. <CloudBadge/> <SelfHostedBadge/>
- The default Xcode version is bumped to 14.2 for new projects. <CloudBadge/> <SelfHostedBadge/>
- Sub-organizations can see their download reports. <CloudBadge/> <SelfHostedBadge/>
- Build configuration screen is improved. Changing the tabs no longer resets the configuration. <CloudBadge/> <SelfHostedBadge/>
- Build trigger screen is improved. <CloudBadge/> <SelfHostedBadge/>
- [Self-hosted Runer](/self-hosted-appcircle/self-hosted-runner/installation) installation script updated for new Xcode versions and other tools. <SelfHostedBadge/>
- The default configuration file that contains [Self-hosted Server](../self-hosted-appcircle/install-server/linux-package/installation/docker) settings is simplified. <SelfHostedBadge/>
- The [Self-hosted Server](../self-hosted-appcircle/install-server/linux-package/installation/docker) package has a text file that contains a list of container services. <SelfHostedBadge/>
- [Self-hosted Server](../self-hosted-appcircle/install-server/linux-package/installation/docker) Podman support added. <SelfHostedBadge/>
- [Self-hosted Server](../self-hosted-appcircle/install-server/linux-package/installation/docker) installation script `version` command updated to fix Podman compatibility. <SelfHostedBadge/>
- New script added [Self-hosted Server](../self-hosted-appcircle/install-server/linux-package/installation/docker) installation package. This script allows users to add and trust their custom self-signed certificates. <SelfHostedBadge/>
- New script added [Self-hosted Server](../self-hosted-appcircle/install-server/linux-package/installation/docker) installation package. This script allows users to add and trust their custom self-signed certificates. <SelfHostedBadge/>

### 🐞 Fixed

- Strict URL check is removed when users try to add Azure repositories. <CloudBadge/> <SelfHostedBadge/>
- An error that was occurring when you tried to add a sub-org on self-hosted Appcircle is fixed. <SelfHostedBadge/>
- Some minor cases that were occurring on the [Self-hosted Server](../self-hosted-appcircle/install-server/linux-package/installation/docker) boot process are fixed. <SelfHostedBadge/>

## 3.3.2 - 2023-05-10 - Xcode 14.3,FTP Upload

### 🆕 New Feature

- [Xcode 14.3](/infrastructure/ios-build-infrastructure) added to build agents. Since Xcode 14.3 only runs on Ventura, Appcircle Standard macOS Pool (arm64) infrastructure is also updated. Please test your workflows extensively. <CloudBadge/> <SelfHostedBadge/>
- [FTP Upload](/workflows/common-workflow-steps/#ftp-upload) workflow step added. <CloudBadge/> <SelfHostedBadge/>

### :muscle: Improvement

- [Data Theorem Mobile Secure](/workflows/common-workflow-steps/#data-theorem-mobile-secure) workflow step updated. <CloudBadge/> <SelfHostedBadge/>
- New options added to [Android Resign](/testing-distribution/resigning-binaries). <CloudBadge/> <SelfHostedBadge/>
- Sub-organizations can see their download reports. <CloudBadge/> <SelfHostedBadge/>
- Build configuration screen is improved. Changing the tabs no longer resets the configuration. <CloudBadge/> <SelfHostedBadge/>
- Build trigger screen is improved. <CloudBadge/> <SelfHostedBadge/>

### 🐞 Fixed

- Fixed a bug that makes users unable to add their GitHub repositories. <CloudBadge/> <SelfHostedBadge/>

## 3.3.0 - 2023-04-27 - Data Theorem Mobile Secure, App Center CodePush

### 🆕 New Feature

- [Data Theorem Mobile Secure](/workflows/common-workflow-steps/#data-theorem-mobile-secure) workflow step added. <CloudBadge/> <SelfHostedBadge/>
- [App Center CodePush](/workflows/react-native-specific-workflow-steps/appcircle-codepush) workflow step added. <CloudBadge/> <SelfHostedBadge/>
- Latest five build status added to build profile. <CloudBadge/> <SelfHostedBadge/>
- Slack Bot added. <CloudBadge/>

### :muscle: Improvement

- SVG images are updated <CloudBadge/> <SelfHostedBadge/>
- Build profile card design is improved. <CloudBadge/> <SelfHostedBadge/>
- Color scheme and icons are updated for dark themes. <CloudBadge/> <SelfHostedBadge/>
- Lots of UI and text improvements were made for better UX. <CloudBadge/> <SelfHostedBadge/>

### 🐞 Fixed

- Huawei AppGallery submission bug fixed. <SelfHostedBadge/>
- [Enterprise App Store](/enterprise-app-store/portal-customization) The background image bug was fixed on the login page. <SelfHostedBadge/>
- Fixed a bug that makes users unable to login to the enterprise app store in some cases. <CloudBadge/>
- Fixed a bug that gives an unexpected error on project `export` on self-hosted server installations. <SelfHostedBadge/>
- Fixed a bug that gives an unexpected error on project `up` when there is no vault image in the system. <SelfHostedBadge/>
- The default license duration for the self-hosted package is updated to 3 months for demo use cases. <SelfHostedBadge/>
- Fixed broken tag triggers which was missing to start build on some cases. <CloudBadge/> <SelfHostedBadge/>
- Store submit workflows are updated for the latest Fastlane version. <CloudBadge/> <SelfHostedBadge/>

## 3.2.0 - 2023-04-07 - Resign, Sub Organizations

### 🆕 New Feature

- [Resigning](/testing-distribution/resigning-binaries) iOS and Android binaries added to Test Distribution module. <CloudBadge/> <SelfHostedBadge/>
- Enterprise customers can create [sub organizations](/account/my-organization) to manage their users. <CloudBadge/> <SelfHostedBadge/>
- [App Center iOS Distribution](/workflows/ios-specific-workflow-steps#app-center-ios-distribution) workflow step added. <CloudBadge/> <SelfHostedBadge/>
- [App Center Android Distribution](/workflows/android-specific-workflow-steps#app-center-android-distribution) workflow step added. <CloudBadge/> <SelfHostedBadge/>

### :muscle: Improvement

- Build profile list UI is improved <CloudBadge/> <SelfHostedBadge/>
- Extra notes added to [SSH](/build/manage-the-connections/connection-guides/connecting-to-private-repository-via-ssh) key generation for Windows users. <CloudBadge/> <SelfHostedBadge/>
- User's default branch is listed at the top. <CloudBadge/> <SelfHostedBadge/>

### 🐞 Fixed

- GitLab double trigger bug fixed. <CloudBadge/> <SelfHostedBadge/>
- GitLab Self-Hosted access token now longer shows inside build logs. <CloudBadge/> <SelfHostedBadge/>
- [Enterprise App Store](/enterprise-app-store/portal-customization) 2FA Safari bug fixed. <SelfHostedBadge/>
- [Enterprise App Store](/enterprise-app-store/portal-customization) localization bug fixed. <CloudBadge/> <SelfHostedBadge/>
- [Enterprise App Store](/enterprise-app-store/portal-customization) Download bug is fixed for slow networks. <SelfHostedBadge/>

## 3.1.0 - 2023-03-17 - StoreSubmit, Self-hosted Improvements

### 🆕 New Feature

- Submissions to Google Play Console and Huawei AppGallery will now begin from the build agents. <CloudBadge/> <SelfHostedBadge/>
- It is now possible to localize some login form texts on the [Enterprise App Store](/enterprise-app-store/portal-customization) when LDAP login is activated. <SelfHostedBadge/>

### :muscle: Improvement

- [Enterprise App Store](/enterprise-app-store/portal-customization) language selection page is improved. <CloudBadge/> <SelfHostedBadge/>
- `AC_COMMIT_AUTHOR_EMAIL`, `AC_COMMIT_SUBJECT`, and `AC_COMMIT_MESSAGE` [Environment Variables](/environment-variables/appcircle-specific-environment-variables) added to build agents. <CloudBadge/> <SelfHostedBadge/>
- Unauthenticated internal SMTP server support added for Self-Hosted Appcircle. <SelfHostedBadge/>
- `global.yaml` content is improved with new configuration options. <SelfHostedBadge/>
- Confusing initial `user-secret` file generation is removed. <SelfHostedBadge/>
- New command line parameters added for Self-Hosted Appcircle CLI. <SelfHostedBadge/>

### 🐞 Fixed

- Huawei AppGallery App ID saving bug fixed. <CloudBadge/> <SelfHostedBadge/>
- [Enterprise App Store](/enterprise-app-store/portal-customization) 2FA login bug fixed. <CloudBadge/> <SelfHostedBadge/>
- Appcircle now shows a warning if it can't reach your repository due to network problems. <CloudBadge/> <SelfHostedBadge/>
- Fixed broken downloads on Enterprise App Store when an app has a name in non-ASCII characters. <CloudBadge/> <SelfHostedBadge/>
- Minor localization fixes were done on Enterprise App Store for the Turkish language. <CloudBadge/> <SelfHostedBadge/>
- Minor fixes were done on SSH key format and SSH repo connections. <CloudBadge/> <SelfHostedBadge/>
- Enterprise App Store settings' broken UI fixed when the custom domain is disabled. <SelfHostedBadge/>
- Dashboard no longer shows builds started for store submission. <CloudBadge/> <SelfHostedBadge/>
- Dashboard no longer shows builds from deleted build profiles. <CloudBadge/> <SelfHostedBadge/>

## 3.0.1 - 2023-02-28 - AppSweep, Self-hosted Improvements

### 🆕 New Feature

- [AppSweep Mobile Security Testing](/workflows/android-specific-workflow-steps/#appsweep-mobile-security-testing) component added. <CloudBadge/> <SelfHostedBadge/>
- [Self-signed certificate](/self-hosted-appcircle/install-server/linux-package/configure-server/integrations-and-access/ssl-configuration) support added for Testing Distribution. <SelfHostedBadge/>
- [Enterprise App Store](/enterprise-app-store/portal-customization) is now available in German and Turkish languages in addition to English. To switch to your preferred language, simply navigate to the language settings on your store homepage and select either German or Turkish. <CloudBadge/> <SelfHostedBadge/>
- [New APIs](https://api.appcircle.io/openapi/index.html?urls.primaryName=store) are added to directly download IPA or APK files from Enterprise App Store by using a PAT. <CloudBadge/> <SelfHostedBadge/>

### :muscle: Improvement

- New line is added to SSH private key if it doesn't exist. <CloudBadge/> <SelfHostedBadge/>
- API key selection is now mandatory for all app submissions on Google Play. <CloudBadge/> <SelfHostedBadge/>
- Autofill button respects the selected pool. <CloudBadge/> <SelfHostedBadge/>
- Self-hosted GitLab onboarding screen is improved. <CloudBadge/> <SelfHostedBadge/>
- Default pools are removed from Self-hosted instances. <SelfHostedBadge/>

### 🐞 Fixed

- Email address parse error fixed for Distribution profiles. <CloudBadge/> <SelfHostedBadge/>
- Test reports are correctly created for branches even if they don't have any configuration. <CloudBadge/> <SelfHostedBadge/>
- Dashboard no longer shows builds started with autofill. <CloudBadge/> <SelfHostedBadge/>
- Cache pull and Cache Pull components are fixed. <SelfHostedBadge/>
- [Enterprise App Store](/enterprise-app-store/portal-customization) live and beta channels access managament bug fixed <CloudBadge/> <SelfHostedBadge/>
- Store Submit permission bug fixed. <SelfHostedBadge/>

## 3.0.0 - 2023-02-14 - LDAP, Self-hosted Improvements

### 🆕 New Feature

- [Multiple LDAP](/enterprise-app-store/portal-settings#ldap-login) support added for Enterprise App Store. <CloudBadge/> <SelfHostedBadge/>
- [Self-signed certificate](/self-hosted-appcircle/install-server/linux-package/configure-server/integrations-and-access/ssl-configuration) support added for Appcircle server. <SelfHostedBadge/>
- [Self-signed certificate](/self-hosted-appcircle/install-server/linux-package/configure-server/integrations-and-access/ssl-configuration) support added for external services such as Git providers (GitLab, Bitbucket etc.) <SelfHostedBadge/>

### :muscle: Improvement

- Onboarding of React Native Android project is improved. <CloudBadge/> <SelfHostedBadge/>
- Flutter iOS build component improved. <CloudBadge/> <SelfHostedBadge/>
- [Feedback form](https://my.appcircle.io/help) added to help section. <CloudBadge/> <SelfHostedBadge/>
- CSS and icon handling is updated to improve the performance of the Enterprise App Store. <CloudBadge/> <SelfHostedBadge/>
- Self-hosted instances can be installed from a single Docker registry. <SelfHostedBadge/>
- Self-hosted instances can start without an active internet connection. <SelfHostedBadge/>
- Public and SSH repository options are added to default profile options. <SelfHostedBadge/>
- Improvements were made to the logging system to prevent big log files. <SelfHostedBadge/>

### 🐞 Fixed

- Enterprise app store cache related bugs were fixed. <CloudBadge/> <SelfHostedBadge/>
- SMTP bugs were fixed for server notifications. <SelfHostedBadge/>

## 2.9.23 - 2023-02-02 - LDAP, Jira, Microsoft Teams

### 🆕 New Feature

- [LDAP Login](/enterprise-app-store/portal-settings#ldap-login) added to Enterprise App Store.
- [Jira](/workflows/common-workflow-steps/jira-comment) component added.
- [Microsoft Teams](/account/my-organization/notifications/teams-notifications) integration added.
- [Gradle Runner](/workflows/android-specific-workflow-steps/#gradle-runner) component added.
- [Maestro Cloud Upload](/workflows/common-workflow-steps/#maestro-cloud-upload) component added.

### :muscle: Improvement

- UI improvements for the
- Build profile based device registration added to Ad Hoc provisioning profiles.

### 🐞 Fixed

- [iOS Version and Build Number Increment](../versioning/ios-version) component gracefully exits if it can't update the project.

## 2.9.22 - 2023-01-16 - Adhoc Improvements

### 🆕 New Feature

- [Apple Devices](/signing-identities/apple-devices) section will allow you to easily register new devices and add them to Ad Hoc provisioning profiles.
- [Firebase Deployment ]/workflows/flutter-specific-workflow-steps/firebase-deployment) component added.

### :muscle: Improvement

- [Firebase App Distribution](/workflows/common-workflow-steps/#firebase-app-distribution) component support service account.
- UI improvements for the custom script editor.

### 🐞 Fixed

- If you revert a commit and force push it, Appcircle will correctly handle this situation.

## 2.9.21 - 2022-12-28 - BrowserStack App Automate

### 🆕 New Feature

- [BrowserStack App Automate - Espresso](/workflows/android-specific-workflow-steps/#browserstack-app-automate---espresso) component added
- [BrowserStack App Automate - XCUI](/workflows/ios-specific-workflow-steps/#browserstack-app-automate---xcui) component added

### :muscle: Improvement

- Component YAML structure is improved. YAML files support markdown.
- UI improvements for the custom script editor.

### 🐞 Fixed

- `[retry]` comment now works on BitBucket. If your workflow failed, writing `[retry]` as a comment will start your workflow again.
- If the owner of the repository changes, you will see a new authentication dialog. After authentication, Appcircle will correctly refresh the token on behalf of the new user.
- Slack connection bug fixed.

## 2.9.20 - 2022-12-22 - Xcode 14.2, Google Play Draft Submission

### 🆕 New Feature

- Xcode 14.2 added to both Appcircle Linux Pool (x86_64) and Appcircle Standard macOS Pool (arm64).
- Submit Release as Draft. If your app has no presence on Google Play you may send it as a draft.

### :muscle: Improvement

- Repository connection errors are shown properly.
- UI improvements for Environment Variables and Testing groups.
- [Flutter Test Component](https://github.com/appcircleio/appcircle-flutter-test-component) creates a JUnit report which can be consumed by the [Test Report Component](https://github.com/appcircleio/appcircle-test-report-component).

### 🐞 Fixed

- `[skip ci]` commit message also works on Pull/Merge Requests. If you have open PR, sending a commit with `[ci skip]` or `[ci skip]` message will not trigger a workflow.
- [Test Report Component](https://github.com/appcircleio/appcircle-test-report-component) now handles multiple reports in the same folder.

## 2.9.19 - 2022-12-14 - Testinium and Firebase dSYM Upload components

### 🆕 New Feature

- [Testinium](/workflows/common-workflow-steps/#testinium) component added. This component allows you to run your test plans on [Testinium](https://testinium.com)
- [Firebase dSYM Upload](/workflows/ios-specific-workflow-steps/firebase-upload-dsym) component added. You may use this component to upload Debug Symbols to Firebase.

### :muscle: Improvement

- Help document links added to SSO section.

### 🐞 Fixed

- Github authentication issue is solved.
- Account delete bug fixed.
- Refresh button refreshes correctly and shows forced pushes as well.

## 2.9.18 - 2022-12-06 - M1 Machines

### 🆕 New Feature

- We have a big announcement today :tada: We have added an M1 Mac mini machines to our infrastructure and enabled them for every account. Both Android and iOS builds will benefit from the blazing fast M1 machines. We expect this change to be smooth for most of the users. Please be aware of the following issues.

**Firewall**:

If you’re using self hosted services and allowed Appcircle IPs in your firewall, you need to update your allowed IP list. Please check the following document.

<ContentRef url="/build/manage-the-connections/accessing-repositories-in-internal-networks-firewalls/">
Accessing Repositories in Internal Networks (Firewalls)
</ContentRef>

**Appcircle Linux Pool (x86_64)l**:

If your builds fail on Appcircle Standard macOS Pool (arm64) or if you’re not ready for the M1 migration, please go to your branch’s config screen and choose Default Appcircle Linux Pool (x86_64) from the dropdown menu.

## 2.9.17 - 2022-12-01 - Test Reports

### 🆕 New Feature

- Test Reports added for [iOS](/continuous-testing/ios-testing/running-ios-unit-and-ui-tests) and [Android](/continuous-testing/android-testing/running-android-unit-tests). Please check their documentation to learn how to set up your workflows.
- [Danger](/workflows/common-workflow-steps/#code-reviews-with-danger) component added. Danger runs during your CI process and gives teams the chance to automate common code review chores
- The emulator feature is removed.

### :muscle: Improvement

- Performance improvements for the Dashboard
- Announcement button ⚡️ added to Dashboard. You can check that section for product announcements.
- Wildcard Provisioning Profile support for manual code signing
- Setting environment variables via the `AC_ENV_FILE_PATH` environment variable now works on failed steps as well.
- Xcode versions older than 12.5 removed.

## 2.9.16 - 2022-10-07 - Triggers fallback config, Netrc, Bundlletool and Detekt components

### 🆕 New Feature

- [Fallback config](/build/build-process-management/build-manually-or-with-triggers) added for Pull/Merge Requests and Tag triggers.
- [Netrc component](/workflows/common-workflow-steps) You can use this component to add credentials for hosts such as your repositories or external hosts.
- [Bundletool Component](/workflows/android-specific-workflow-steps) You can use this component to create universal apk from the aab.
- [Detekt](/workflows/android-specific-workflow-steps) You can use this component to run your detekt gradle task.

### :muscle: Improvement

- [Added FAQs](/build/platform-build-guides/building-ios-applications#faq) related to Xcode 14 and code signing errors.

## 2.9.15 - 2022-09-30 - Fortify On Demand and Firebase App Distribution components

### 🆕 New Feature

- [Fortify On Demand Component](/workflows/common-workflow-steps) You can use Fortify On Demand uploader for all your projects.
- [Firebase App Distribution Component](/workflows/common-workflow-steps) You can use Firebase App Distribution to distribute your builds.
- [Wait for Android Emulator](/workflows/android-specific-workflow-steps) You must use this step before your UI tests to wait for the Android emulator to start.

### :muscle: Improvement

- Navigation and repository refresh speed improved.,
- Linux agents are more powerful now. They also support nested virtualizations therefore you may use Android emulators.
- Xcode default version number is changed to 13.4.x
- Android Emulator added to agents. The added emulator is based on Android 9.0 image. You may install additional emulators by using `sdkmanager`. Please check [Android Infrastructure](../infrastructure/android-build-infrastructure) to learn more. In order to use the emulator, you need to add the Wait for Android Emulator step to your workflow.

### 🐞 Fixed

- Bitbucket commit messages now show properly.
- `AC_PULL_NUMBER` environment variable added for Pull/Merge Requests.
- Changing assignee no longer triggers a build for GitLab Merge Request.
- Build statuses correctly shows on the main dashboard.

## 2.9.14 - 2022-08-18 - New Dashboard, Appium Server and SwiftLint components

### 🆕 New Feature

- [New Dashboard](https://my.appcircle.io) Appcircle has a brand new dashboard that shows an overview of your account.
- [Artifacts Management](/account/my-organization/artifacts) You can set the retention period for your build artifacts.
- [Appium Server Component](/workflows/common-workflow-steps) You can use Appium Server for iOS and Android projects.
- [SwiftLint Component](/workflows/ios-specific-workflow-steps) You can use Swiftlint for iOS projects.

### :muscle: Improvement

- Empty states are added for all modules.
- [Self-Hosted Runners](../self-hosted-appcircle/self-hosted-runner) Self hosted documentation updated.
- Docs updated to Docusaurus v2.0.1

### 🐞 Fixed

- Sharing Simulator URL fixed.

## 2.9.13 - 2022-07-27 - Self-hosted Runners, Artifacts Management, Automatic iOS Code Signing

### 🆕 New Feature

- [Self-Hosted Runners](../self-hosted-appcircle/self-hosted-runner) Self-hosted runner enables you to use your own systems and infrastructure for running Appcircle build pipelines.
- [Automatic iOS Code Signing](/signing-identities/apple-profiles#automatic-signing) If you're using Xcode 13 or later, you can now use the automatic code signing option to automatically sign your iOS apps.
- [Artifacts Management](/account/my-organization/artifacts) You can set the retention period for your build artifacts.
- [SonarQube Component](/workflows/common-workflow-steps) You can use SonarQube for iOS and Android projects.

### :muscle: Improvement

- Slack messages updated to include store name and distribution links.
- Android v2 signing support improved.

### 🐞 Fixed

- `Get help with build errors` link fixed.
- Renaming build profiles fixed.

## 2.9.12 - 2022-07-07 - Android Version Management, Enterprise App Store Improvements

### 🆕 New Feature

- [Android Versioning](../versioning/android-version) You can manage version code and version name directly with UI.
- [Enterprise App Store](/enterprise-app-store/portal-customization) You can change the display picture of your apps.

### :muscle: Improvement

- Added Open menu to actions list on build profiles.
- [Enterprise App Store](../enterprise-app-store/enterprise-reports) App usage reports update more frequently.
- [My Organization](/account/my-organization) Access Management document updated.

### 🐞 Fixed

- Creating a new branch without a commit was not triggering a build. This is fixed.
- SSO UI issues fixed
- Android Build Tools 31.0.0 corrupted error message fixed.

## 2.9.11 - 2022-06-20 - Release Notes Component, Enterprise App Store Improvements

### 🆕 New Feature

- [Release Notes Component](/workflows/common-workflow-steps/publish-release-notes) You can create release notes with Publish Release Notes component.
- [Enterprise App Store](/enterprise-app-store/portal-settings) Certificate Details added to Enterprise App Store.
- [Enterprise App Store](../enterprise-app-store/enterprise-reports) Detailed reports are added to Enterprise App Store.
- [Open API](https://api.appcircle.io/openapi/index.html?urls.primaryName=signing-identity) New API endpoints added to Certificate and Provisioning profiles upload.
- [Open API](https://api.appcircle.io/openapi/index.html?urls.primaryName=build) New API endpoint added to start a build with provided environment variables.

### :muscle: Improvement

- [iOS Stack](/infrastructure/ios-build-infrastructure) Monterey is upgraded to 12.4 for macOS agents.
- Log window is improved. It is more performant and stable.
- Added [FAQ section](/build/manage-the-connections/connection-guides/connecting-to-private-repository-via-ssh#issues-in-connecting-to-the-repositories-with-ssh) for multiple SSH keys.

### 🐞 Fixed

- Store Submit logs show properly.

## 2.9.10 - 2022-05-31 - iOS Version Management, Enterprise App Store Customizations

### 🆕 New Feature

- [Enterprise App Store Customizations](/enterprise-app-store/portal-settings). You can connect your subdomain as Enterprise App Store.
- [NodeJS Version Selection](https://docs.appcircle.io/build/building-react-native-applications#build-configuration-for-react-native-ios-applications) You can now directly set the NodeJS version on config screen.
- [Flutter Version Selection](https://docs.appcircle.io/build/building-flutter-applications#how-to-set-a-specific-flutter-version-for-the-build) You can now directly set the Flutter version on the config screen.
- [iOS Versioning](https://docs.appcircle.io/versioning/ios-version) You can manage build and version numbers directly with UI.

### :muscle: Improvement

- [Android Stack](https://docs.appcircle.io/infrastructure/android-build-infrastructure) Android Build Infrastructure updated. Now the default JAVA version is 11.
- [iOS Stack](https://docs.appcircle.io/infrastructure/ios-build-infrastructure) iOS Build Infrastructure updated. Xcode 13.4 added to iOS agents.
- [Workflow Management](https://docs.appcircle.io/workflows/#setting-up-workflows) You can now import or export your workflows as a YAML file.
- [Appcircle CLI Update](https://www.npmjs.com/package/@appcircle/cli) Getting Live and Beta versions added to CLI.
- When you download the logs, the profile and branch names will be added to the file name.

### 🐞 Fixed

- Browser UI issues fixed

## 2.9.2 - 2022-03-16 - SSO Login for Enterprise, Cached Builds

### 🆕 New Feature

- [SSO Login](https://docs.appcircle.io/account/sso/single-sign-on) is now available for all Enterprise accounts. You can connect your SAML and OpenID Provider right now!
- [Cached Builds](https://docs.appcircle.io/workflows/common-workflow-steps/#cache-push) are available to all. You can now use the Cache Push and Cache Pull components on your workflows to cache your dependencies and speed up your builds.

### 🐞 Fixed

- Browser UI issues fixed

## 2.9.1 - 2022-02-07 - Huawei AppGallery, New Components, Improved Triggers

### 🆕 New Feature

- Huawei AppGallery support added. You can submit your apk or aab files to Huawei AppGallery.
- Java 11 added to iOS agents
- [Slather](https://docs.appcircle.io/workflows/ios-specific-workflow-steps#slather),[Tuist](https://docs.appcircle.io/workflows/ios-specific-workflow-steps#tuist) and Badge components added
- You can now see all your running builds from the status bar and cancel them.
- [Skip the Workflow](https://docs.appcircle.io/build/build-process-management/build-manually-or-with-triggers/#skipping-a-workflow) if the commit message includes `[skip ci]` or `[ci skip]`
- [Retry Merge/Pull Request workflow](https://docs.appcircle.io/build/build-process-management/build-manually-or-with-triggers/#retrying-a-workflow) if the comment includes `[retry]`

### :muscle: Improvement

- [Triggers updated](https://docs.appcircle.io/build/build-process-management/build-manually-or-with-triggers/#auto-build-on-every-push). You can use a default config for new branches. You no longer need to configure every branch.
- [New environment variables](https://docs.appcircle.io/environment-variables/appcircle-specific-environment-variables/) added for commit message, build number, PR number, time stamp.
- You can now download build logs directly from the menu.
- [Node Install](https://docs.appcircle.io/workflows/react-native-specific-workflow-steps#install-node) step uses `lts` version as default.
- Error messages are clarified for build permissions.

### 🐞 Fixed

- GitLab Merge Request Webhook fixed
- Browser UI issues fixed
- Sometimes progress bar was showing on the wrong branch. Fixed.

### 📑 Documentation

- Added Huawei AppGallery section for sending your apps to Huawei AppGallery.
- Added [Huawei AppGallery](https://docs.appcircle.io/account/adding-huawei-api-key) section for creating Huawei AppGallery API Key.
- Added [FAQ section](/build/platform-build-guides/building-ios-applications#cocoapods-errros-due-to-version-mismatch) for Cocoapods version.
- Added [FAQ section](/build/platform-build-guides/building-ios-applications#provisioning-profile-error) for Provisioning Profiles.
- Added [FAQ section](/publish-module/publish-information/resign-binary#missing-entitlements) for Missing Entitlements​
- Added [FAQ section](/build/platform-build-guides/building-android-applications#gradle-build-after-bintray-shutdown) for Bintray deprecation
- Added [FAQ section](/build/platform-build-guides/building-flutter-applications#faq) for Flutter build errors
- Added [FAQ section](/build/platform-build-guides/building-flutter-applications#faq) for Flutter file naming errors
- Added [FAQ section](/build/platform-build-guides/building-flutter-applications#faq) for Flutter Firebase version
- Added [FAQ section](/build/platform-build-guides/building-react-native-applications#faq) for React native apps

## 2.9.0 - New Build Profile Detail UI, Better Artifact Upload Times

### 🆕 New Feature

- We have a brand new build profile detail UI! This new UI aims ease the access to workflows and triggers. It also has some improvements on onboarding.

### :muscle: Improvement

- Improved typography throughout the app. Working on more improvements and UI changes.
- We've improved artifact upload times drastically.

### 🐞 Fixed

- Fixed an issue where build logs were cut in half when multiple browser tabs were displaying the same build logs.

## 2.8.0 - 2021-10-25 - Improved Build Logging, Refresh Repository Connection, Persistent Notifications

### 🆕 New Feature

- A branch or a commit is missing? You can refresh repository connections for GitLab, GitHub, and Bitbucket repositories. Just look for the refresh icon on top of the branch list.

### :muscle: Improvement

- Build Notifications will sync between browsers and devices now.
- Removed unnecessary version texts from build steps on log panels.
- Build logging is improved for larger projects that have half a million lines of build logs.

### 🐞 Fixed

- Sometimes recent build logs were not displaying properly. Fixed.
- Branch pinning was not syncing between browsers.
- Some users weren't able to display the build artifacts after a successful build. It happened on way old builds too. Now they are accessible.
- Slack Distribution notifications didn't include platform info. Now they do and they won't look like double notifications for builds that have multiple distribution configs.
- Some large builds were uploading their artifacts very slowly. Now they are much faster.

## 2.7.0 - 2021-09-29 - Xcode 13.0 Support, Carthage on Workflows, Renaming Workflow Steps

### 🆕 New Feature

- You can now rename workflow steps.
- Carthage Dependency Manager for iOS is available as a workflow step
- Xcode 13.0 Public release is available.

### :muscle: Improvement

- We've added build number next to version number on artifacts distributed to testers.
- Improved commit and build listing for very large projects.
- Added iPhone 12 to emulator module.
- Improved iOS certificate and provisioning profile matching algorithm.
- Workflow name added as the title of the build logs detail screen.
- Small UI improvements

### 🐞 Fixed

- Fixed a bug where pasting SSH private key would add newlines to the key.;
- Fetch details on branch config defaults to Xcode 12.5.x instead of 12.0.
- Custom script workflow step didn't select any language initially. It selects bash now.
- Fixed some merge commits not triggering auto-build issue.
- Fixed an issue where workflow starting time was different from the user's local time.

## 2.6.0 - 2021-09-14 - Easier iOS Certificate and Provisioning Profile Management, Flutter 2.5.0 Support

With this release, we're adding the ability to connect to Apple for easier iOS Certificate and Provisioning Profile management. You can now add an App Store Connect API Key to your account and with it, Appcircle will list all the certificates and provisioning profiles you have on your Apple Developer account.

To set up an API Key, check this guide:

<ContentRef url="/account/my-organization/security/credentials/adding-an-app-store-connect-api-key">Adding an App Store Connect API Key</ContentRef>

After adding an API Key, you can add new signing identities from the Signing Identities section. For more information on how to add identities and use them, check out [Signing Identities guide](/signing-identities).

### 🆕 New Feature

- Flutter version `2.5.0` is released in their stable channel. You can now use this latest stable version on Appcircle.

## 2.5.0 - 2021-08-27 - Two Factor Authentication, Self Hosted GitLab and Bitbucket, Xcode 13 Beta 5

Within this release, we bring fully built-in Appcircle support for your Self Hosted (Enterprise) for:

- [Bitbucket Self Hosted](/build/manage-the-connections/connection-guides/connecting-to-bitbucket#connecting-to-bitbucket-server-self-hosted-repository)
- [GitLab Self Hosted](/build/manage-the-connections/connection-guides/connecting-to-gitlab#connecting-to-gitlab-self-hosted-repository)

solutions. Click on them to see how to connect your self hosted repository within Appcircle!

:::info

### Notice about GitHub OAuth

Appcircle removed GitHub OAuth connection support in the new connections. Starting from this release, the new connections will only be using GitHub App.

Your current GitHub OAuth connection will stay as is. However, Appcircle recommends you to switch to GitHub app for better support.

:::

:::caution

### Disclaimer for React Native Users

The default Node version which Appcircle uses to build React Native apps are upgraded from v13 to v16. If your app relies on v13 or another specific version of Node, [refer to this documentation](https://docs.appcircle.io/workflows/react-native-specific-workflow-steps#install-node) to configure your node version. You can change your node version on your workflow settings at **Install Node** step.

:::

If your app targets Android 11, please read the following documentation to enable V2 Signing in your Build Profile:

https://docs.appcircle.io/build/building-android-applications/android-signing-for-google-play#enable-v2-sign-in-appcircle

### 🆕 New Feature

- iOS builds will be using Xcode 13 Beta 5 if 13.0.x is selected as Xcode version.
- Appcircle is now more secure with Two Factor Authentication 🔒 Refer to [this documentation](https://docs.appcircle.io/account/my-account/authenticator-two-factor-authentication) to secure your account 🔑
- Appcircle now supports Android V2 Signature Scheme out of the box.;

### :muscle:Improvement

- Repository Connection now has a new look and feel! Refer to [this documentation](/build/manage-the-connections/connection-guides) to see the new connection screens or dive right into the connection module to check our new simplified experience!

### 📑 Documentation

- If you use a single profile to produce multiple apps, we have written a [new documentation](https://docs.appcircle.io/building-multiple-apps-in-one-profile) about how to utilize your Product Variants(Android) or Multiple Targets(iOS) within Appcircle!

## 2.4.0 - 2021-07-30 - Xcode 13 Beta 4 & Manual Build Workflow Select;

This release focuses on stability with optimizing the logging of the builds.

Within this release as prior to the previous release, Appcircle also supports [Xcode 13 Beta 4](https://developer.apple.com/documentation/xcode-release-notes/xcode-13-release-notes). When 13.0.x from the Xcode Version is selected, the Xcode version will be Xcode 13 Beta 4.

### 🆕 New Feature

- iOS builds will be using Xcode 13 Beta 4 if 13.0.x is selected as Xcode version.
- Added metadata (Organization ID, OS version etc.) at the beginning of the Build Logs
- While manually building the workflow, Appcircle now lets you choose which workflow to trigger:

<Screenshot url='https://cdn.appcircle.io/docs/assets/image (215).png' />

### :muscle:Improvement

- Commit Status on PR/CR is more detailed than before, you can track your progress(not only fail/success) as well, integrated with CI/CD progresses of the repository providers. More info is located at [Sending the build status to repository providers](https://docs.appcircle.io/build/building-ios-applications#sending-the-build-status-to-the-repository-providers) documentation

### 🐞 Fixed

- Fixed a bug that on **Save **button not being activated while chaning config values on Store Submit;
- Fixed a bug that the build tab was showing an empty column when the branch is deleted
- \[UI] Fixed the style of Delete button on the version list of Testing Distribution

### ; 📑 Documentation

- Added [FAQ section](/build/build-process-management/binary-actions#artifact-storage-is-full) of how to delete old artifacts.
- Improved [Sending the build status to repository providers](https://docs.appcircle.io/build/building-ios-applications#sending-the-build-status-to-the-repository-providers) section for better CI/CD pipeline tracking.

## 2.3.0 - 2021-06-28 - Xcode Version Updates

Within this release, Appcircle now supports [Xcode 13 Beta 2](https://developer.apple.com/documentation/xcode-release-notes/xcode-13-release-notes). When 13.0.x from the Xcode Version is selected, it will be using Xcode 13 Beta 2.

### 🆕 New Feature

- iOS builds will be using Xcode 13 Beta 2 if 13.0.x is selected as Xcode version.
- iOS builds will be using Xcode 12.5.1 if 12.5.x is selected as Xcode version.
- Google Play Store submit now supports internal channel uploads.

### :muscle:Improvement

- New profiles with Flutter iOS will have `--no-codesign`\*\* \*\*and `--verbose` parameters as default for easier debugging.;
- Increased allocated size over each build, now you can build bigger projects on Appcircle 🎉
- Further optimizations towards Android side of builds. Build times are considerably faster on Android 🎉
- The Date\&Time which Appcircle uses on their logs now will show the local time instead of the server time.
- Code gloss-over for [Appcircle CLI](https://www.npmjs.com/package/@appcircle/cli).
- If you are using an internal network, check the IP addresses you need whitelist through the document below:

<ContentRef url="/build/manage-the-connections/accessing-repositories-in-internal-networks-firewalls">
  Accessing Repositories in Internal Networks (Firewalls)
</ContentRef>

### 🐞 Fixed

- Fixed a bug that **Config **section appearing disabled when connected to the repository for the first time
- Fixed a bug that causes Store Submit modules to not show correct progress while the upload is in progress.

### 📑 Documentation

- Added [React Native Specific FAQ](/build/platform-build-guides/building-react-native-applications#faq) section

## 2.2.0 - 2021-06-16 - Xcode Version and CLI Improvements

This release includes the new Xcode 13.0, a new CLI look\&feel and marketplace to peek workflows as a bulk.

:::caution

### Important Update for iOS Developers

Since April 26, Apple removed the support of Store Submission for pre Xcode 12.0 and iOS SDK 14.0 compiled apps. Make sure that your Xcode version is greater or equal to Xcode 12.0 under your repository config.

More info is located under: [https://developer.apple.com/news/?id=ib31uj1j](https://developer.apple.com/news/?id=ib31uj1j);

:::

### 🆕 New Feature

- You can specify which Xcode version to use on your builds. This can also be specified on the repository and will be seamlessly fetched from the relevant repository during the **Fetch Details** Process. Available versions: 13.0, 12.5, 12.4, 12.3, 12.2, 12.1, 12.0, 11.7, 11.6, 11.5, 11.4, 11.3, 11.2, 11.1 and 11.0
  - Latest Xcode 13 beta is used on 13.0.x
- [Appcircle CLI ](https://www.npmjs.com/package/@appcircle/cli)has a fresh look\&feel and lots of new features along with it.
- [Export Build Artifacts](https://docs.appcircle.io/workflows/common-workflow-steps#export-build-artifacts) has been added for a separate step. You can remove this step and upload your files elsewhere if your artifacts have a need to be on-premise.
- [Setting build status](https://docs.appcircle.io/build/building-ios-applications#sending-the-build-status-to-the-repository-providers) updates to the repository providers - You can now send updates about a commit to the repository providers for a complete CI/CD experience.
- A new workflow setting, **Always run this step even if the previous steps fail** has been added. The steps which have this enabled will always run.
- [Appcircle Marketplace](https://www.appcircle.io/integrations/) has been released. Checking which features are supported built-in has never been easier!

### :muscle:Improvement

- iOS Build Servers are optimized to reduce the queue time & better performance.
- Added better icons for Git providers when connecting to the repository.
- Whitelist IPs are under update process, you can follow the process under [Accessing Repositories in Internal Networks](https://docs.appcircle.io/build/manage-the-connections/accessing-repositories-in-internal-networks-firewalls/) document.

### 🐞 Fixed

- Fixed a bug that the same commit not appearing on multiple branches.
- Fixed a bug that new SSH connections being unable to fetch config.;

## 2.1.5 - 2021-05-10 - GitHub App for Repository Connections

This release includes the release of Appcircle GitHub app and the share app previews along with feature improvements.

### 🆕 New Feature

- [Appcircle GitHub App](/build/manage-the-connections/connection-guides/connecting-to-github) - You can now connect to GitHub with the Appcircle GitHub app as an alternative to the oAuth connection.
- [Share App Preview Links](/testing-distribution/create-or-select-a-distribution-profile#manual-binary-upload) - You can now share in-browser app preview links automatically with the testers as an alternative to app binaries. No physical device needed for testing.

### :muscle:Improvement

- Improved new workflow addition;
- New status bar for live build tracking and quick team switching
- Workflow and trigger user interface improvements

### 🐞 Fixed

- Workflow and trigger fixes
- User interface fixes
- Entity deletion fixes

## 2.1.0 - 2021-04-23 - Repo-Level Workflows and PR/MR Triggers

This is a major release with the complete revamp of the build workflows and autobuild triggers for repository-level workflows and triggers along with the new PR/MR trigger option.

### 🆕 New Feature

- [Repository-level workflows](/workflows) - You can now define multiple workflows in a build profile and assign them to multiple branches or assign multiple workflows to the same branch. You can also clone workflows for easier management.
- [Repository-level triggers](/build/build-process-management/build-manually-or-with-triggers) - You can now specify triggers in the build profile level with wildcards for branch names and workflow selection for each trigger for higher flexibility and manageability of the build profiles.
- [Pull request/merge request triggers](/build/build-process-management/build-manually-or-with-triggers#auto-build-pullmerge-requests) - You can now trigger builds whenever you initiate a pull request or merge request from a source branch to the target branch. The build will be done with the pull/merge result. This allows testing the PR/MR result before the actual approval of the request.

### :muscle:Improvement

- Under-the-hood improvements for logging and user authentication
- User interface improvements
- Performance improvements

### 🐞 Fixed

- License management fixes
- User interface fixes

## 2.0.0 - 2021-03-21 - Appcircle CLI and the New Customer Portal

This major release introduces the Appcircle CLI and a new customer portal for billing and plan management along with the Appcircle distribute API.

### 🆕 New Feature

- Appcircle CLI - You can now access the Appcircle platform from the command line for custom pipelines or advanced automation use cases. [Appcircle CLI is available on npm](https://www.npmjs.com/package/@appcircle/cli).
- Appcircle Distribute API - On top of the previously released build APIs, the Testing Distribution APIs are now available for programmatic access.
- New Customer Portal - Billing and plan management is now easier and more flexible with the new customer portal.

### :muscle:Improvement

- Account and organization deletion improvements
- Plan upgrade and downgrade improvements

### 🐞 Fixed

- Webhook trigger fixes
- Emulator/simulator issue reporting fixes
- API and API portal fixes

## 1.7.0 - 2021-03-07 - Appcircle Build API and Experience Improvements

This release introduces the Appcircle API with the build module and all around experience features in various areas.

### 🆕 New Feature

- Appcircle API - You can now utilize the Appcircle API for programmatic access to the platform features. This release includes the build module APIs.
- Personal API Token - You can generate a token to access the Appcircle API
- Webhook support for AWS CodeCommit and Azure DevOps git repositories
- In-browser emulator/simulator rotation and restart features
- In-browser emulator/simulator issue reporting - You can now share screenshots and notes over email while running an app preview.
- System message trace ID - You can now get the trace ID for each system message for easier troubleshooting.;

### :muscle:Improvement

- Flutter 2.0 support
- Organization ID management improvements
- Webhook URL management improvements
- Logging and reporting optimizations

### 🐞 Fixed

- Webhook support fixes
- SSH connection fixes
- Failed plan upgrade payment fix

## 1.6.0 - 2021-02-09 - Replicate Configuration, Git Webhooks and Advanced Role Management

This release introduces the two most requested features along with the enterprise-grade role management.

### 🆕 New Feature

- Copy/Set Branch Configuration - You can now copy the configuration from a branch to other branches in the same build profile for easy replication of the same configuration.;
- Webhooks for Git - With the webhook support for the compatible git providers, you can enable build triggers through SSH connections without the need for app authorization
- Advanced Role Management - You can now set submodule based access;

### :muscle:Improvement

- Branch list viewing improvements
- SSH connection improvements
- User interface optimizations

### 🐞 Fixed

- Slack notification fixes
- Environment variable management fixes
- User interface fixes
- License limit and access fixes

## 1.5.0 - 2021-01-22 - Slack Notifications for All Modules

This release includes support for Slack notifications for the major events in all modules along with minor features and fixes.

### 🆕 New Feature

- Slack Notifications for All Modules - You can now get notified for Signing Identity, Distribute and Store Submit module events through Slack (in addition to the Build module).;
- Storage Management - You can now delete build artifacts and app versions in select plans.
- Branch Pinning in Build Profiles - You can pin the primarily used branches in build profiles for easy access.

### :muscle:Improvement

- Artifact and binary management improvements
- Slack notification improvements
- Third-party connections management improvements
- Improved FAQ and troubleshooting
- User interface improvements towards better guidance

### 🐞 Fixed

- User interface issues in Safari
- Repository connection issues
- App preview sharing fixes

## 1.4.0 - 2020-12-08 - Auto Store Deployments and Emulator Starter Plan;

This release includes the automatic public store deployment feature and the introduction of a new Starter-based upgrade plan for higher Emulator/Simulator minutes.

### 🆕 New Feature

- Auto deployment to the Store Submit Module - You can now deploy your builds automatically to the Store Submit Module by enabling the setting in the build configuration
- Auto upload to Public Stores - You can now upload deployed apps automatically to Google Play Console and App Store Connect
- New Emulator Plan - This plan provides additional emulator minutes over the Starter plan, mainly for the standalone emulator/simulator users.

### :muscle:Improvement

- Store Submit Module improvements
- Under-the-hood Standalone Emulator/Simulator improvements
- Billing and plan info view improvements

### 🐞 Fixed

- Public store credential management fixes
- Various user interface fixes
- Standalone Emulator/Simulator fixes

## 1.3.0 - 2020-11-16 - Maintenance Update

This release is a maintenance update with all around improvements.

### 🆕 New Feature

- Direct signing identity uploads in the build module - You can add signing identities directly from the build configuration if the signing identities module is empty.

### :muscle:Improvement

- Reporting improvements
- Standalone Emulator interface improvements
- App sharing interface improvements
- File size display and upload dialog improvements
- Various user interface improvements

### 🐞 Fixed

- Repository connection fixes
- Preview on device report update period fix
- Emulator share link error state fix
- Emulator share expiry duration fix
- Plan limit update fixes
- Various user interface fixes

## 1.2.0 - 2020-10-27 - Standalone Emulator/Simulator

This release includes the new in-Browser Emulator/Simulator module and Amazon Device Farm Support.

### ;🆕 New Feature

- Standalone Emulator for web sites and app uploads - You can now use the "Preview on Device" feature as a standalone module with support for direct uploads and web site previews.
- Device preview share - Just like sending apps to the testers, you can now share in-browser app preview links with the testers.
- AWS Device Farm Support - AWS Device Farm is now available as a workflow step. You can deploy apps to AWS Device Farm and run tests as a part of your pipeline.

### :muscle:Improvement

- Billing-related improvements
- Preview on device fixes in line with the Standalone Emulator
- Android 11 and iOS 14 support in device previews

### 🐞 Fixed

- GitLab branch listing fix
- Large file upload fix
- Further environment variables module fixes

## 1.1.0 - 2020-10-12

This release includes experience improvements along with support for Flutter Web builds.

### ;🆕 New Feature

- Flutter Web Support - You can now build your Flutter Web apps along with Flutter iOS and Android apps.
- Centralized Credentials for Store Uploads - for Google Play and App Store Connect uploads, the credentials can now be saved for reuse.
- Apple ID with App-specific password support for App Store Connect uploads.;

### :muscle:Improvement

- Improved multi-provisioning profile support (e.g. for Apple Watch builds) in iOS builds
- User experience improvements in the Store Submit module
- User experience improvements in the Environment Variables Module

### 🐞 Fixed

- Theme-related UI fixes
- Store upload fixes
- Environment variables module fixes
- Further state preservation fixes

## 1.0.0 - 2020-09-23 - Initial Release

We are excited to announce that Appcircle beta is complete and it is fully released with version 1.0. You can now use Appcircle with full set of features.

This is of course just a start of a long journey. Follow us on Twitter [@appcircleio](https://twitter.com/appcircleio) for updates.

For any questions, feedback or feature requests, just drop us a message using the in-app messaging or raise an issue in Appcircle GitHub: [https://github.com/appcircleio](https://github.com/appcircleio)

### ;🆕 New Feature

- Send apps to Public Stores - You can now send your apps to App Store Connect through the App Store Connect API.;
- Theme support with Dark Mode - There is an Appcircle for everyone. You can now select between Light, Dark and the Darker modes.
- Upload to Amazon S3 step - You can now deploy any file or folder to an Amazon S3 bucket with the new workflow step.

### :muscle:Improvement

- Xcode 12 GM support;
- User experience improvements in line with the theme support

### 🐞 Fixed

- Multimodule support fix
- Billing plan fixes
- State preservation fixes<|MERGE_RESOLUTION|>--- conflicted
+++ resolved
@@ -30,13 +30,9 @@
 - CodePush activities are now displayed in the Build Activity Log. <ReportsBadge/> <CloudBadge/>
 - Overall UI and stability improvements have been made to the Account page. <AccountBadge/> <CloudBadge/>
 - Re-sign notifications are now displayed under the corresponding module’s notifications. <AccountBadge/> <CloudBadge/>
-<<<<<<< HEAD
-- The Publish to Stores module has been renamed to Publish to Stores. <PublishBadge/> <CloudBadge/>
-=======
 - The Publish module has been renamed to Publish to Stores. <PublishBadge/> <CloudBadge/>
 - The workflow editor UX was improved: Delete icons now provide proper cursor feedback and hover states, making it clearer which elements are draggable versus deletable. <PublishBadge/> <CloudBadge/>
 - The URL structure now includes the organization ID. Users who have access to multiple organizations can directly switch to another organization and access shared resources (profiles, modules, etc.) via shared links. If they don’t have permission for the target organization, they’ll receive a permission error. When the organization ID is not present in the URL, users will automatically access the corresponding resource within their own organization. <CloudBadge/>
->>>>>>> 80252684
 
 ### 🐞 Fixes
 
